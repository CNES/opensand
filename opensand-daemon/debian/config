--- conflicted
+++ resolved
@@ -51,11 +51,8 @@
                 db_subst opensand-daemon/service/name_adv name_adv_default ${GW_TYPE_DEFAULT}
                 db_input low opensand-daemon/service/name_adv || true
                 NAME_ADV="true"
-<<<<<<< HEAD
             else
                 db_set opensand-daemon/service/name_adv $NAME
-=======
->>>>>>> c820487a
             fi
             db_endblock
         ;;
