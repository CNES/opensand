--- conflicted
+++ resolved
@@ -53,12 +53,8 @@
     _bus = None
     _routes = None
 
-<<<<<<< HEAD
-    def __init__(self, cache_dir, iface, service_type, name, instance, port, descr=None):
-=======
-    def __init__(self, service_type, name, instance, port, descr=None,
-        stats_handler=None):
->>>>>>> 18a024eb
+    def __init__(self, cache_dir, iface, service_type, name,
+                 instance, port, descr=None, stats_handler=None):
         loop = DBusGMainLoop(set_as_default=True)
         # Init gobject threads and dbus threads
         gobject.threads_init()
@@ -72,23 +68,14 @@
             if name.lower() != "ws":
                 OpenSandService._routes.load(cache_dir, TUN_IFACE)
             else:
-<<<<<<< HEAD
                 OpenSandService._routes.load(cache_dir, descr['lan_iface'],
                                              True)
-            self._listener = self.Listener(service_type, name, instance)
+            self._listener = self.Listener(service_type, name, instance,
+                                           stats_handler)
         else:
             # no route to handle on satellite
             OpenSandService._routes.set_unused()
         self._publisher = self.Publisher(iface, service_type, name, port, descr)
-=======
-                OpenSandService._routes.load(descr['lan_iface'], True)
-        else:
-            # no route to handle on satellite
-            OpenSandService._routes.set_unused()
-        self._listener = self.Listener(service_type, name, instance,
-            stats_handler)
-        self._publisher = self.Publisher(service_type, name, port, descr)
->>>>>>> 18a024eb
 
     def run(self):
         """ run the dbus loop """
