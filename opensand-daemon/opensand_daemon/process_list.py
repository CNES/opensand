--- conflicted
+++ resolved
@@ -60,13 +60,9 @@
     _stop = threading.Event()
     _process_list = {}
     _init = False
-<<<<<<< HEAD
     _wait = {}
     _cache_dir = None
-=======
-    _wait = None
     _callbacks = []
->>>>>>> 18a024eb
 
     def __init__(self):
         pass
@@ -155,13 +151,9 @@
                     ld_library_path = parser.get(section, 'ld_library_path')
                     os.environ['LD_LIBRARY_PATH'] = ld_library_path
                     LOGGER.info('Library path: %s' % ld_library_path) 
-<<<<<<< HEAD
                 process = subprocess.Popen(cmd, close_fds=True,
                                            preexec_fn=ignore_sigint)
-=======
-                process = subprocess.Popen(cmd, close_fds=True)
                 process.prog_name = section
->>>>>>> 18a024eb
                 if 'LD_LIBRARY_PATH' in os.environ:
                     del os.environ['LD_LIBRARY_PATH']
                 ProcessList._process_list[section] = process
@@ -348,21 +340,15 @@
         """ if terminate does not stop process in 5 seconds, kill it """
         ProcessList._stop.wait(5)
         process.poll()
-<<<<<<< HEAD
         if process.returncode is None:
             process.kill()
 
+    def register_end_callback(self, callback):
+        """ registers a callback to be called when a process is stopped """
+        ProcessList._callbacks.append(callback)
 
 # TODO in Python 3.2 use the start_new_session=True of subprocess.Popen instead
 def ignore_sigint():
     """ modify the subprocess group to avoid propagating signals,
         necessary to avoid SIGINT when user use KeyboardInterrupt """
-    os.setpgrp()
-=======
-        if process.returncode is not None:
-            process.kill()
-
-    def register_end_callback(self, callback):
-        """ registers a callback to be called when a process is stopped """
-        ProcessList._callbacks.append(callback)
->>>>>>> 18a024eb
+    os.setpgrp()