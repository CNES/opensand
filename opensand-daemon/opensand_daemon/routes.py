--- conflicted
+++ resolved
@@ -438,10 +438,7 @@
                 continue
             # get the gateway id
             gw_id = child.attrib["id"]
-<<<<<<< HEAD
-=======
             tal_gw_ids[gw_id] = gw_id
->>>>>>> 0f9b5653
             # load tal ids
             for child2 in child.xpath("terminals/tal"):
                 if child2.tag != "tal":
