#!/usr/bin/env python2
# -*- coding: utf-8 -*-

#
#
# OpenSAND is an emulation testbed aiming to represent in a cost effective way a
# satellite telecommunication system for research and engineering activities.
#
#
# Copyright © 2015 TAS
#
#
# This file is part of the OpenSAND testbed.
#
#
# OpenSAND is free software : you can redistribute it and/or modify it under the
# terms of the GNU General Public License as published by the Free Software
# Foundation, either version 3 of the License, or (at your option) any later
# version.
#
# This program is distributed in the hope that it will be useful, but WITHOUT
# ANY WARRANTY, without even the implied warranty of MERCHANTABILITY or FITNESS
# FOR A PARTICULAR PURPOSE. See the GNU General Public License for more
# details.
#
# You should have received a copy of the GNU General Public License along with
# this program. If not, see http://www.gnu.org/licenses/.
#
#

# Author: Julien BERNARD / Viveris Technologies <jbernard@toulouse.viveris.com>
# Author: Joaquin MUGUERZA / Viveris Technologies <jmuguerza@toulouse.viveris.com>

"""
opensand_daemon.py - OpenSAND daemon that wait for OpenSAND manager commands
                     and publish a OpenSAND service
"""

import socket
import sys
import signal
import threading
import thread
import os
import logging
import time
import ConfigParser
import pwd
#import prctl
from optparse import OptionParser

from opensand_daemon.tcp_server import Plop
from opensand_daemon.command_handler import CommandHandler
from opensand_daemon.state_handler import StateHandler
from opensand_daemon.output_handler import OutputHandler
from opensand_daemon.service import OpenSandService
from opensand_daemon.syslog_handler import SysLogHandler, syslog
from opensand_daemon.process_list import ProcessList
from opensand_daemon.interfaces import OpenSandIfaces

#==============================================================================
# MAIN
#==============================================================================

# macros
SERVICE = None
COMMAND = None
STATE = None
CONF_PARSER = None
INTERFACES = None

DEFAULT_CACHE='/var/cache/sand-daemon'

def sig_handler(signum, frame):
    """ signal handler """
    LOGGER.debug("Signal %s received" % str(signum))

    if SERVICE_THREAD.is_alive():
        LOGGER.debug("stop service thread")
        stop_service()
        SERVICE_THREAD.join()
        LOGGER.debug("service thread joined")
    # should be stopped before command and state
    if OUTPUT_HANDLER.is_alive():
        OUTPUT_HANDLER.cleanup()
        OUTPUT_HANDLER.join()
        LOGGER.debug("output thread joined")
    if COMMAND_THREAD.is_alive():
        LOGGER.debug("stop command thread")
        stop_command()
        COMMAND_THREAD.join()
        LOGGER.debug("command thread joined")
    if STATE_THREAD.is_alive():
        LOGGER.debug("stop state thread")
        stop_state()
        STATE_THREAD.join()
        LOGGER.debug("state thread joined")

    if os.path.exists(PID_FILE):
        LOGGER.debug("remove PID file")
    try:
        os.remove(PID_FILE)
    except OSError, (errno, strerror):
        LOGGER.error("cannot remove PID file (%d: %s)" % (errno, strerror))
    finally:
        LOGGER.debug("quit OpenSAND Daemon")
        if INTERFACES is not None:
            INTERFACES.release()
        if signum == signal.SIGTERM:
            sys.exit(0)
        else:
            sys.exit(1)

def publish_service(output_handler):
    """ publish the OpenSAND service """
    global SERVICE

    # get configuration
    name = ''
    service_type = '_opensand._tcp'
    port = ''
    instance = ''
    tools = ''

    try:
        name = CONF_PARSER.get('service', 'name')
        port = CONF_PARSER.getint('service', 'port')
        if CONF_PARSER.has_option('service', 'type'):
            service_type = CONF_PARSER.get('service', 'type')
        # the port of each server
        state = CONF_PARSER.getint('state', 'port')
        command = CONF_PARSER.getint('command', 'port')
        descr = {
                    'state' : state,
                    'command' : command,
                 }
        if CACHE_DIR != DEFAULT_CACHE:
            descr['cache'] = CACHE_DIR
        if name != 'sat':
            instance = CONF_PARSER.get('service', 'instance')
            descr['id'] = instance
    except ConfigParser.Error, error:
        LOGGER.error("unable to parse configuration file: " + str(error))
        thread.exit()

    # get the interfaces data
    descr.update(INTERFACES.get_descr())

    # do not raise an error for the following fields because they are not
    # used on each host
    # add supported tools
    try:
        tools = CONF_PARSER.get('service', 'tools')
    except ConfigParser.Error:
        pass
    else:
        # tools section found, add the information to description
        descr['tools'] = tools.replace(',', ' ').replace(';', ' ').replace(':', ' ')

    # add supported plugins
    try:
        tools = CONF_PARSER.get('service', 'modules')
    except ConfigParser.Error:
        pass
    else:
        # modules section found, add the information to description
        descr['modules'] = tools.replace(',', ' ').replace(';', ' ').replace(':', ' ')

    # add UDP port for exchanging message with the collector
    descr['ext_port'] = OUTPUT_HANDLER.get_external_port()

<<<<<<< HEAD
    # set default route if specified
    default_route = False
    try:
        if CONF_PARSER.get('network', 'lan_default_route') == 'true':
            default_route = True
    except ConfigParser.Error:
        default_route = False

    if name != 'gw' and name != 'sat' and name != 'st' and name != 'ws':
=======
    # add interconnect parameters if lan or phy component
    for key in {'ip_remote', 'port_upward', 'port_downward'}:
        try:
            value = CONF_PARSER.get('interconnect', key) 
        except ConfigParser.Error:
            pass
        else:
            descr[key] = value

    if name not in {'gw', 'sat', 'st', 'ws', 'gw-phy', 'gw-net-acc'}: 
>>>>>>> c4bf1d6c
        LOGGER.error("wrong name parameter: %s; sat, gw, st or ws accepted" % name)
        thread.exit()

    # get interface name for service publishing
    publish_iface = ''
    try:
        publish_iface = CONF_PARSER.get('service', 'interface')
    except ConfigParser.Error:
        pass
    SERVICE = OpenSandService(CACHE_DIR, publish_iface, service_type,
                              name, instance, port, descr, output_handler,
                              default_route)

    try:
        SERVICE.run()
    except Exception, error:
        LOGGER.error("exception when running service " + str(error))
        SERVICE = None
        thread.exit()

def stop_service():
    """ stop the OpenSAND service """
    if SERVICE is not None:
        SERVICE.stop()

def start_command():
    """ start the OpenSAND daemon server which will receive manager commands """
    global COMMAND

    # get configuration
    port = ''
    try:
        port = CONF_PARSER.getint('command', 'port')
    except ConfigParser.Error, error:
        LOGGER.error("unable to parse configuration file: " + str(error))
        thread.exit()

    # Create the command server
    try:
        COMMAND = Plop(('0.0.0.0', port), CommandHandler)
    except socket.error, (errno, strerror):
        LOGGER.error("cannot create server ('%d: %s')" % (errno, strerror))
        thread.exit()

    LOGGER.info("listen on 0.0.0.0:" + str(port))

    try:
        COMMAND.run()
    except Exception, error:
        LOGGER.error("exception when running server " + str(error))
        COMMAND = None
        thread.exit()

def stop_command():
    """ stop the OpenSAND daemon server """
    if COMMAND is not None:
        COMMAND.stop()

def start_state():
    """ start the OpenSAND daemon state server
        which will send component status to manager """
    global STATE

    # get configuration
    port = ''
    try:
        port = CONF_PARSER.getint('state', 'port')
    except ConfigParser.Error, error:
        LOGGER.error("unable to parse configuration file: " + str(error))
        thread.exit()

    # Create the state server
    try:
        STATE = Plop(('0.0.0.0', port), StateHandler)
    except socket.error, (errno, strerror):
        LOGGER.error("cannot create server ('%d: %s')" % (errno, strerror))
        thread.exit()

    LOGGER.info("listen for states on 0.0.0.0:" + str(port))

    try:
        STATE.run()
    except Exception, error:
        LOGGER.error("exception when running server " + str(error))
        STATE = None
        thread.exit()


def stop_state():
    """ stop the OpenSAND daemon state server """
    if STATE is not None:
        STATE.stop()

def write_pid(pid):
    """ write the PID file """
    # everything went fine, write the PID of the child
    LOGGER.debug("write PID: " + str(pid))
    try:
        PID = open(PID_FILE, "wb")
        PID.write(str(pid))
    except IOError, (errno, strerror):
        LOGGER.error("cannot write PID file (%d: %s) : quit" %
                     (errno, strerror))
        os.kill(pid, signal.SIGUSR2)
        sys.exit(1)
    else:
        PID.close()


def start_daemon():
    """ start the daemon """
    # set user id to opensand and only keep CAP_NET_ADMIN capabilities
    # TODO !
#    try:
#        pw = pwd.getpwnam("opensand")
#        uid = pw.pw_uid
#        prctl.cap_inheritable.net_admin = True
#        prctl.set_keepcaps(True)
#        os.setuid(uid)
#        prctl.cap_inheritable.limit('CAP_NET_ADMIN')
#        prctl.cap_effective.limit('CAP_NET_ADMIN')
#        prctl.cap_permitted.limit('CAP_NET_ADMIN')
#        prctl.cap_effective.net_admin = True
#    except KeyError:
#        LOGGER.ERROR("cannot find opensand user")
#        try:
#            os.remove(PID_FILE)
#        except OSError, (errno, strerror):
#            LOGGER.error("cannot remove PID file (%d: %s)" %
#                         (errno, strerror))
#        sys.exit(1)


    # start the threads
    try:
        LOGGER.debug("start service thread")
        SERVICE_THREAD.start()
        LOGGER.debug("start command thread")
        COMMAND_THREAD.start()
        LOGGER.debug("start state thread")
        STATE_THREAD.start()
        LOGGER.debug("start output handler")
        OUTPUT_HANDLER.start()
    except thread.error, msg:
        LOGGER.error("exception when starting the threads: " + msg)
        if(os.path.exists(PID_FILE) == True):
            LOGGER.debug("remove PID file")
            try:
                os.remove(PID_FILE)
            except OSError, (errno, strerror):
                LOGGER.error("cannot remove PID file (%d: %s)" %
                             (errno, strerror))
        sys.exit(1)

    # wait that threads are correctly started
    try:
        time.sleep(2)
    except KeyboardInterrupt:
        sig_handler(signal.SIGTERM, None)

    if not SERVICE_THREAD.is_alive():
        LOGGER.error("service thread is not started correctly: quit")
        sig_handler(signal.SIGUSR2, None)
    if not COMMAND_THREAD.is_alive():
        LOGGER.error("command thread is not started correctly: quit")
        sig_handler(signal.SIGUSR2, None)
    if not STATE_THREAD.is_alive():
        LOGGER.error("state thread is not started correctly: quit")
        sig_handler(signal.SIGUSR2, None)

	# set opensand interfaces down if nothng is running
    if not StateHandler._running:
        LOGGER.info("process are not running, standbye interfaces")
        INTERFACES.standby()


if __name__ == "__main__":

    #Get new PID file path (if specified)
    opt_parser = OptionParser()
    opt_parser.add_option("-c", "--conf", dest="conf",
                          default='/etc/opensand/daemon.conf',
                          action="store",
                          help="Specify the configuration file")
    opt_parser.add_option("-p", "--pid", dest="pid",
                          default='/var/run/sand-daemon/pid',
                          action="store",
                          help="Specify the file to save sand-daemon PID, "
                          "use this option carefully !")
    opt_parser.add_option("-t", "--cache", dest="cache",
                          default='/var/cache/sand-daemon',
                          action="store",
                          help="Specify the folder for cache files, "
                          "use this option carefully !")
    opt_parser.add_option("-f", "--foreground", dest="foreground",
                          default=False,
                          action="store_true",
                          help="Start daemon in foreground")
    opt_parser.add_option("-v", "--verbose", dest="verbose",
                          default=False,
                          action="store_true",
                          help="Print more information")
    opt_parser.add_option("-d", "--debug", dest="debug",
                          default=False,
                          action="store_true",
                          help="Print debug")
    opt_parser.add_option("-q", "--quiet", dest='quiet',
                          default=False,
                          action="store_true",
                          help="Stop printing logs in console")

    (options, args) = opt_parser.parse_args()
    PID_FILE = options.pid
    CONF_FILE = options.conf
    CACHE_DIR = os.path.abspath(options.cache)

    process_list = ProcessList()
    process_list.set_cache_dir(CACHE_DIR)

    # Logging configuration
    LOGGER = logging.getLogger('sand-daemon')
    LOG_HANDLER = SysLogHandler('sand-daemon', syslog.LOG_PID,
                                 syslog.LOG_DAEMON)
    LOGGER.addHandler(LOG_HANDLER)

    # Print logs in terminal for debug
    if not options.quiet:
        LOG_HANDLER = logging.StreamHandler(sys.stdout)
        FORMATTER = logging.Formatter("%(asctime)s - %(name)s - %(levelname)-5s "
                                      "- %(message)-50s [%(filename)s:%(lineno)d]")
        LOG_HANDLER.setFormatter(FORMATTER)
        LOGGER.addHandler(LOG_HANDLER)

    LOGGER.setLevel(logging.WARNING)
    if options.debug:
        LOGGER.setLevel(logging.DEBUG)
    elif options.verbose:
        LOGGER.setLevel(logging.INFO)

    # Get configuration file
    if(os.path.exists(CONF_FILE) == False):
        LOGGER.error("configuration file '%s' does not exists" % CONF_FILE)
        sys.exit(1)

    CONF_PARSER = ConfigParser.SafeConfigParser()
    # read configuration file
    if len(CONF_PARSER.read(CONF_FILE)) == 0:
        LOGGER.error("configuration file %s does not exist" % CONF_FILE)
        sys.exit(1)

    # get the opensand user ID
    try:
        pw = pwd.getpwnam("opensand")
        uid = pw.pw_uid
    except KeyError:
        LOGGER.error("Cannot find opensand user")
        sys.exit(1)

    try:
        name = CONF_PARSER.get('service', 'name')
        INTERFACES = OpenSandIfaces()
        INTERFACES.load(CONF_PARSER, name)
    except StandardError, msg:
        LOGGER.error("cannot initialize OpenSAND interfaces: %s" % msg)
        sys.exit(1)
    except ConfigParser.Error, error:
        LOGGER.error("unable to parse configuration file: %s" % error)
        sys.exit(1)

    # create the output handler
    OUTPUT_HANDLER = OutputHandler(uid)

    # create the OpenSAND service thread
    SERVICE_THREAD = threading.Thread(None, publish_service, None,
                                      (OUTPUT_HANDLER,), {})

    # create the server which receives OpenSAND manager commands
    COMMAND_THREAD = threading.Thread(None, start_command, None, (), {})

    # create the server which check binaries states and send them
    STATE_THREAD = threading.Thread(None, start_state, None, (), {})

    # check that the PID file does not exists
    if os.path.exists(PID_FILE):
        LOGGER.error("PID file already exists: quit")
        sys.exit(1)

    # catch SIGTERM signal
    signal.signal(signal.SIGTERM, sig_handler)
    signal.signal(signal.SIGUSR2, sig_handler)

    # foreground
    if options.foreground:
        write_pid(os.getpid())
        start_daemon()
        # wait for SIGTERM
        try:
            signal.pause()
        except KeyboardInterrupt:
            sig_handler(signal.SIGTERM, None)

    # background
    else:
        try:
            CHILD_PID = os.fork()
        except OSError, (errno, strerror):
            LOGGER.error("cannot fork (%d: %s) : quit" % (errno, strerror))
            sys.exit(1)

        if CHILD_PID == 0:
            # wait that father write the PID
            time.sleep(2)
            start_daemon()
            # wait for SIGTERM
            signal.pause()
        else:
            write_pid(CHILD_PID)
            sys.exit(0)

    sig_handler(signal.SIGUSR2, None)

<|MERGE_RESOLUTION|>--- conflicted
+++ resolved
@@ -169,7 +169,6 @@
     # add UDP port for exchanging message with the collector
     descr['ext_port'] = OUTPUT_HANDLER.get_external_port()
 
-<<<<<<< HEAD
     # set default route if specified
     default_route = False
     try:
@@ -178,8 +177,6 @@
     except ConfigParser.Error:
         default_route = False
 
-    if name != 'gw' and name != 'sat' and name != 'st' and name != 'ws':
-=======
     # add interconnect parameters if lan or phy component
     for key in {'ip_remote', 'port_upward', 'port_downward'}:
         try:
@@ -190,7 +187,6 @@
             descr[key] = value
 
     if name not in {'gw', 'sat', 'st', 'ws', 'gw-phy', 'gw-net-acc'}: 
->>>>>>> c4bf1d6c
         LOGGER.error("wrong name parameter: %s; sat, gw, st or ws accepted" % name)
         thread.exit()
 
