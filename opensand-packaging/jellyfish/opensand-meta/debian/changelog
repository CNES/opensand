--- conflicted
+++ resolved
@@ -1,4 +1,9 @@
-<<<<<<< HEAD
+opensand-meta (7.0.0) jammy; urgency=low
+
+  * Release 7.0.0
+
+ -- mettinger <mathias.ettinger@viveris.fr>  Tue, 25 Jul 2023 15:28:12 +0200
+
 opensand-meta (6.1.2) jammy; urgency=low
 
   * Release 6.1.2
@@ -11,16 +16,7 @@
 
  -- mettinger <mathias.ettinger@viveris.fr>  Mon, 13 Mar 2023 11:35:10 +0100
 
-opensand-meta (6.1.0) xenial; urgency=low
-=======
-opensand-meta (7.0.0) jammy; urgency=low
-
-  * Preview 7.0.0
-
- -- mettinger <mathias.ettinger@viveris.fr> Wed, 25 Jan 2023 12:00:00 +0100
-
 opensand-meta (6.1.0) jammy; urgency=low
->>>>>>> cf830282
 
   * Release 6.1.0
 
