--- conflicted
+++ resolved
@@ -429,13 +429,8 @@
             self._trace_error("No SAT is available")
             return False
         elif 1 < n:
-<<<<<<< HEAD
-            dummy = map(lambda host: str(host.get_name()), self._hosts["sat"])
-            self._trace_error("More than one SAT is available: %s" 
-=======
             dummy = map(lambda hostname: str(hostname), self._hosts["sat"])
             self._traceError("More than one SAT is available: %s" 
->>>>>>> f126e94c
                              % str(dummy))
             return False
  
@@ -446,13 +441,8 @@
             return False
         elif 1 < n:
             # TODO: This case has to be handled
-<<<<<<< HEAD
-            dummy = map(lambda host: str(host.get_name()), self._hosts["gw"])
-            self._trace_error("More than one GW is available: %s"
-=======
             dummy = map(lambda hostname: str(hostname), self._hosts["gw"])
             self._traceError("More than one GW is available: %s"
->>>>>>> f126e94c
                              % str(dummy))
             return False
         
