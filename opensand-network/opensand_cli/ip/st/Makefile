--- conflicted
+++ resolved
@@ -78,12 +78,8 @@
 	sysctl -w net.ipv4.conf.$(BR_IFACE).forwarding=$(FORWARDING)
 	sysctl -w net.ipv4.conf.$(LAN_IFACE).forwarding=$(FORWARDING)
 	sysctl -w net.ipv4.ip_forward=$(FORWARDING)
-<<<<<<< HEAD
-	ip route add $(GW_LAN_NET) via $(BR_IFACE_IP_GW) dev $(BR_IFACE)
+	ip route replace $(GW_LAN_NET) via $(BR_IFACE_IP_GW) dev $(BR_IFACE)
 	ip neighbor replace to $(BR_IFACE_IP_GW) dev $(BR_IFACE) lladdr $(TAP_MAC_GW)
-=======
-	ip route replace $(GW_LAN_NET) via $(BR_IFACE_IP_GW) dev $(BR_IFACE)
->>>>>>> 5850ca03
 
 generate-xml:
 	cp infrastructure.xml infrastructure_updated.xml
