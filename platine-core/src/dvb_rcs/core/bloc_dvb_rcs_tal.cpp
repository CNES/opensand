--- conflicted
+++ resolved
@@ -4,8 +4,8 @@
  * satellite telecommunication system for research and engineering activities.
  *
  *
- * Copyright © 2011 TAS
- * Copyright © 2011 CNES
+ * Copyright © 2012 TAS
+ * Copyright © 2012 CNES
  *
  *
  * This file is part of the Platine testbed.
@@ -458,24 +458,10 @@
 	}
 	UTI_INFO("fixed_bandwidth = %d kbits/s\n", this->m_fixedBandwidth);
 
-<<<<<<< HEAD
-	// Get the satellite MAC address
-	if(!globalConfig.getValue(DVB_TAL_SECTION, DVB_MAC_ID, this->macId))
-	{
-		UTI_ERROR("section '%s': missing parameter '%s'\n",
-		          DVB_TAL_SECTION, DVB_MAC_ID);
-		goto error;
-	}
-
 	// Get the number of the row in modcod and dra files
 	if(!globalConfig.getValueInList(DVB_SIMU_COL, COLUMN_LIST, TAL_ID,
-	                                toString(this->macId), COLUMN_NBR,
+	                                toString(this->mac_id), COLUMN_NBR,
 	                                this->m_nbRow))
-=======
-	// Get the number of the row in modcod and dra files
-	if(!globalConfig.getValueInList(DVB_SIMU_COL, COLUMN_LIST, TAL_ID,
-	                                toString(this->mac_id), COLUMN_NBR, val))
->>>>>>> 3815aba3
 	{
 		UTI_ERROR("section '%s': missing parameter '%s'\n",
 		          DVB_SIMU_COL, COLUMN_LIST);
@@ -772,15 +758,11 @@
 	m_obrSlotFrame = this->mac_id % m_obrPeriod;
 	UTI_INFO("%s SF#%ld: MAC adress = %d, OBR period = %d, "
 	         "OBR slot frame = %d\n", FUNCNAME, this->super_frame_counter,
-<<<<<<< HEAD
-	         macId, m_obrPeriod, m_obrSlotFrame);
+	         this->mac_id, m_obrPeriod, m_obrSlotFrame);
 
 	return 0;
 error:
 	return -1;
-=======
-	         this->mac_id, m_obrPeriod, m_obrSlotFrame);
->>>>>>> 3815aba3
 }
 
 
