<?xml version="1.0" encoding="utf-8"?>
<xsd:schema xmlns:xsd="http://www.w3.org/2001/XMLSchema">

<!-- component type -->
<xsd:simpleType name="componentType">
    <xsd:restriction base="xsd:string">
        <xsd:enumeration value="gw" />
    </xsd:restriction>
</xsd:simpleType>

<!-- types that can be useful for many section -->
<xsd:simpleType name="carrierId">
    <xsd:restriction base="xsd:integer">
        <xsd:minInclusive value="1" />
        <xsd:maxInclusive value="7" />
    </xsd:restriction>
</xsd:simpleType>

<xsd:simpleType name="ipv4Address">
    <xsd:restriction base="xsd:string">
        <xsd:pattern value="((25[0-5]|2[0-4][0-9]|[01]?[0-9]?[0-9])\.){3}(25[0-5]|2[0-4][0-9]|[01]?[0-9]?[0-9])" />
    </xsd:restriction>
</xsd:simpleType>

<xsd:simpleType name="port">
    <xsd:restriction base="xsd:integer">
        <xsd:minInclusive value="1500" />
        <xsd:maxInclusive value="65535" />
    </xsd:restriction>
</xsd:simpleType>

<!-- types for dvb_rcs_ncc section -->
<xsd:simpleType name="bitRate">
    <xsd:restriction base="xsd:integer">
        <xsd:minInclusive value="0" />
        <xsd:maxInclusive value="50000" />
    </xsd:restriction>
</xsd:simpleType>

<!-- simulation type -->
<xsd:simpleType name="simuType">
    <xsd:restriction base="xsd:string">
        <xsd:enumeration value="none" />
        <xsd:enumeration value="file" />
        <xsd:enumeration value="random" />
    </xsd:restriction>
</xsd:simpleType>

<!-- simulation random type -->
<xsd:simpleType name="simuRandom">
    <xsd:restriction base="xsd:string">
        <!-- int>100:int:int:int -->
        <xsd:pattern value="([0-9]*:){3}[0-9]*" />
    </xsd:restriction>
</xsd:simpleType>

<xsd:simpleType name="socketType">
    <xsd:restriction base="xsd:string">
        <xsd:enumeration value="SOCK_DGRAM"/>
    </xsd:restriction>
</xsd:simpleType>

<!-- types for pep section -->
<xsd:simpleType name="msTime">
    <xsd:restriction base="xsd:integer">
        <xsd:minInclusive value="0" />
        <xsd:maxInclusive value="2000" />
    </xsd:restriction>
</xsd:simpleType>

<!-- types for service_class section -->
<xsd:simpleType name="classId">
    <xsd:restriction base="xsd:integer">
        <xsd:minInclusive value="0" />
        <xsd:maxInclusive value="31" />
    </xsd:restriction>
</xsd:simpleType>

<xsd:simpleType name="className">
    <xsd:restriction base="xsd:string">
        <xsd:enumeration value="NM" />
        <xsd:enumeration value="EF"/>
        <xsd:enumeration value="SIG"/>
        <xsd:enumeration value="AF"/>
        <xsd:enumeration value="BE"/>
    </xsd:restriction>
</xsd:simpleType>

<xsd:simpleType name="schedulerPrio">
    <xsd:restriction base="xsd:integer">
        <xsd:minInclusive value="1" />
        <xsd:maxInclusive value="32" />
    </xsd:restriction>
</xsd:simpleType>

<xsd:simpleType name="macQueueId">
    <xsd:restriction base="xsd:integer">
        <xsd:minInclusive value="0" />
        <xsd:maxInclusive value="31" />
    </xsd:restriction>
</xsd:simpleType>

<xsd:element name="classes">
    <xsd:complexType>
        <xsd:sequence>
            <xsd:element ref="class" minOccurs="1" maxOccurs="32"/>
        </xsd:sequence>
    </xsd:complexType>
</xsd:element>

<xsd:element name="class">
    <xsd:complexType>
        <xsd:attribute name="id" type="classId">
            <xsd:annotation>
                <xsd:documentation xml:lang="en">
                    The ID for the service class
                </xsd:documentation>
            </xsd:annotation>
        </xsd:attribute>
        <xsd:attribute name="name" type="className">
            <xsd:annotation>
                <xsd:documentation xml:lang="en">
                    The service class name
                </xsd:documentation>
            </xsd:annotation>
        </xsd:attribute>
        <xsd:attribute name="scheduler_priority" type="schedulerPrio">
            <xsd:annotation>
                <xsd:documentation xml:lang="en">
                    The scheduler priority
                </xsd:documentation>
            </xsd:annotation>
        </xsd:attribute>
        <xsd:attribute name="mac_queue_id" type="macQueueId">
            <xsd:annotation>
                <xsd:documentation xml:lang="en">
                    The ID of the associated FIFO at MAC layer
                </xsd:documentation>
            </xsd:annotation>
        </xsd:attribute>
    </xsd:complexType>
</xsd:element>

<!-- types for traffic_category section -->
<xsd:simpleType name="categoryId">
<<<<<<< HEAD
	<xsd:restriction base="xsd:integer">
		<xsd:minInclusive value="0" />
		<xsd:maxInclusive value="255" />
	</xsd:restriction>
=======
    <xsd:restriction base="xsd:integer">
        <xsd:minInclusive value="0" />
        <xsd:maxInclusive value="255" />
    </xsd:restriction>
>>>>>>> 3815aba3
</xsd:simpleType>

<xsd:simpleType name="categoryName">
    <xsd:restriction base="xsd:string">
        <xsd:enumeration value="NM" />
        <xsd:enumeration value="EF"/>
        <xsd:enumeration value="SIG"/>
        <xsd:enumeration value="AF_1"/>
        <xsd:enumeration value="AF_2"/>
        <xsd:enumeration value="AF_3"/>
        <xsd:enumeration value="BE"/>
    </xsd:restriction>
</xsd:simpleType>

<xsd:element name="categories">
    <xsd:complexType>
        <xsd:sequence>
            <xsd:element ref="category" minOccurs="1" maxOccurs="32"/>
        </xsd:sequence>
    </xsd:complexType>
</xsd:element>

<xsd:element name="category">
    <xsd:complexType>
        <xsd:attribute name="id" type="categoryId">
            <xsd:annotation>
                <xsd:documentation xml:lang="en">
                    The traffic category identifier, default values observe the
					RFC2474 (DiffServ)
                </xsd:documentation>
            </xsd:annotation>
        </xsd:attribute>
        <xsd:attribute name="name" type="categoryName">
            <xsd:annotation>
                <xsd:documentation xml:lang="en">
                    The traffic category name
                </xsd:documentation>
            </xsd:annotation>
        </xsd:attribute>
        <xsd:attribute name="class" type="classId">
            <xsd:annotation>
                <xsd:documentation xml:lang="en">
                    The service class identifier related to the category
                </xsd:documentation>
            </xsd:annotation>
        </xsd:attribute>
    </xsd:complexType>
</xsd:element>

<!-- types for dvb_rcs_tal section -->
<!-- see class section for some types -->
<xsd:simpleType name="crType">
    <xsd:restriction base="xsd:string">
        <xsd:enumeration value="RBDC" />
        <xsd:enumeration value="VBDC"/>
        <xsd:enumeration value="NONE"/>
    </xsd:restriction>
</xsd:simpleType>

<xsd:element name="fifos">
    <xsd:complexType>
        <xsd:sequence>
            <xsd:element ref="fifo" minOccurs="1" maxOccurs="32"/>
        </xsd:sequence>
    </xsd:complexType>
</xsd:element>

<xsd:element name="fifo">
    <xsd:complexType>
        <xsd:attribute name="id" type="classId">
            <xsd:annotation>
                <xsd:documentation xml:lang="en">
                    The ID og the class related to the FIFO
                </xsd:documentation>
            </xsd:annotation>
        </xsd:attribute>
        <xsd:attribute name="type" type="className">
            <xsd:annotation>
                <xsd:documentation xml:lang="en">
                    The name of the FIFO
                </xsd:documentation>
            </xsd:annotation>
        </xsd:attribute>
        <xsd:attribute name="size_max" type="xsd:integer">
            <xsd:annotation>
                <xsd:documentation xml:lang="en">
                    The size of the FIFO
                </xsd:documentation>
            </xsd:annotation>
        </xsd:attribute>
        <xsd:attribute name="pvc" type="xsd:integer">
            <xsd:annotation>
                <xsd:documentation xml:lang="en">
                    TODO, PVC must be in increasing order
                </xsd:documentation>
            </xsd:annotation>
        </xsd:attribute>
        <xsd:attribute name="cr_type" type="crType">
            <xsd:annotation>
                <xsd:documentation xml:lang="en">
                    The type of capacity request
                </xsd:documentation>
            </xsd:annotation>
        </xsd:attribute>
    </xsd:complexType>
</xsd:element>

<!-- types for debug section -->
<xsd:simpleType name="debugValue">
    <xsd:restriction base="xsd:integer">
        <xsd:minInclusive value="0" />
        <xsd:maxInclusive value="3" />
    </xsd:restriction>
</xsd:simpleType>

<!-- Complete XML description -->
<xsd:element name="configuration">
    <xsd:complexType>
        <xsd:sequence>
            <xsd:element ref="dvb_rcs_ncc" />
            <xsd:element ref="pep" />
            <xsd:element ref="service_class" />
            <xsd:element ref="traffic_category" />
            <xsd:element ref="dvb_rcs_tal" />
            <xsd:element ref="debug" />
        </xsd:sequence>
        <xsd:attribute name="component" type="componentType" />
    </xsd:complexType>
</xsd:element>

<!-- dvb_rcs_ncc section description -->
<xsd:element name="dvb_rcs_ncc">
    <xsd:annotation>
        <xsd:documentation xml:lang="en">
            The dvb layer configuration for NCC
        </xsd:documentation>
    </xsd:annotation>
    <xsd:complexType>
        <xsd:sequence>
            <xsd:element name="fca" type="xsd:integer">
                <xsd:annotation>
                    <xsd:documentation xml:lang="en">
                        The Free capacity assignement (kbits/s)
                    </xsd:documentation>
                </xsd:annotation>
            </xsd:element>
            <xsd:element name="rbdc_timeout" type="xsd:integer">
                <xsd:annotation>
                    <xsd:documentation xml:lang="en">
                        The RBDC Timeout (frame number)
                    </xsd:documentation>
                </xsd:annotation>
            </xsd:element>
            <xsd:element name="max_rbdc" type="bitRate">
                <xsd:annotation>
                    <xsd:documentation xml:lang="en">
                        The maximum RBDC value (kbits/s)
                    </xsd:documentation>
                </xsd:annotation>
            </xsd:element>
            <xsd:element name="min_vbdc" type="xsd:integer">
                <xsd:annotation>
                    <xsd:documentation xml:lang="en">
                        The minimum VBDC value (cells or packets number)
                    </xsd:documentation>
                </xsd:annotation>
            </xsd:element>
            <xsd:element name="cra_decrease" type="xsd:boolean">
                <xsd:annotation>
                    <xsd:documentation xml:lang="en">
                        indicates if rt_fixed_bandwidth has to be removed from
                        the RBDC value  of the capacity requests
                    </xsd:documentation>
                </xsd:annotation>
            </xsd:element>
            <xsd:element name="simulation" type="simuType">
                <xsd:annotation>
                    <xsd:documentation xml:lang="en">
                        Activate simulation requests
                    </xsd:documentation>
                </xsd:annotation>
            </xsd:element>
            <xsd:element name="simu_file" type="xsd:string">
                <xsd:annotation>
                    <xsd:documentation xml:lang="en">
                        If simulation = file: use a file name or stdin
                    </xsd:documentation>
                </xsd:annotation>
            </xsd:element>
            <xsd:element name="simu_random" type="simuRandom">
                <xsd:annotation>
                    <xsd:documentation xml:lang="en">
                        If simulation = random:
                        nb_station (numbered > 100):RT bandwidth(Kb/s):mean_requests (Kb/s):amplitude_request (Kb/s)
                    </xsd:documentation>
                </xsd:annotation>
            </xsd:element>
            <xsd:element name="stat_file" type="xsd:string">
                <xsd:annotation>
                    <xsd:documentation xml:lang="en">
                        Do we generate a stat history ? (same format as
                        simu_file, can be used for replaying a case study)
                        Possible values are a file name, stdout, stderr or none
                    </xsd:documentation>
                </xsd:annotation>
            </xsd:element>
            <xsd:element name="event_file" type="xsd:string">
                <xsd:annotation>
                    <xsd:documentation xml:lang="en">
                        Do we generate an event history ? (same format as
                        simu_file, can be used for replaying a case study)
                        Possible values are a file name, stdout, stderr or none
                    </xsd:documentation>
                </xsd:annotation>
            </xsd:element>
            <xsd:element name="carrier_id_dvb_ctrl" type="carrierId">
                <xsd:annotation>
                    <xsd:documentation xml:lang="en">
                        The sending carrier id for DVB control
                    </xsd:documentation>
                </xsd:annotation>
            </xsd:element>
            <xsd:element name="carrier_id_data" type="carrierId">
                <xsd:annotation>
                    <xsd:documentation xml:lang="en">
                        The sending carrier id for ATM cells, MPEG or GSE packets
                    </xsd:documentation>
                </xsd:annotation>
            </xsd:element>
            <xsd:element name="carrier_id_sof" type="carrierId">
                <xsd:annotation>
                    <xsd:documentation xml:lang="en">
                        The sending carrier id for DVB Start of Frame
                    </xsd:documentation>
                </xsd:annotation>
            </xsd:element>
            <xsd:element name="max_fifo" type="xsd:integer">
                <xsd:annotation>
                    <xsd:documentation xml:lang="en">
                        The maximal size of the BBFrame FIFO
                    </xsd:documentation>
                </xsd:annotation>
            </xsd:element>
        </xsd:sequence>
    </xsd:complexType>
</xsd:element>

<!-- pep section description -->
<xsd:element name="pep">
    <xsd:annotation>
        <xsd:documentation xml:lang="en">
            The PEP (Policy Enforcement Point) parameters
        </xsd:documentation>
    </xsd:annotation>
    <xsd:complexType>
        <xsd:sequence>
            <xsd:element name="pep_to_dama_port" type="port">
                <xsd:annotation>
                    <xsd:documentation xml:lang="en">
                        communication port on DAMA for PEP messages
                    </xsd:documentation>
                </xsd:annotation>
            </xsd:element>
            <xsd:element name="pep_alloc_delay" type="msTime">
                <xsd:annotation>
                    <xsd:documentation xml:lang="en">
                        Delay to apply anticipation RBDC allocations from
                        PEP/ARC (ms)
                    </xsd:documentation>
                </xsd:annotation>
            </xsd:element>
        </xsd:sequence>
    </xsd:complexType>
</xsd:element>

<!-- service_class section description -->
<xsd:element name="service_class">
    <xsd:annotation>
        <xsd:documentation xml:lang="en">
            The service classes for QoS relation between IP and MAC layers
        </xsd:documentation>
    </xsd:annotation>
    <xsd:complexType>
        <xsd:sequence>
            <xsd:element ref="classes" />
        </xsd:sequence>
    </xsd:complexType>
</xsd:element>

<!-- traffic_category section description -->
<xsd:element name="traffic_category">
    <xsd:annotation>
        <xsd:documentation xml:lang="en">
            The traffic categories for QoS at IP layer
        </xsd:documentation>
    </xsd:annotation>
    <xsd:complexType>
        <xsd:sequence>
            <xsd:element name="default_category" type="categoryId">
                <xsd:annotation>
                    <xsd:documentation xml:lang="en">
                        The default traffic category
                    </xsd:documentation>
                </xsd:annotation>
            </xsd:element>
            <xsd:element ref="categories" />
        </xsd:sequence>
    </xsd:complexType>
</xsd:element>

<!-- dvb_rcs_tal section description -->
<xsd:element name="dvb_rcs_tal">
    <xsd:complexType>
        <xsd:sequence>
            <xsd:element ref="fifos" />
        </xsd:sequence>
    </xsd:complexType>
</xsd:element>

<!-- debug section description -->
<xsd:element name="debug">
    <xsd:annotation>
        <xsd:documentation xml:lang="en">
            The debug parameters
        </xsd:documentation>
    </xsd:annotation>
    <xsd:complexType>
        <xsd:sequence>
            <xsd:element name="default" type="debugValue" />
            <xsd:element name="qos_data" type="debugValue" />
            <xsd:element name="dama_dc" type="debugValue" />
            <xsd:element name="dvb_rcs" type="debugValue" />
            <xsd:element name="dvb_rcs_ncc" type="debugValue" />
            <xsd:element name="sat_carrier" type="debugValue" />
            <xsd:element name="encap" type="debugValue" />
        </xsd:sequence>
    </xsd:complexType>
</xsd:element>

</xsd:schema><|MERGE_RESOLUTION|>--- conflicted
+++ resolved
@@ -143,17 +143,10 @@
 
 <!-- types for traffic_category section -->
 <xsd:simpleType name="categoryId">
-<<<<<<< HEAD
-	<xsd:restriction base="xsd:integer">
-		<xsd:minInclusive value="0" />
-		<xsd:maxInclusive value="255" />
-	</xsd:restriction>
-=======
     <xsd:restriction base="xsd:integer">
         <xsd:minInclusive value="0" />
         <xsd:maxInclusive value="255" />
     </xsd:restriction>
->>>>>>> 3815aba3
 </xsd:simpleType>
 
 <xsd:simpleType name="categoryName">
@@ -182,7 +175,7 @@
             <xsd:annotation>
                 <xsd:documentation xml:lang="en">
                     The traffic category identifier, default values observe the
-					RFC2474 (DiffServ)
+                    RFC2474 (DiffServ)
                 </xsd:documentation>
             </xsd:annotation>
         </xsd:attribute>
