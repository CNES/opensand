--- conflicted
+++ resolved
@@ -38,12 +38,8 @@
 import os
 import shutil
 
-<<<<<<< HEAD
 from opensand_manager_core.utils import GreedyConfigParser
-from opensand_manager_core.model.environment_plane import EnvironmentPlaneModel
-=======
 from opensand_manager_core.model.environment_plane import SavedProbeLoader
->>>>>>> 18a024eb
 from opensand_manager_core.model.event_manager import EventManager
 from opensand_manager_core.model.host import HostModel
 from opensand_manager_core.model.global_config import GlobalConfig
@@ -473,19 +469,17 @@
     
     def is_collector_known(self):
         """ indicates if the environment plane collector service has been
-        found. """
-        
+            found. """
         return self._collector_known
     
     def is_collector_functional(self):
         """ indicates if the environment plane collector has responded to
-        the manager registration. """
-        
+            the manager registration. """
         return self._collector_functional
     
     def set_collector_known(self, collector_known):
         """ called by the service listener when the collector service is found
-        or lost. """
+            or lost. """
         
         self._collector_known = collector_known
         if not collector_known:
@@ -493,7 +487,7 @@
     
     def set_collector_functional(self, collector_functional):
         """ called by the probes controller when the collector responds to
-        manager registration. """
+            manager registration. """
         
         self._collector_functional = collector_functional
 
@@ -529,7 +523,6 @@
     def get_missing(self):
         """ get the missing module list """
         return self._missing_modules
-<<<<<<< HEAD
 
     def get_files(self):
         """ get the files to deploy for simulation """
@@ -681,8 +674,6 @@
             error_popup("failed to copy the simulation deployment file: '%s'" %
                         msg)
 
-=======
-    
     def get_saved_probes(self, run_id=None):
         """ get a SavedProbeLoader object with the saved probes objects """
         
@@ -695,7 +686,6 @@
             return SavedProbeLoader(run_path)
         except ValueError:
             return None
->>>>>>> 18a024eb
 
 ##### TEST #####
 if __name__ == "__main__":
