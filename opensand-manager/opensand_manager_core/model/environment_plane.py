<<<<<<< HEAD
#!/usr/bin/env python2
# -*- coding: utf-8 -*-

#
#
# OpenSAND is an emulation testbed aiming to represent in a cost effective way a
# satellite telecommunication system for research and engineering activities.
#
#
# Copyright © 2011 TAS
#
#
# This file is part of the OpenSAND testbed.
#
#
# OpenSAND is free software : you can redistribute it and/or modify it under the
# terms of the GNU General Public License as published by the Free Software
# Foundation, either version 3 of the License, or (at your option) any later
# version.
#
# This program is distributed in the hope that it will be useful, but WITHOUT
# ANY WARRANTY, without even the implied warranty of MERCHANTABILITY or FITNESS
# FOR A PARTICULAR PURPOSE. See the GNU General Public License for more
# details.
#
# You should have received a copy of the GNU General Public License along with
# this program. If not, see http://www.gnu.org/licenses/.
#
#

# Author: Julien BERNARD / <jbernard@toulouse.viveris.com>
=======
# -*- coding: utf8 -*-
>>>>>>> 18a024eb

"""
Environment Plane model.
"""

import os
import struct


class EventLevel(object):
    """
    Event level constants
    """

    DEBUG = 0
    INFO = 1
    WARNING = 2
    ERROR = 3

class Program(object):
    """
    Represents a running program.
    """

    def __init__(self, controller, ident, name, probes, events):
        self.ident = ident
        host_name, prog_name = name.split(".", 1)
        if host_name.startswith(prog_name):
            name = host_name
        
        self.name = name
        self._probes = []
        for i, (p_name, unit, storage_type, enabled, disp) in enumerate(probes):
            probe = Probe(controller, self, i, p_name, unit, storage_type,
                enabled, disp)
            self._probes.append(probe)
        self._events = events
    
    def get_probes(self):
        """
        Returns a list of the probe objects associated with this program
        """
        
        return self._probes
    
    def get_probe(self, ident):
        """
        Returns the probe identified by ident
        """
        
        return self._probes[ident]
    
    def get_event(self, ident):
        """
        Returns the event identified by ident as a (name, level) tuple
        """
        
        return self._events[ident]
    
    def __str__(self):
        return self.name
    
    def __repr__(self):
        return "<Program: %s [%d]>" % (self.name, self.ident)


class Probe(object):
    """
    Represents a probe
    """
    
    def __init__(self, controller, program, ident, name, unit, storage_type,
        enabled, displayed):
        self._controller = controller
        self.program = program
        self.ident = ident
        self.name = name
        self.unit = unit
        self._storage_type = storage_type
        self._enabled = enabled
        self._displayed = displayed
    
    def read_value(self, data, pos):
        """
        Read a probe value from the specified data string at the specified
        position. Returns the new position.
        """

        if self._storage_type == 0:
            value = struct.unpack("!i", data[pos:pos + 4])[0]
            return value, pos + 4

        if self._storage_type == 1:
            value = struct.unpack("!f", data[pos:pos + 4])[0]
            return value, pos + 4

        if self._storage_type == 2:
            value = struct.unpack("!d", data[pos:pos + 8])[0]
            return value, pos + 8

        raise Exception("Unknown storage type")
    
    @property
    def enabled(self):
        """
        Indicates if the probe is enabled
        """
    
        return self._enabled
    
    @enabled.setter
    def enabled(self, value):
        """
        Enables or disables the probe
        """
    
        value = bool(value)
        
        if value == self._enabled:
            return
        
        if not value:
            self._displayed = False
        
        self._enabled = value
        self._controller.update_probe_status(self)

    @property
    def displayed(self):
        """
        Indicates if the probe is enabled
        """
    
        return self._displayed
    
    @displayed.setter
    def displayed(self, value):
        """
        Displays or hides the probes
        """
    
        value = bool(value)
        
        if value == self._displayed:
            return
        
        if value and not self._enabled:
            raise ValueError("Cannot display a disabled probe")
        
        self._displayed = value
        self._controller.update_probe_status(self)
    
    @property
    def global_ident(self):
        return self.ident | (self.program.ident << 8)
    
    @property
    def full_name(self):
        return "%s.%s" % (self.program.name, self.name)
    
    def __str__(self):
        return self.name
    
    def __repr__(self):
        return "<Probe: %s [%d]>" % (self.name, self.ident)

class SavedProbeLoader(object):
    """
    This objects reconstructs a program/probe hierarchy from a saved run
    """
    
    def __init__(self, run_path):
        self._data = {}
        self._programs = {}
        
        try:
            self._load(run_path)
        except EnvironmentError:
            raise ValueError("Incorrect probe data")
    
    def _load(self, run_path):
        prog_id = 0
    
        for host_name in os.listdir(run_path):
            host_path = os.path.join(run_path, host_name)
            
            if not os.path.isdir(host_path):
                continue
            
            for prog_name in os.listdir(host_path):
                prog_path = os.path.join(host_path, prog_name)
                prog_id += 1
                
                if not os.path.isdir(prog_path):
                    continue
                
                probes = []
                if host_name.startswith(prog_name):
                    prog_full_name = host_name
                else:
                    prog_full_name = "%s.%s" % (host_name, prog_name)
                
                for probe_name in os.listdir(prog_path):
                    probe_path = os.path.join(prog_path, probe_name)
                    probe_name, ext = os.path.splitext(probe_name)
                    probe_full_name = "%s.%s" % (prog_full_name, probe_name)

                    if not os.path.isfile(probe_path) or ext != '.log':
                        continue
                
                    probe_times = []
                    probe_values = []
                    
                    with open(probe_path, 'r') as probe_file:
                        unit = probe_file.readline().strip()
                        for line in probe_file:
                            time, value = line.split(" ", 1)
                            time = int(time)
                            value = float(value)
                            probe_times.append(time)
                            probe_values.append(value)
                    
                    self._data[probe_full_name] = (probe_times, probe_values)
                    probes.append((probe_name, unit, None, True, False))
                
                full_prog_name = "%s.%s" % (host_name, prog_name)
                self._programs[prog_id] = Program(self, prog_id, full_prog_name,
                    probes, [])

    def get_programs(self):
        """
        Return the program list.
        """
    
        return self._programs
    
    def get_data(self):
        """
        Return the probe data.
        """
        
        return self._data
    
    def update_probe_status(self, probe):
        # Nothing to do
        pass

    
    
    
                <|MERGE_RESOLUTION|>--- conflicted
+++ resolved
@@ -1,4 +1,3 @@
-<<<<<<< HEAD
 #!/usr/bin/env python2
 # -*- coding: utf-8 -*-
 
@@ -8,7 +7,7 @@
 # satellite telecommunication system for research and engineering activities.
 #
 #
-# Copyright © 2011 TAS
+# Copyright © 2012 TAS
 #
 #
 # This file is part of the OpenSAND testbed.
@@ -29,13 +28,11 @@
 #
 #
 
-# Author: Julien BERNARD / <jbernard@toulouse.viveris.com>
-=======
-# -*- coding: utf8 -*-
->>>>>>> 18a024eb
+# Author: Vincent DUVERT / <vduvert@toulouse.viveris.com>
+
 
 """
-Environment Plane model.
+environment_plane.py - Model for environment plane elements
 """
 
 import os
@@ -58,69 +55,64 @@
     """
 
     def __init__(self, controller, ident, name, probes, events):
-        self.ident = ident
+        self._ident = ident
         host_name, prog_name = name.split(".", 1)
         if host_name.startswith(prog_name):
             name = host_name
-        
-        self.name = name
+
+        self._name = name
         self._probes = []
         for i, (p_name, unit, storage_type, enabled, disp) in enumerate(probes):
             probe = Probe(controller, self, i, p_name, unit, storage_type,
                 enabled, disp)
             self._probes.append(probe)
         self._events = events
-    
+
     def get_probes(self):
         """
         Returns a list of the probe objects associated with this program
         """
-        
         return self._probes
-    
+
     def get_probe(self, ident):
         """
         Returns the probe identified by ident
         """
-        
         return self._probes[ident]
-    
+
     def get_event(self, ident):
         """
         Returns the event identified by ident as a (name, level) tuple
         """
-        
         return self._events[ident]
-    
+
     def __str__(self):
-        return self.name
-    
+        return self._name
+
     def __repr__(self):
-        return "<Program: %s [%d]>" % (self.name, self.ident)
+        return "<Program: %s [%d]>" % (self._name, self._ident)
 
 
 class Probe(object):
     """
     Represents a probe
     """
-    
     def __init__(self, controller, program, ident, name, unit, storage_type,
         enabled, displayed):
         self._controller = controller
-        self.program = program
-        self.ident = ident
-        self.name = name
-        self.unit = unit
+        self._program = program
+        self._ident = ident
+        self._name = name
+        self._unit = unit
         self._storage_type = storage_type
         self._enabled = enabled
         self._displayed = displayed
-    
+
     def read_value(self, data, pos):
         """
         Read a probe value from the specified data string at the specified
         position. Returns the new position.
         """
-
         if self._storage_type == 0:
             value = struct.unpack("!i", data[pos:pos + 4])[0]
             return value, pos + 4
@@ -134,29 +126,27 @@
             return value, pos + 8
 
         raise Exception("Unknown storage type")
-    
+
     @property
     def enabled(self):
         """
         Indicates if the probe is enabled
         """
-    
         return self._enabled
-    
+
     @enabled.setter
     def enabled(self, value):
         """
         Enables or disables the probe
         """
-    
         value = bool(value)
-        
+
         if value == self._enabled:
             return
-        
+
         if not value:
             self._displayed = False
-        
+
         self._enabled = value
         self._controller.update_probe_status(self)
 
@@ -165,76 +155,73 @@
         """
         Indicates if the probe is enabled
         """
-    
         return self._displayed
-    
+
     @displayed.setter
     def displayed(self, value):
         """
         Displays or hides the probes
         """
-    
         value = bool(value)
-        
+
         if value == self._displayed:
             return
-        
+
         if value and not self._enabled:
             raise ValueError("Cannot display a disabled probe")
-        
+
         self._displayed = value
         self._controller.update_probe_status(self)
-    
+
     @property
     def global_ident(self):
-        return self.ident | (self.program.ident << 8)
-    
+        return self._ident | (self._program.ident << 8)
+
     @property
     def full_name(self):
-        return "%s.%s" % (self.program.name, self.name)
-    
+        return "%s.%s" % (self._program.name, self._name)
+
     def __str__(self):
-        return self.name
-    
+        return self._name
+
     def __repr__(self):
-        return "<Probe: %s [%d]>" % (self.name, self.ident)
+        return "<Probe: %s [%d]>" % (self._name, self._ident)
 
 class SavedProbeLoader(object):
     """
     This objects reconstructs a program/probe hierarchy from a saved run
     """
-    
     def __init__(self, run_path):
         self._data = {}
         self._programs = {}
-        
+
         try:
             self._load(run_path)
         except EnvironmentError:
             raise ValueError("Incorrect probe data")
-    
+
     def _load(self, run_path):
         prog_id = 0
-    
+
         for host_name in os.listdir(run_path):
             host_path = os.path.join(run_path, host_name)
-            
+
             if not os.path.isdir(host_path):
                 continue
-            
+
             for prog_name in os.listdir(host_path):
                 prog_path = os.path.join(host_path, prog_name)
                 prog_id += 1
-                
+
                 if not os.path.isdir(prog_path):
                     continue
-                
+
                 probes = []
                 if host_name.startswith(prog_name):
                     prog_full_name = host_name
                 else:
                     prog_full_name = "%s.%s" % (host_name, prog_name)
-                
+
                 for probe_name in os.listdir(prog_path):
                     probe_path = os.path.join(prog_path, probe_name)
                     probe_name, ext = os.path.splitext(probe_name)
@@ -242,10 +229,10 @@
 
                     if not os.path.isfile(probe_path) or ext != '.log':
                         continue
-                
+
                     probe_times = []
                     probe_values = []
-                    
+
                     with open(probe_path, 'r') as probe_file:
                         unit = probe_file.readline().strip()
                         for line in probe_file:
@@ -254,10 +241,10 @@
                             value = float(value)
                             probe_times.append(time)
                             probe_values.append(value)
-                    
+
                     self._data[probe_full_name] = (probe_times, probe_values)
                     probes.append((probe_name, unit, None, True, False))
-                
+
                 full_prog_name = "%s.%s" % (host_name, prog_name)
                 self._programs[prog_id] = Program(self, prog_id, full_prog_name,
                     probes, [])
@@ -266,21 +253,14 @@
         """
         Return the program list.
         """
-    
         return self._programs
-    
+
     def get_data(self):
         """
         Return the probe data.
         """
-        
         return self._data
-    
+
     def update_probe_status(self, probe):
         # Nothing to do
         pass
-
-    
-    
-    
-                