#!/usr/bin/env python2
# -*- coding: utf-8 -*-

#
#
# OpenSAND is an emulation testbed aiming to represent in a cost effective way a
# satellite telecommunication system for research and engineering activities.
#
#
# Copyright © 2015 TAS
#
#
# This file is part of the OpenSAND testbed.
#
#
# OpenSAND is free software : you can redistribute it and/or modify it under the
# terms of the GNU General Public License as published by the Free Software
# Foundation, either version 3 of the License, or (at your option) any later
# version.
#
# This program is distributed in the hope that it will be useful, but WITHOUT
# ANY WARRANTY, without even the implied warranty of MERCHANTABILITY or FITNESS
# FOR A PARTICULAR PURPOSE. See the GNU General Public License for more
# details.
#
# You should have received a copy of the GNU General Public License along with
# this program. If not, see http://www.gnu.org/licenses/.
#
#

# Author: Julien BERNARD / <jbernard@toulouse.viveris.com>
# Author: Joaquin MUGUERZA / <jmuguerza@toulouse.viveris.com>

"""
opensand_xml_parser.py - the XML parser and builder for OpenSAND configuration

  The OpenSAND configuration XML format is:
  <?xml version="1.0" encoding="UTF-8"?>
  <configuration component='COMPO'>
    <SECTION>
      <KEY>VAL</KEY>
      <TABLES>
        <TABLE ATTRIBUTE1="VAL1" ATTRIBUTE2="VAL2" />
        <TABLE ATTRIBUTE1="VAL1'" ATTRIBUTE2="VAL2'" />
      </TABLES>
    </SECTION>
  </configuration>
"""

import re
from copy import deepcopy

from lxml import etree
from opensand_manager_core.my_exceptions import XmlException
from opensand_manager_core.utils import SPOT, ID, GW


NAMESPACES = {"xsd":"http://www.w3.org/2001/XMLSchema"}


class XmlParser:
    """ XML parser for OpenSAND configuration """
    def __init__ (self, xml, xsd):
        self._tree = None
        self._filename = xml
        self._xsd = xsd
        self._xsd_parser = None
        self._common_xsd = None
        self._schema = None
        try:
            self._tree = etree.parse(xml)
            self._schema = etree.XMLSchema(etree.parse(xsd))
            self._xsd_parser = etree.parse(xsd)
            common_path = self._xsd_parser.xpath("//xsd:include/@schemaLocation",
                                                 namespaces=NAMESPACES)
            if len(common_path) == 1:
                self._common_xsd = etree.parse(common_path[0])
        except IOError, err:
            raise
        except (etree.XMLSyntaxError, etree.XMLSchemaParseError), err:
            raise XmlException(err.error_log.last_error.message)

        if not self._schema.validate(self._tree):
            raise XmlException(self._schema.error_log.last_error.message)

        root = self._tree.getroot()
        if(root.tag != "configuration"):
            raise XmlException("Not a configuration file, root element is %s" %
                               root.tag)

    def get_sections(self):
        """ get all the sections in the configuration file """
        root = self._tree.getroot()
        return [sect for sect in root.iterchildren()
                     if sect.tag is not etree.Comment]

    def get_name(self, node):
        """ get the name of any XML node """
        return node.tag

    def get_keys(self, section):
        """ get all the keys in a section """
        return [key for key in section.iterchildren()
                    if key.tag is not etree.Comment]

    def is_table(self, key):
        """ check if the key is a table one """
        return len(key) > 0

    def get_value(self, key):
        """ get the value stored in a key """
        if self.is_table(key):
            raise XmlException("Key is a table, cannot get its value")
        return key.text

    def get_table_elements(self, key):
        """ get the list of element in a table """
        return [elt for elt in key.iterchildren()
                    if elt.tag is not etree.Comment]

    def get_element_content(self, element):
        """ get a dictionnary containing the attributes and values of a list
            element """
        return element.attrib

    def get_path(self, elt):
        """ get the xpath of an XML attribute or key """
        return self._tree.getpath(elt)

    def set_value(self, val, path, att=None):
        """ set the value of a key """
        elt = self._tree.xpath(path)
        if len(elt) != 1:
            if att is None:
                raise XmlException("[set_value() ]wrong path %s" % path)
            # this happens for example when we add a line and modify the first
            # line in a table, the first line won't have an index and so we ask
            # for a path that may return more than one elements.
            # Thus, choose the first one
            elt = [elt[0]]


        if att is not None:
            if not self.is_table(elt):
                raise XmlException("wrong path: %s is not a table" % elt.tag)
            att_list = self.get_element_content(elt[0])
            if not att in att_list:
                raise XmlException("wrong path: %s is not a valid attribute" %
                                   att)
            att_list[att] = str(val)
        else:
            elt[0].text = str(val)

    def set_values(self, val, xpath, attribute):
        """ set a value on one or more paths """
        elts = self.get_all(xpath)
        if len(elts) < 1:
            raise XmlException("Cannot find %s path" % xpath)

        for elem in elts:
            att_list = self.get_element_content(elem)
            if not attribute in att_list:
                raise XmlException("wrong path: %s is not a valid attribute" %
                                   attribute)
            att_list[attribute] = val

    def get(self, xpath):
        """ get a XML element with its path """
        if not self._tree:
<<<<<<< HEAD
            self._tree = etree.parse(self._filename)
=======
            raise Exception("Xml file has no tree")
>>>>>>> c4bf1d6c
        elts = self._tree.xpath(xpath)
        if len(elts) == 1:
            return elts[0]
        return None

    def get_all(self, xpath):
        """ get all matching elements """
        return self._tree.xpath(xpath)

    def del_element(self, xpath):
        """ delete an element from its path """
        elts = self._tree.xpath(xpath)
        if len(elts) == 1:
            elt = elts[0]
            elt.getparent().remove(elt)

    def add_spot(self, spot_id):
        """ add a spot in the table identified its path """
        for section in self.get_sections():
            gws = []
            spots = [spot_id]
            for child in section.iterchildren():
                if child.tag == SPOT:
                    if child.get(GW) is not None:
                        if child.get(GW) in gws and \
                           child.get(ID) in spots:
                            break
                        elif child.get(GW) in gws and \
                             child.get(ID) not in spots:
                            spots.append(child.get(ID))
                            continue
                            
                        gws.append(child.get(GW))
                        spots.append(child.get(ID))
                        
                    new = deepcopy(child)
                    new.set(ID, spot_id)
                    child.addnext(new)
                    
                    if child.get(GW) is None:
                        break

    def remove_spot(self, spot_id):
        """ remove spots from the configuration file """
        for section in self.get_sections():
             for child in section.getchildren():
                 if child.tag == SPOT and child.get(ID) == spot_id:
                     section.remove(child)


    def add_gw(self, xpath, gw_id):
        """ add a spot in the table identified its path """
        sections = self._tree.xpath(xpath)
        if len(sections) != 1:
            raise XmlException("wrong path: %s is not valid" % xpath)
        section = sections[0]
        gws = [gw_id]
        spots = []
        for child in section.getchildren():
            if child.tag == SPOT:
                if child.get(GW) is not None and\
                   child.get(ID) is not None :
                    if (child.get(GW) in gws and \
                       child.get(ID) in spots) or \
                       child.get(GW) == gw_id:
                        break
                    elif child.get(GW) not in gws and \
                         child.get(ID) in spots:
                        gws.append(child.get(GW))
                        continue
                        
                    spots.append(child.get(ID))
                    
                    new = deepcopy(child)
                    new.set(GW, gw_id)
                    child.addnext(new)
             
            elif child.tag == GW:
                if child.get(ID) is not None :
                    if child.get(ID) == gw_id:
                        break
                        
                    new = deepcopy(child)
                    new.set(ID, gw_id)
                    child.addnext(new)
                

    def remove_gw(self, xpath, gw_id):
        """ add a spot in the table identified its path """
        sections = self._tree.xpath(xpath)
        if len(sections) != 1:
            raise XmlException("wrong path: %s is not valid" % xpath)
        section = sections[0]
        for child in section.getchildren():
            if (child.tag == SPOT and child.get(GW) == gw_id) or \
               (child.tag == GW and child.get(ID) == gw_id):
                section.remove(child)

    def add_line(self, xpath):
        """ add a line in the table identified its path """
        tables = self._tree.xpath(xpath)
        if len(tables) != 1:
            raise XmlException("wrong path: %s is not valid" % xpath)
        table = tables[0]
        children = table.getchildren()
        if len(children) == 0:
            raise XmlException("wrong path: %s is not a table" % xpath)
        i = 0
        # copy the first line for the base, but skip comments
        while(i < len(children)):
            child = children[i]
            i += 1
            if not child.tag is etree.Comment:
                break
        new = deepcopy(child)
        table.append(new)

    def create_line(self, attributes, key, xpath):
        """ create a new line in a table """
        table = self.get(xpath)
        if table is None:
            raise XmlException("wrong path: %s is not valid" % xpath)
        table.append(etree.Element(key, attributes))

    def remove_line(self, xpath, line = 0):
        """ remove a line in the table identified by its path """
        tables = self._tree.xpath(xpath)
        if len(tables) != 1:
            raise XmlException("wrong path: %s is not valid" % xpath)
        table = tables[0]
        children = table.getchildren()
        if len(children) == 0:
            raise XmlException("wrong path: %s is not a table" % xpath)
        i = 0
        while(i < len(children)):
            child = children[i]
            if not child.tag is etree.Comment:
                child = children[i+line]
                break
            i += 1
        table.remove(child)

    def write(self):
        """ write the new configuration in file """
        if not self._schema.validate(self._tree):
            error = self._schema.error_log.last_error.message
            self.__init__(self._filename, self._xsd)
            raise XmlException("the new values are incorrect: %s" %
                               error)

        with open(self._filename, 'w') as conf:
            conf.write(etree.tostring(self._tree, pretty_print=True,
                                      encoding=self._tree.docinfo.encoding,
                                      xml_declaration=True))

        # reset the xml else when removing spots, sometimes it leads to segfault
        self.__init__(self._filename, self._xsd)

    def get_file_paths(self):
        """ get the default and source values for all files to be able
            to get them in current scenario """
        files = []
        # get elements of type file
        nodes = self.get_file_elements("element")
        for node in nodes:
            elems = self.get_all("//%s" % node)
            for elem in elems:
                default = self.get_doc_param('/default', self.get_name(elem))
                source = self.get_doc_param('/source', self.get_name(elem))
                source = self.adapt_filename(source, elem)
                files.append((default, source))
        # get attributes of type file
        nodes = self.get_file_elements("attribute")
        for node in nodes:
            elems = self.get_all("//*[@%s]" % node)
            for elem in elems:
                default = self.get_doc_param('/default', node,
                                             self.get_name(elem))
                source = self.get_doc_param('/source', node,
                                            self.get_name(elem))
                path = self.get_path(elem)
                # get line ID in path
                pos = path.rfind('[')
                line = path[pos:].strip('[]')
                source = self.adapt_filename(source, elem, line)
                files.append((default, source))
        return files

    def get_file_sources(self):
        """ get the file elements depending on hosts and xpath and their
            associated source value """
        files = {}
        # get elements of type file
        nodes = self.get_file_elements("element")
        for node in nodes:
            elems = self.get_all("//%s" % node)
            for elem in elems:
                source = self.get_doc_param('/source', self.get_name(elem))
                source = self.adapt_filename(source, elem)
                files[self.get_path(elem)] = source
        # get attributes of type file
        nodes = self.get_file_elements("attribute")
        for node in nodes:
            elems = self.get_all("//*[@%s]" % node)
            for elem in elems:
                source = self.get_doc_param('/source', node,
                                            self.get_name(elem))
                path = self.get_path(elem)
                # get line ID in path
                pos = path.rfind('[')
                line = path[pos:].strip('[]')
                source = self.adapt_filename(source, elem, line)
                files["%s/@%s" % (path, node)] = source
        return files

    def adapt_filename(self, source, elem, line=""):
        """ add spot, gw and line extension """
        # try to rename file.ext into file_spotX_gwY_line.ext to keep ext

        # remove spotX or spot_X, in name
        name = re.sub("[_]?spot[_]?[0-9]*", "", source)
        # remove gwX, gw_X in name
        name = re.sub("[_]?gw[_]?[0-9]*", "", name)
        # replace _X. by . in name (this correspond to line in tables)
        name = re.sub("[_]([1-9]?)*\.", ".", name)
        # remove _X in end of name (this correspond to line in tables)
        name = re.sub("[_]([1-9]?)*$", "", name)
        ext = ""
        try:
            (name, ext) = name.rsplit(".", 1)
        except ValueError:
            pass
        if line == "":
            spot_elem = elem.getparent()
        else:
            line = "_" + line
            spot_elem = elem.getparent().getparent()
        if spot_elem.tag == SPOT:
            spot = "_spot%s" % spot_elem.get(ID)
            name += spot
            if spot_elem.get(GW) is not None:
                gw = "_gw%s" % spot_elem.get(GW)
                name += gw
        if ext != "":
            source = "%s%s.%s" % (name, line, ext)
        else:
            source = "%s%s" % (name, line)
        return source


    #### functions for XSD parsing ###

    def get_type(self, name):
        """ get an element type in the XSD document """
        elem = self.get_element(name, True)
        if elem is None:
            return None

        elem_type = elem.get("type")
        if elem_type is None:
            return None

        if elem_type.startswith("xsd:"):
            ret = self.parse_numeric(elem_type)
            if ret is not None:
                return ret
            else:
                return {"type": elem_type.replace("xsd:", "", 4)}
        elif elem_type == "file":
            return {"type": "file"}
        else:
            return self.get_simple_type(elem_type)

    def get_attribute_type(self, name, parent_name):
        """ get an attribute type in the XSD document """
        attribute = self.get_attribute(name, parent_name)
        if attribute is None:
            return None

        att_type = attribute.get("type")
        if att_type is None:
            return None

        if att_type.startswith("xsd:"):
            ret = self.parse_numeric(att_type)
            if ret is not None:
                return ret
            else:
                return {"type": att_type.replace("xsd:", "", 4)}
        elif att_type == "file":
            return {"type": "file"}
        else:
            return self.get_simple_type(att_type)

    def get_doc_param(self, param_name, name, parent_name=None):
        """ get some parameters under configuration """
        if parent_name is not None:
            elem = self.get_attribute(name, parent_name)
        else:
            elem = self.get_element(name)

        if elem is None:
            return None

        param = elem.xpath("xsd:annotation/xsd:documentation%s" % param_name,
                           namespaces=NAMESPACES)
        if len(param) != 1:
            # search in references
            elem = self.get_reference(name)
            if elem is not None:
                param = elem.xpath("xsd:annotation/xsd:documentation%s" %
                                     param_name,
                                     namespaces=NAMESPACES)
            if len(param) != 1:
                return None

        return param[0].text

    def get_documentation(self, name, parent_name=None):
        """ get the description associated to an element """
        doc = self.get_doc_param('', name, parent_name)
        if doc is None:
            return None

        # remove indentation
        text = ' '.join(doc.split())
        # set tabulations and newlines
        text = text.replace('\\n', '\n').replace('\\t', '\t')
        return text

    def get_unit(self, name, parent_name=None):
        """ get the unit of an element """
        unit = self.get_doc_param('/unit', name, parent_name)
        if unit is None:
            return None

        # remove indentation
        text = ' '.join(unit.split())
        # set tabulations and newlines
        text = text.replace('\\n', '\n').replace('\\t', '\t')
        return text

    def get_file_source(self, name, parent_name=None):
        """ get the default and source parameters on file """
        return self.get_doc_param('/source', name, parent_name)

    def do_hide_adv(self, name, adv_mode):
        """ check if some widget should be hidden in non adv mode """
        # check if element should be hidden in non adv mode
        adv = self.get_doc_param('/adv', name)
        if adv is not None and not adv_mode and adv == "true":
            return True

        return False

    def do_hide(self, name):
        """ check if som widget should be hidden """
        # check if element has a hide parameter activated
        hide = self.get_doc_param('/hide', name)
        if hide is not None and hide == "true":
            return True

        return False

    def get_xpath_restrictions(self, name, parent_name=None):
        """ get the unit of an element """
        if parent_name is not None:
            elem = self.get_attribute(name, parent_name)
        else:
            elem = self.get_element(name)

        if elem is None:
            return None

        param = elem.xpath("xsd:annotation/xsd:documentation/xpath",
                           namespaces=NAMESPACES)
        if len(param) != 1:
            # search in references
            elem = self.get_reference(name)
            if elem is not None:
                param = elem.xpath("xsd:annotation/xsd:documentation/xpath",
                                     namespaces=NAMESPACES)
            if len(param) != 1:
                return None

        return param[0].attrib

    def get_reference(self, name):
        """ get a reference in the XSD document """
        elem = []
        if self._common_xsd is not None:
            elem += self._common_xsd.xpath("//xsd:element[@ref = $val]",
                                           namespaces=NAMESPACES,
                                           val = name)
        elem += self._xsd_parser.xpath("//xsd:element[@ref = $val]",
                                       namespaces=NAMESPACES,
                                       val = name)
        if len(elem) == 0:
            return None

        # take the first element it should be better than nothing
        return elem[0]

    def get_element(self, name, with_type=False):
        """ get an element in the XSD document """
        elems = []
        if self._common_xsd is not None:
            elems += self._common_xsd.xpath("//xsd:element[@name = $val]",
                                            namespaces=NAMESPACES,
                                            val = name)
        elems += self._xsd_parser.xpath("//xsd:element[@name = $val]",
                                        namespaces=NAMESPACES,
                                        val = name)

        # sometimes there are 2 elements because debug keys got the same name,
        # take the first one with or without type
        if len(elems) == 1:
            return elems[0]
        elif len(elems) != 0:
            for elem in elems:
                if elem.get('type') is None and not with_type:
                    return elem
                elif elem.get('type') is not None and with_type:
                    return elem
            # return the first one, it should be better than nothing
            return elems[0]
        return None

    def get_attribute(self, name, parent_name):
        """ get an attribute in the XSD document """
        attribs = []
        if self._common_xsd is not None:
            attribs += self._common_xsd.xpath("//xsd:attribute[@name = $val]",
                                             namespaces=NAMESPACES,
                                             val = name)
        attribs += self._xsd_parser.xpath("//xsd:attribute[@name = $val]",
                                          namespaces=NAMESPACES,
                                          val = name)
        if attribs is None or len(attribs) == 0:
            return None

        # some elements can have the same attribute, get the attribute for the
        # desired element
        # first check if parent has a complex type
        cplx_name = self.get_complex_name(parent_name)
        if cplx_name is not None:
            parent_name = cplx_name
        for attrib in attribs:
            if attrib.getparent().getparent().get("name") == parent_name:
                return attrib

    def get_complex_name(self, name):
        """ get a completType element in the XSD document """
        elem = []
        if self._common_xsd is not None:
            elem += self._common_xsd.xpath("//xsd:element[@name = $val]",
                                           namespaces=NAMESPACES,
                                           val = name)
        elem += self._xsd_parser.xpath("//xsd:element[@name = $val]",
                                       namespaces=NAMESPACES,
                                       val = name)
        if len(elem) == 0:
            return None

        # we have now the type of the complex element in the type attribute
        # take the first element it should be better than nothingi
        cplx_name = elem[0].get('type')
        return cplx_name

    def get_simple_type(self, name):
        """ get a simple type and the associated attributes
            in a XSD document """
        # simpleType
        elems = []
        if self._common_xsd is not None:
            elems += self._common_xsd.xpath("//xsd:simpleType[@name = $val]",
                                            namespaces=NAMESPACES,
                                            val = name)
        elems += self._xsd_parser.xpath("//xsd:simpleType[@name = $val]",
                                        namespaces=NAMESPACES,
                                        val = name)
        if len(elems) == 0:
            return None

        # take the first element it should be better than nothing
        elem = elems[0]

        # restriction
        restrictions = elem.xpath("xsd:restriction",
                                  namespaces=NAMESPACES)
        if len(restrictions) != 1:
            return None

        restriction = restrictions[0]

        base = restriction.get("base")
        if base is None:
            return None

        ret = self.parse_numeric(base)
        if ret is not None:
            # get the minimum or maximum value if specified
            min_inc = restriction.xpath("xsd:minInclusive",
                                        namespaces=NAMESPACES)
            if len(min_inc) == 1:
                ret["min"] = min_inc[0].get("value")
            max_inc = restriction.xpath("xsd:maxInclusive",
                                        namespaces=NAMESPACES)
            if len(max_inc) == 1:
                ret['max'] = max_inc[0].get("value")
            fraction_digit = restriction.xpath("xsd:fractionDigits",
                                               namespaces=NAMESPACES)
            if len(fraction_digit) == 1:
                ret['step'] = "0.%s1" % ("0" *
                                         (int(fraction_digit[0].get("value")) -
                                          1))
            return ret
        elif base == "xsd:string":
            enum = restriction.xpath("xsd:enumeration",
                                     namespaces=NAMESPACES)
            values = []
            if enum is not None and len(enum) > 0:
                for elem in enum:
                    values.append(elem.get("value"))
            if len(values) != 0:
                return {
                          "type": "enum",
                          "enum": values
                       }
            else:
                return {"type": "string"}
        else:
            return {"type": base.replace("xsd:", "", 4)}

    def get_minoccurs(self, table_name):
        """ get minOccurs value for table elements """
        values = []
        if self._common_xsd is not None:
            values += self._common_xsd.xpath("//xsd:element[@ref='%s']/@minOccurs" %
                                             table_name, namespaces=NAMESPACES)
        values += self._xsd_parser.xpath("//xsd:element[@ref='%s']/@minOccurs" %
                                         table_name, namespaces=NAMESPACES)
        if self._common_xsd is not None:
            values += self._common_xsd.xpath("//xsd:element[@name='%s']/@minOccurs" %
                                             table_name, namespaces=NAMESPACES)
        values += self._xsd_parser.xpath("//xsd:element[@name='%s']/@minOccurs" %
                                         table_name, namespaces=NAMESPACES)
        if len(values) > 0:
            # take the first element it should be better than nothing
            return int(values[0])
        else:
            return 0

    def get_maxoccurs(self, table_name):
        """ get maxOccurs value for table elements """
        values = []
        if self._common_xsd is not None:
            values +=  self._common_xsd.xpath("//xsd:element[@ref='%s']/@maxOccurs"
                                              % table_name, namespaces=NAMESPACES)
        values +=  self._xsd_parser.xpath("//xsd:element[@ref='%s']/@maxOccurs"
                                          % table_name, namespaces=NAMESPACES)
        if self._common_xsd is not None:
            values +=  self._common_xsd.xpath("//xsd:element[@name='%s']/@maxOccurs"
                                              % table_name, namespaces=NAMESPACES)
        values +=  self._xsd_parser.xpath("//xsd:element[@name='%s']/@maxOccurs"
                                          % table_name, namespaces=NAMESPACES)
        if len(values) > 0 and values[0] != "unbounded":
            # take the first element it should be better than nothing
            return int(values[0])
        elif len(values):
            # unbounded: return a high value
            return 100
        else:
            return 1

    def get_file_elements(self, elem):
        """ get elements or attributes with type: 'file' """
        values = []
        if self._common_xsd is not None:
            values +=  self._common_xsd.xpath("//xsd:%s[@type='file']/@name" %
                                              elem, namespaces=NAMESPACES)
        values +=  self._xsd_parser.xpath("//xsd:%s[@type='file']/@name" %
                                          elem, namespaces=NAMESPACES)
        return values

    def parse_numeric(self, base):
        """ parse a numeric xsd type """
        base = base.split(":", 1)
        if len(base) > 1:
            base = base[1]
        else:
            base = base[0]
        if base in ["byte",
                    "decimal",
                    "int",
                    "integer",
                    "long",
                    "negativeInteger",
                    "nonNegativeInteger",
                    "nonPositiveInteger",
                    "positiveInteger",
                    "short",
                    "unsignedLong",
                    "unsignedInt",
                    "unsignedShort",
                    "unsignedByte"]:
            min_val = None
            max_val = None
            step = 1
            # get the minimum or maximum value that can be infered
            if base in ["nonNegativeInteger",
                        "unsignedLong",
                        "unsignedInt",
                        "unsignedShort",
                        "unsignedByte"]:
                min_val = 0
            elif base == "nonPositiveInteger":
                max_val = 0
            elif base == "positiveInteger":
                min_val = 1
            elif base == "negativeInteger":
                max_val = -1
            elif base == "decimal":
                # arbitrarily fixed
                step = 0.01

            ret = {
                      "type": "numeric",
                      "step": step,
                   }
            if min_val is not None:
                ret["min"] = min_val
            if max_val is not None:
                ret["max"] = max_val
            return ret
        return None


    #### functions for XSLT transform ###

    def transform(self, xslt, write=True):
        """ Transform the configuration with XSLT """
        transf = etree.XSLT(etree.parse(xslt))
        new_xml = transf(self._tree)
        self._tree = new_xml
        if write:
            self.write()

if __name__ == "__main__":
    import sys

    if len(sys.argv) < 2:
        print "Usage: %s xml_file xsd_file [xslt_file]" % sys.argv[0]
        sys.exit(1)
    print "use schema: %s and xml: %s" % (sys.argv[2],
                                          sys.argv[1])

    PARSER = XmlParser(sys.argv[1], sys.argv[2])

    for SECTION in PARSER.get_sections():
        print PARSER.get_name(SECTION)
        for KEY in PARSER.get_keys(SECTION):
            if not PARSER.is_table(KEY):
                print "\t%s=%s" % (PARSER.get_name(KEY),
                                   PARSER.get_value(KEY))
            else:
                print "\t%s" % PARSER.get_name(KEY)
                for ELT in PARSER.get_table_elements(KEY):
                    print "\t\t%s -> %s" % (PARSER.get_name(ELT),
                                            PARSER.get_element_content(ELT))
    try:
        if sys.argv[3] != "":
            PARSER.transform(sys.argv[3], False)
    except IndexError:
        pass

    sys.exit(0)




<|MERGE_RESOLUTION|>--- conflicted
+++ resolved
@@ -167,11 +167,7 @@
     def get(self, xpath):
         """ get a XML element with its path """
         if not self._tree:
-<<<<<<< HEAD
             self._tree = etree.parse(self._filename)
-=======
-            raise Exception("Xml file has no tree")
->>>>>>> c4bf1d6c
         elts = self._tree.xpath(xpath)
         if len(elts) == 1:
             return elts[0]
