--- conflicted
+++ resolved
@@ -257,20 +257,9 @@
             return None
 
         if elem_type.startswith("xsd:"):
-<<<<<<< HEAD
-            if elem_type in ["xsd:integer",
-                             "xsd:nonNegativeInteger",
-                             "xsd:nonPositiveInteger",
-                             "xsd:positiveInteger",
-                             "xsd:negativeInteger"]:
-#                             "xsd:decimal"]:
-    #TODO add step so we could add decimal
-                return {"type": "numeric"}
-=======
             ret = self.parse_numeric(elem_type)
             if ret is not None:
                 return ret
->>>>>>> 73fe072b
             else:
                 return {"type": elem_type.replace("xsd:", "", 4)}
         else:
