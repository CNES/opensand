--- conflicted
+++ resolved
@@ -73,562 +73,7 @@
     def get_name(self):
         """ get the name of host """
         return self._host_model.get_name().upper()
-<<<<<<< HEAD
-
-
-    def state_client(self):
-        """ client that check for host state """
-        # address of the state server
-        address = (self._host_model.get_ip_address(),
-                   self._host_model.get_state_port())
-        # create the socket
-        sock = socket.socket(socket.AF_INET, socket.SOCK_STREAM)
-        sock.settimeout(10)
-
-        # connect to the server
-        try:
-            sock.connect(address)
-            self._log.debug(self.get_name() + ": connected to state server")
-        except socket.error, strerror:
-            self._log.error("%s: unable to connect to state server (%s:%s): " \
-                            "'%s'" % (self.get_name(), address[0],
-                            address[1], strerror))
-            self._host_model.set_started(None)
-            thread.exit()
-
-        sock.send('STATE\n')
-        self._log.debug("%s: send 'STATE' to state server" % self.get_name())
-
-        # reduce the timeout to avoid blocking too long in the loop
-        sock.settimeout(1)
-        while not self._stop.is_set():
-            # get the periodic reports
-            try:
-                received = sock.recv(512).strip()
-            except socket.timeout:
-                continue
-            except Exception, msg:
-                self._log.error("%s: exception when receiving message from " \
-                                "state server (%s)" % (self.get_name(), msg))
-                sock.close()
-                thread.exit()
-
-            self._log.debug("%s: received '%s' from state server" %
-                            (self.get_name(), received))
-            cmd = received.split()
-            if len(cmd) < 1:
-                self._log.warning("%s: socket seems to be closed by host" %
-                                  self.get_name())
-                self._host_model.set_started(None)
-                sock.close()
-                thread.exit()
-            if cmd[0] != 'STARTED':
-                sock.send("ERROR wrong command '%s' \n" % cmd)
-                self._log.error("%s: received '%s' while waiting for 'STARTED'"
-                                % (self.get_name(), cmd))
-                self._host_model.set_started(None)
-                sock.close()
-                thread.exit()
-            self._host_model.set_started(cmd[1:])
-
-        sock.send('BYE\n')
-        self._log.debug("%s: send 'BYE' to state server" % self.get_name())
-        try:
-            received = sock.recv(512).strip()
-        except socket.timeout:
-            pass
-        else:
-            self._log.debug("%s: received '%s' from state server" %
-                            (self.get_name(), received))
-        finally:
-            sock.close()
-
-    def configure(self, conf_files, conf_modules,
-                  deploy_config, dev_mode=False, errors=[]):
-        """ send the configure command to command server """
-        # connect to command server and send the configure command
-        sock = None
-        try:
-            sock = self.connect_command('CONFIGURE')
-        except CommandException, msg:
-            errors.append("%s: %s" % (self.get_name(), msg))
-            return
-
-        if sock is None:
-            return
-
-        try:
-            for conf in conf_files:
-                # send the configuration file
-                self.send_file(sock, conf,
-                               os.path.join(CONF_DESTINATION_PATH,
-                                            os.path.basename(conf)))
-
-            plugin_path = os.path.join(CONF_DESTINATION_PATH, 'plugins')
-            for module_dir in conf_modules:
-                self.send_dir(sock, module_dir, plugin_path)
-        except CommandException, msg:
-            sock.close()
-            errors.append("%s: %s" % (self.get_name(), msg))
-            return
-
-        # stop after configuration if disabled or if dev mode and no deploy
-        # information
-        if not self._host_model.is_enabled() or \
-           (dev_mode and (not self._host_model.get_name() in
-                          deploy_config.sections() and 
-                          not self._host_model.get_component() in
-                          deploy_config.sections())):
-            if self._host_model.is_enabled():
-                self._log.warning("%s: disabled because it has no deploy "
-                                  "information" % self.get_name())
-                self.disable()
-
-            # send an empty start.ini file because we will send the start
-            # command in order to apply routes on host
-            with tempfile.NamedTemporaryFile() as tmp_file:
-                self.send_file(sock, tmp_file.name, self._cache)
-
-            try:
-                # send 'STOP' tag
-                sock.send('STOP\n')
-                self._log.debug("%s: send 'STOP'" % self.get_name())
-            except socket.error, strerror:
-                self._log.error("Cannot contact %s command server: %s" %
-                                (self.get_name(), strerror))
-                errors.append("%s: %s" % (self.get_name(), strerror))
-                return
-
-            try:
-                self.receive_ok(sock)
-            except CommandException, msg:
-                sock.close()
-                errors.append("%s: %s" % (self.get_name(), msg))
-                return
-
-            sock.close()
-            return
-
-        prefix = '/'
-        if deploy_config.has_option('prefix', 'destination'):
-            prefix = deploy_config.get('prefix', 'destination')
-
-        component = self._host_model.get_name()
-        if not component  in deploy_config.sections():
-            component = self._host_model.get_component()
-            if not component in deploy_config.sections():
-                self._log.error("Cannot create start.ini file: not "\
-                                "information about %s deployment",
-                                self._host_model.get_name())
-                sock.close()
-                errors.append("%s: no information about %d deployment" %
-                              (self.get_name(), self._host_model.get_name()))
-                return
-
-        ld_library_path = '/'
-        if deploy_config.has_option(component, 'ld_library_path'):
-            ld_library_path = deploy_config.get(component, 'ld_library_path')
-            ld_library_path = os.path.join(prefix, ld_library_path.lstrip('/'))
-
-        if not dev_mode:
-            bin_file = self._host_model.get_component()
-        else:
-            bin_file = deploy_config.get(component, 'binary')
-            bin_file = os.path.join(prefix, bin_file.lstrip('/'))
-
-        # create the start.ini file
-        start_ini = ConfigParser.SafeConfigParser()
-        instance_param = ''
-        if component.startswith(ST) or component.startswith(GW):
-            instance_param = '-i ' + self._host_model.get_instance()
-        lan_iface = ''
-        if component != SAT:
-            lan_iface = '-l ' + self._host_model.get_lan_interface()
-        command_line = '%s -a %s -n %s %s %s -c %s' % \
-                       (bin_file,
-                        self._host_model.get_emulation_address(),
-                        self._host_model.get_emulation_interface(),
-                        lan_iface, instance_param,
-                        CONF_DESTINATION_PATH)
-        if not self._host_model.is_collector_functional():
-            command_line += " -q"
-        try:
-            start_ini.add_section(self._host_model.get_component())
-            start_ini.set(self._host_model.get_component(), 'command',
-                          command_line)
-            if dev_mode:
-                # Add custom library path
-                start_ini.set(self._host_model.get_component(),
-                              'ld_library_path', ld_library_path)
-            # add tools in start.ini and send tools configuration
-            self.configure_tools(sock, start_ini, deploy_config, dev_mode)
-            # send the start.ini file
-            with tempfile.NamedTemporaryFile() as tmp_file:
-                start_ini.write(tmp_file)
-                tmp_file.flush()
-                self.send_file(sock, tmp_file.name, self._cache)
-        except ConfigParser.Error, msg:
-            self._log.error("Cannot create start.ini file: " + msg)
-            sock.close()
-            errors.append("%s: %s" % (self.get_name(), msg))
-            return
-        except CommandException, msg:
-            sock.close()
-            errors.append("%s: %s" % (self.get_name(), msg))
-            return
-
-        try:
-            # send 'STOP' tag
-            sock.send('STOP\n')
-            self._log.debug("%s: send 'STOP'" % self.get_name())
-        except socket.error, strerror:
-            self._log.error("Cannot contact %s command server: %s" %
-                            (self.get_name(), strerror))
-            errors.append("%s: %s" % (self.get_name(), strerror))
-            return
-
-        try:
-            self.receive_ok(sock)
-        except CommandException, msg:
-            sock.close()
-            errors.append("%s: %s" % (self.get_name(), msg))
-            return
-
-        sock.close()
-
-    def configure_ws(self, deploy_config, dev_mode=False, errors=[]):
-        """ send the configure command to command server on WS """
-        # connect to command server and send the configure command
-        sock = None
-        try:
-            sock = self.connect_command('CONFIGURE')
-        except CommandException, msg:
-            errors.append("%s: %s" % (self.get_name(), msg))
-            return
-
-        if sock is None:
-            return
-        # create the start.ini file
-        start_ini = ConfigParser.SafeConfigParser()
-        try:
-            # add tools in start.ini and send tools configuration
-            self.configure_tools(sock, start_ini, deploy_config, dev_mode)
-            # send the start.ini file
-            with tempfile.NamedTemporaryFile() as tmp_file:
-                start_ini.write(tmp_file)
-                tmp_file.flush()
-                self.send_file(sock, tmp_file.name, self._cache)
-        except ConfigParser.Error, msg:
-            self._log.error("Cannot create start.ini file: " + msg)
-            sock.close()
-            errors.append("%s: %s" % (self.get_name(), msg))
-            return
-        except CommandException, msg:
-            sock.close()
-            errors.append("%s: %s" % (self.get_name(), msg))
-            return
-
-        try:
-            # send 'STOP' tag
-            sock.send('STOP\n')
-            self._log.debug("%s: send 'STOP'" % self.get_name())
-        except socket.error, (_, strerror):
-            self._log.error("Cannot contact %s command server: %s" %
-                            (self.get_name(), strerror))
-            errors.append("%s: %s" % (self.get_name(), strerror))
-            return
-
-        try:
-            self.receive_ok(sock)
-        except CommandException, msg:
-            sock.close()
-            errors.append("%s: %s" % (self.get_name(), msg))
-            return
-
-        sock.close()
-
-
-    def configure_tools(self, sock, start_ini, deploy_config, dev_mode=False):
-        """ send tools configuration and add command lines in start.ini file """
-        prefix = '/'
-        if deploy_config.has_option('prefix', 'destination'):
-            prefix = deploy_config.get('prefix', 'destination')
-        ld_library_path = '/'
-
-        for tool in self._host_model.get_tools():
-            # check if the tool is selected
-            if not tool.is_selected():
-                continue
-
-            try:
-                # send the configuration file
-                self.send_file(sock, tool.get_conf_src(),
-                                     tool.get_conf_dst())
-                # send additionnal files
-                for (src_conf, dest_conf) in \
-                            tool.get_conf_files().iteritems():
-                    self.send_file(sock, src_conf, dest_conf)
-
-                # Create start.ini file
-                start_ini.add_section(tool.get_name())
-                start_ini.set(tool.get_name(), 'command',
-                              tool.get_command())
-
-                if dev_mode and \
-                   deploy_config.has_option(tool.get_name(), 'ld_library_path'):
-                    # Add custom library path
-                    ld_library_path = deploy_config.get(tool.get_name(),
-                                                        'ld_library_path')
-                    ld_library_path = os.path.join(prefix,
-                                                   ld_library_path.lstrip('/'))
-                    start_ini.set(tool.get_name(),
-                                  'ld_library_path', ld_library_path)
-            except ConfigParser.Error, msg:
-                self._log.error("Cannot add %s command line to %s "
-                                "start.ini file: %s" %
-                                (tool.get_name(), self.get_name(),
-                                 str(msg)))
-                raise
-            except CommandException:
-                self._log.error("Cannot copy %s configuration on %s" %
-                                (tool.get_name(), self.get_name()))
-                raise
-
-    def deploy_modified_files(self, files, errors=[]):
-        """ send some files """
-        sock = None
-        try:
-            sock = self.connect_command('CONFIGURE')
-            if sock is None:
-                return
-
-            for (src, dst) in files:
-                self.send_file(sock, src, dst)
-            # send 'STOP' tag
-            sock.send('STOP\n')
-            self._log.debug("%s: send 'STOP'" % self.get_name())
-        except IOError, msg:
-            self._log.error("Cannot install simulation files: %s" % msg)
-            errors.append("%s: %s" % (self.get_name(), msg))
-            return
-        except socket.error, (_, strerror):
-            self._log.error("Cannot contact %s command server: %s" %
-                            (self.get_name(), strerror))
-            errors.append("%s: %s" % (self.get_name(), strerror))
-            return
-        except CommandException, msg:
-            self._log.error("cannot install simulation files")
-            errors.append("%s: %s" % (self.get_name(), msg))
-            return
-        else:
-            self._host_model.set_deployed()
-        finally:
-            if sock is not None:
-                sock.close()
-
-        return True
-
-    def send_file(self, sock, src_file, dst_file, mode=None):
-        """ send a file """
-        self._log.debug("Send file '%s' to dest '%s'" % (src_file, dst_file)) 
-        try:
-            # send 'DATA' tag
-            sock.send('DATA\n')
-            self._log.debug("%s: send 'DATA'" % self.get_name())
-        except socket.error, strerror:
-            self._log.error("Cannot contact %s command server: %s" %
-                            (self.get_name(), strerror))
-            raise CommandException("Cannot contact %s command server: %s" %
-                                   (self.get_name(), strerror))
-
-        try:
-            # create the stream handler
-            stream_handler = Stream(sock, self._log)
-        except Exception:
-            raise CommandException
-
-        try:
-            stream_handler.send(src_file, dst_file, True, mode)
-        except CommandException as error:
-            self._log.error("%s: error when sending stream: %s" %
-                            (self.get_name(), error))
-            raise CommandException("%s: error when sending stream: %s" %
-                                   (self.get_name(), error))
-        except BaseException, error:
-            self._log.error("%s: error when sending file '%s': %s" %
-                            (self.get_name(), src_file, error))
-            sock.close()
-            raise
-
-        # send 'DATA_END' tag
-        try:
-            sock.send(DATA_END)
-            self._log.debug("%s: send '%s'" %
-                            (self.get_name(), DATA_END.strip()))
-        except socket.error, strerror:
-            self._log.error("Cannot contact %s command server: %s" %
-                            (self.get_name(), strerror))
-            raise CommandException("Cannot contact %s command server: %s" %
-                                    (self.get_name(), strerror))
-
-        try:
-            self.receive_ok(sock)
-        except CommandException:
-            sock.close()
-            raise
-
-    def send_dir(self, sock, src_dir, dst_dir):
-        """ send a directory """
-        self._log.debug("Send directory '%s' to dest '%s'" % (src_dir, dst_dir)) 
-        try:
-            # send 'DATA' tag
-            sock.send('DATA\n')
-            self._log.debug("%s: send 'DATA'" % self.get_name())
-        except socket.error, strerror:
-            self._log.error("Cannot contact %s command server: %s" %
-                            (self.get_name(), strerror))
-            raise CommandException("Cannot contact %s command server: %s" %
-                                   (self.get_name(), strerror))
-
-        try:
-            # create the stream handler
-            stream_handler = Stream(sock, self._log)
-        except Exception:
-            raise CommandException
-
-        try:
-            stream_handler.send_dir(src_dir, dst_dir)
-        except CommandException as error:
-            self._log.error("%s: error when sending stream: %s" %
-                            (self.get_name(), error))
-            raise CommandException("%s: error when sending stream: %s" %
-                                   (self.get_name(), error))
-        except BaseException, error:
-            self._log.error("%s: error when sending directory '%s': %s" %
-                            (self.get_name(), src_dir, error))
-            sock.close()
-            raise
-
-        # send 'DATA_END' tag
-        try:
-            sock.send(DATA_END)
-            self._log.debug("%s: send '%s'" %
-                            (self.get_name(), DATA_END.strip()))
-        except socket.error, strerror:
-            self._log.error("Cannot contact %s command server: %s" %
-                            (self.get_name(), strerror))
-            raise CommandException("Cannot contact %s command server: %s" %
-                                    (self.get_name(), strerror))
-
-        try:
-            self.receive_ok(sock)
-        except CommandException:
-            sock.close()
-            raise
-
-    def deploy(self, deploy_config, errors=[]):
-        """ send the deploy command to command server """
-        sock = None
-        try:
-            sock = self.connect_command('DEPLOY')
-        except CommandException, msg:
-            errors.append("%s: %s" % (self.get_name(), msg))
-            return
-
-        if sock is None:
-            return
-        
-        component = self._host_model.get_name()
-        if not component  in deploy_config.sections():
-            if component.startswith(ST):
-                component = ST
-            if component.startswith(GW):
-                component = GW
-
-        try:
-            self.deploy_files(component, sock, deploy_config)
-            for tool in self._host_model.get_tools():
-                self.deploy_files(tool.get_name(), sock, deploy_config,
-                                  is_tool=True)
-        except CommandException, msg:
-            self._log.warning("unable to send files to %s" % self.get_name())
-            sock.close()
-            errors.append("%s: %s" % (self.get_name(), msg))
-            return
-
-        try:
-            # send 'STOP' tag
-            sock.send('STOP\n')
-            self._log.debug("%s: send 'STOP'" % self.get_name())
-        except socket.error, strerror:
-            self._log.error("Cannot contact %s command server: %s" %
-                            (self.get_name(), strerror))
-            errors.append("%s: %s" % (self.get_name(), strerror))
-            return
-
-        try:
-            self.receive_ok(sock)
-        except CommandException, msg:
-            errors.append("%s: %s" % (self.get_name(), msg))
-            return
-
-        sock.close()
-
-    def deploy_files(self, component, sock, config, is_tool=False):
-        """ send the host files for deployment """
-
-        self._log.debug("Deploy files for component: %s" % component)
-
-        src_prefix = '/'
-        if config.has_option('prefix', 'source'):
-            src_prefix = config.get('prefix', 'source')
-
-        dst_prefix = '/'
-        if config.has_option('prefix', 'destination'):
-            dst_prefix = config.get('prefix', 'destination')
-
-        self._log.debug('Source prefix is: %s' % src_prefix)
-        self._log.debug('Destination prefix is: %s' % dst_prefix)
-
-        # check if options are directories or files
-        directories = {}
-        files = {}
-
-        sections = [component]
-        if not is_tool and config.has_section('common'):
-            sections.append('common')
-        
-        for section in sections:
-            if not config.has_option(section, 'files'):
-                self._log.warning("No files value for section '%s'" % section)
-                continue
-            for elt in map(str.strip, config.get(section, 'files').split(',')):
-                path = os.path.join(src_prefix, elt)
-                if os.path.isfile(path):
-                    dst_path = elt.lstrip('/')
-                    files[path] = os.path.join(dst_prefix, dst_path)
-                elif os.path.isdir(path):
-                    dst_path = elt.lstrip('/')
-                    directories[path] = os.path.join(dst_prefix, dst_path)
-                else:
-                    self._log.error("'%s' does no exist on system" % path)
-                    raise CommandException
-
-        for (directory, dst_directory) in directories.iteritems():
-            try:
-                self.send_dir(sock, directory, dst_directory)
-            except CommandException:
-                raise
-
-        for (src_file, dst_file) in files.iteritems():
-            try:
-                self.send_file(sock, src_file, dst_file)
-            except CommandException:
-                raise
-
-=======
     
->>>>>>> c4bf1d6c
     def start_stop(self, command):
         """ send the start or stop command to host server """
         for m in self._machines:
