#!/usr/bin/env python
# -*- coding: utf-8 -*-

#
#
# OpenSAND is an emulation testbed aiming to represent in a cost effective way a
# satellite telecommunication system for research and engineering activities.
#
#
# Copyright © 2014 TAS
#
#
# This file is part of the OpenSAND testbed.
#
#
# OpenSAND is free software : you can redistribute it and/or modify it under the
# terms of the GNU General Public License as published by the Free Software
# Foundation, either version 3 of the License, or (at your option) any later
# version.
#
# This program is distributed in the hope that it will be useful, but WITHOUT
# ANY WARRANTY, without even the implied warranty of MERCHANTABILITY or FITNESS
# FOR A PARTICULAR PURPOSE. See the GNU General Public License for more
# details.
#
# You should have received a copy of the GNU General Public License along with
# this program. If not, see http://www.gnu.org/licenses/.
#
#

# Author: Julien BERNARD / <jbernard@toulouse.viveris.com>

"""
opensand_band.py - The OpenSAND bandwidth representation
"""

import os
from math import floor
from fractions import Fraction
from optparse import OptionParser
from opensand_manager_core.opensand_xml_parser import XmlParser
from opensand_manager_core.utils import GreedyConfigParser

XSD="/usr/share/opensand/core_global.xsd"


class OpenSandBand():
    """ The OpenSAND Bandwidth representation """

    def __init__(self):
        self._access_type = ""
        self._bandwidth = 0.0
        self._roll_off = 0.0
        self._categories = {}
        self._carriers_groups = {}
        self._fmt_group = {}
        self._fmt = {}

        default = os.path.join(os.environ['HOME'], ".opensand/default")

        opt_parser = OptionParser()
        opt_parser.add_option("-s", "--scenario", dest="scenario",
                              default=default, metavar="SCENARIO_PATH",
                              help="the OpenSAND scenario")
        opt_parser.add_option("-r", "--return", action="store_true",
                              dest="ret", default=False,
                              help="compute band information for return link")
        opt_parser.add_option("-f", "--forward", action="store_true",
                              dest="forward", default=False,
                              help="compute band information for forward link")
        
        (options, args) = opt_parser.parse_args()
        
        # if no link option choose both
        if not options.ret and not options.forward:
            options.ret = True
            options.forward = True

        if options.ret:
            print \
"**************************************************************************\n" \
"****************************** RETURN ************************************\n" \
"**************************************************************************\n"
            self._parse(options.scenario, "up_return")
            print str(self)
            print
        if options.forward:
            print \
"**************************************************************************\n" \
"****************************** FORWARD ***********************************\n" \
"**************************************************************************\n"
            self._parse(options.scenario, "down_forward")
            print str(self)


    def _reset(self):
        """ reset all data """
        self._bandwidth = 0.0
        self._roll_off = 0.0
        self._categories = {}
        self._carriers_groups = {}
        self._fmt_group = {}
        self._fmt = {}

    def _parse(self, scenario, link):
        """ parse configuration and get results """
        self._reset()
        config = XmlParser(os.path.join(scenario, "core_global.conf"), XSD)

        # bandwidth
        xpath = "//%s_band/bandwidth" % link
        self._bandwidth = float(config.get_value(config.get(xpath)))
        # roll-off
        xpath = "//%s_band/roll_off" % link
        self._roll_off = float(config.get_value(config.get(xpath)))
        # carriers
        xpath = "//%s_band/carriers_distribution" % link
        for carrier in config.get_table_elements(config.get(xpath)):
            content = config.get_element_content(carrier)
            ratios = content["ratio"].replace(',', ';')
            ratios = ratios.replace('-', ';')
            ratios = map(lambda x: float(x), ratios.split(';'))
            fmt_groups =  content["fmt_group"].replace(',', ';')
            fmt_groups = fmt_groups.replace('-', ';')
            fmt_groups = fmt_groups.split(';')
            self._add_carrier(content["category"],
<<<<<<< HEAD
                              content["access_type"],
                              float(content["ratio"]),
=======
                              ratios,
>>>>>>> 73fe072b
                              float(content["symbol_rate"]),
                              fmt_groups)

        # fmt groups
        xpath = "//%s_band/fmt_groups" % link
        for group in config.get_table_elements(config.get(xpath)):
            content = config.get_element_content(group)
            self._add_fmt_group(content["id"],
                                content["fmt_id"])


        simu = GreedyConfigParser()
        simu.read(os.path.join(scenario, "simulation_files.ini"))
        file = simu.get("global", "/configuration/global/%s_modcod_def/text()" % link)
        # fmt ids
        self._load_fmt(file)

        self._compute()

    def _load_fmt(self, path):
        """ load the FMT definitions """
        with  open(path, 'r') as modcod_def:
            for line in modcod_def:
                if (line.startswith("/*") or 
                    line.isspace() or
                    line.startswith('nb_fmt')):
                    continue
                elts = line.split()
                if len(elts) != 5:
                    continue
                if not elts[0].isdigit:
                    continue
                # id, modulation, coding_rate, spectral_efficiency, required Es/N0
                # self._fmt[7] = _Fmt("QPSK", "6/7", 1.714, 9.34)
                self._fmt[int(elts[0])] = _Fmt(elts[1], elts[2],
                                               float(elts[3]), float(elts[4]))

<<<<<<< HEAD
    def _add_carrier(self, name, access_type, ratio, symbol_rate_baud, fmt_group):
=======
    def _add_carrier(self, name, ratios, symbol_rate_baud, fmt_groups):
>>>>>>> 73fe072b
        """ add a new category """
        if not name in self._categories:
            self._categories[name] = []

<<<<<<< HEAD
        carriers = _CarriersGroup(access_type, ratio, symbol_rate_baud, fmt_group)
=======
        carriers = _CarriersGroup(ratios, symbol_rate_baud, fmt_groups)
>>>>>>> 73fe072b
        self._categories[name].append(carriers)

    def _add_fmt_group(self, group_id, fmt_ids):
        """ add a FMT group """
        ids = fmt_ids.split(';')
        id_list = []
        for fmt_id in ids:
            if '-' in fmt_id:
                (mini, maxi) = fmt_id.split('-')
                id_list.extend(range(int(mini), int(maxi) + 1))
            else:
                id_list.append(int(fmt_id))

        self._fmt_group[group_id] = id_list

    def _check(self):
        """ check that everything is ok """
        for name in self._categories:
            for carriers in self._categories[name]:
                if len(carriers.fmt_groups) != len(carriers.ratios):
                    raise Exception("not the same numbers of ratios and fmt "
                                    "groups")
                for group in carriers.fmt_groups:
                    if not group in self._fmt_group:
                        raise KeyError(group)

        for gid in self._fmt_group:
            for fmt_id in self._fmt_group[gid]:
                if not fmt_id in self._fmt:
                    raise KeyError(fmt_id)

    def _compute(self):
        """ the configuration was initialized """
        self._check()
        weighted_sum = 0.0
        for name in self._categories:
            for carriers in self._categories[name]:
                ws = sum(carriers.ratios) * carriers.symbol_rate / 1E6
                weighted_sum += ws

        # TODO check that this is not 0

        for name in self._categories:
            for carriers in self._categories[name]:
                nbr = floor((sum(carriers.ratios) / weighted_sum) *
                            (self._bandwidth / (1 + self._roll_off)))
                carriers.number = nbr
                
<<<<<<< HEAD
    def _get_max_carrier_bitrate(self, carriers):
=======
    def _get_carrier_bitrates(self, carriers):
>>>>>>> 73fe072b
        """ get the maximum bitrate per carriers group """
        br = []
        i = 0
        for ratio in carriers.ratios:
            rs = carriers.symbol_rate * ratio / sum(carriers.ratios)
            max_fmt = max(self._fmt_group[carriers.fmt_groups[i]])
            min_fmt = min(self._fmt_group[carriers.fmt_groups[i]])
            fmt = self._fmt[max_fmt]
            max_br = rs * fmt.modulation * fmt.coding_rate
            fmt = self._fmt[min_fmt]
            min_br = rs * fmt.modulation * fmt.coding_rate
            br.append((min_br, max_br))
            i += 1
        return br

    def _get_min_carrier_bitrate(self, carriers):
        """ get the maximum bitrate per carriers group """
        rs = carriers.symbol_rate * carriers.number
        min_fmt = min(self._fmt_group[carriers.fmt_group])
        fmt = self._fmt[min_fmt]
        br = rs * fmt.modulation * fmt.coding_rate
        return br

    def _get_max_bitrate(self, name, access_type):
        """ get the maximum bitrate for a given category """
        bitrate = 0
        for carriers in self._categories[name]:
<<<<<<< HEAD
            if carriers.access_type != access_type:
                continue
            rs = carriers.symbol_rate * carriers.number
            min_fmt = max(self._fmt_group[carriers.fmt_group])
            fmt = self._fmt[min_fmt]
            br = rs * fmt.modulation * fmt.coding_rate
            bitrate += br
        return bitrate
    
    def _get_min_bitrate(self, name, access_type):
        """ get the maximum bitrate for a given category """
        bitrate = 0
        for carriers in self._categories[name]:
            if carriers.access_type != access_type:
                continue
            rs = carriers.symbol_rate * carriers.number
            min_fmt = min(self._fmt_group[carriers.fmt_group])
            fmt = self._fmt[min_fmt]
            br = rs * fmt.modulation * fmt.coding_rate
            bitrate += br
=======
            i = 0
            for ratio in carriers.ratios:
                rs = carriers.symbol_rate * ratio / sum(carriers.ratios)
                max_fmt = max(self._fmt_group[carriers.fmt_groups[i]])
                fmt = self._fmt[max_fmt]
                br = rs * fmt.modulation * fmt.coding_rate
                bitrate += br
                i += 1
        return bitrate
    
    def _get_min_bitrate(self, name):
        """ get the minimum bitrate for a given category """
        bitrate = 0
        for carriers in self._categories[name]:
            i = 0
            for ratio in carriers.ratios:
                rs = carriers.symbol_rate * ratio / sum(carriers.ratios)
                min_fmt = min(self._fmt_group[carriers.fmt_groups[i]])
                fmt = self._fmt[min_fmt]
                br = rs * fmt.modulation * fmt.coding_rate
                bitrate += br * carriers.number
                i += 1
>>>>>>> 73fe072b
        return bitrate

    def _get_carriers_number(self, name):
        """ get the carriers number for a given category """
        nbr = 0
        for carriers in self._categories[name]:
            nbr += carriers.number
        return nbr
    
    def _get_access_type(self, name):
        """ get the access types in a category """
        access_types = []
        for carriers in self._categories[name]:
            access_types.append(carriers.access_type)
        return set(access_types)

    def __str__(self):
        """ print band representation """
        output = "BAND: %sMhz roll-off=%s" % (self._bandwidth, self._roll_off)
        for name in self._categories:
            output += "\n\nCATEGORY %s" % (name)
<<<<<<< HEAD
            for access in self._get_access_type(name):
                output += "\n  * Access type: %s" % access
                i = 0
                for carriers in self._categories[name]:
                    i += 1
                    if carriers.access_type != access:
                        continue
                    output += "\n    Group %d: %s ([%d, %d] kb/s)" % \
                              (i, carriers,
                               self._get_min_carrier_bitrate(carriers) / 1000,
                               self._get_max_carrier_bitrate(carriers) / 1000)
                    output += "\n       %d carrier(s)" % (self._get_carriers_number(name))
                    output += "\n       Bitrate [%d, %d] kb/s" % (
                              (self._get_min_bitrate(name, access) / 1000),
                              (self._get_max_bitrate(name, access) / 1000))
=======
            i = 0
            for carriers in self._categories[name]:
                rates = ""
                for (min_rate, max_rate) in self._get_carrier_bitrates(carriers):
                    rates += "[%d, %d] kb/s " % (min_rate / 1000,
                                                 max_rate / 1000)
                rates = rates.rstrip()
                i += 1
                output += "\nGroup %d: %s (%s)" % \
                          (i, carriers, rates)
            output += "\n    %d carrier(s)" % (self._get_carriers_number(name))
            output += "\n    Bitrate [%d, %d] kb/s" % (
                      (self._get_min_bitrate(name) / 1000),
                      (self._get_max_bitrate(name) / 1000))
>>>>>>> 73fe072b
        return output

class _CarriersGroup():
    """ The terminal categories """

<<<<<<< HEAD
    def __init__(self, access_type, ratio, symbol_rate_baud, fmt_group):
        self._access_type = access_type
        self._ratio = ratio
=======
    def __init__(self, ratios, symbol_rate_baud, fmt_groups):
        self._ratios = ratios
>>>>>>> 73fe072b
        self._symbol_rate = symbol_rate_baud
        self._fmt_groups = fmt_groups
        self._carriers_number = 0

    def __str__(self):
        return "ratio=%s Rs=%g => %d carriers" % (sum(self.ratios),
                                                  self.symbol_rate,
                                                  self.number)

    @property
<<<<<<< HEAD
    def access_type(self):
        """ get the access_type of carriers """
        return self._access_type

    @property
    def ratio(self):
=======
    def ratios(self):
>>>>>>> 73fe072b
        """ get the category name """
        return self._ratios

    @property
    def symbol_rate(self):
        """ get the category name """
        return self._symbol_rate

    @property
    def fmt_groups(self):
        """ get the category name """
        return self._fmt_groups

    @property
    def number(self):
        """ get the number of carriers """
        return self._carriers_number

    @number.setter
    def number(self, carriers_number):
        """ set the number of carriers """
        self._carriers_number = carriers_number

class _Fmt():
    """ A FMT definition """

    def __init__(self, modulation, coding_rate, spectral_efficiency,
                 required_es_n0):
        self._modulation = modulation
        self._coding_rate = Fraction(coding_rate)
        self._spectral_efficiency = spectral_efficiency

    @property
    def modulation(self):
        """ get the modulation factor to apply acocrding to modulation type """
        if self._modulation == "BPSK":
            return 1
        elif self._modulation == "QPSK":
            return 2
        elif self._modulation == "8PSK":
            return 3
        elif self._modulation == "16APSK":
            return 4
        elif self._modulation == "32APSK":
            return 5

    @property
    def coding_rate(self):
        """ get the coding rate """
        return float(self._coding_rate)


if __name__ == "__main__":
    BAND = OpenSandBand()<|MERGE_RESOLUTION|>--- conflicted
+++ resolved
@@ -124,12 +124,8 @@
             fmt_groups = fmt_groups.replace('-', ';')
             fmt_groups = fmt_groups.split(';')
             self._add_carrier(content["category"],
-<<<<<<< HEAD
                               content["access_type"],
-                              float(content["ratio"]),
-=======
                               ratios,
->>>>>>> 73fe072b
                               float(content["symbol_rate"]),
                               fmt_groups)
 
@@ -167,20 +163,12 @@
                 self._fmt[int(elts[0])] = _Fmt(elts[1], elts[2],
                                                float(elts[3]), float(elts[4]))
 
-<<<<<<< HEAD
-    def _add_carrier(self, name, access_type, ratio, symbol_rate_baud, fmt_group):
-=======
-    def _add_carrier(self, name, ratios, symbol_rate_baud, fmt_groups):
->>>>>>> 73fe072b
+    def _add_carrier(self, name, access_type, ratios, symbol_rate_baud, fmt_groups):
         """ add a new category """
         if not name in self._categories:
             self._categories[name] = []
 
-<<<<<<< HEAD
-        carriers = _CarriersGroup(access_type, ratio, symbol_rate_baud, fmt_group)
-=======
-        carriers = _CarriersGroup(ratios, symbol_rate_baud, fmt_groups)
->>>>>>> 73fe072b
+        carriers = _CarriersGroup(access_type, ratios, symbol_rate_baud, fmt_groups)
         self._categories[name].append(carriers)
 
     def _add_fmt_group(self, group_id, fmt_ids):
@@ -227,13 +215,11 @@
             for carriers in self._categories[name]:
                 nbr = floor((sum(carriers.ratios) / weighted_sum) *
                             (self._bandwidth / (1 + self._roll_off)))
+                if nbr == 0:
+                    nbr = 1
                 carriers.number = nbr
                 
-<<<<<<< HEAD
-    def _get_max_carrier_bitrate(self, carriers):
-=======
     def _get_carrier_bitrates(self, carriers):
->>>>>>> 73fe072b
         """ get the maximum bitrate per carriers group """
         br = []
         i = 0
@@ -249,26 +235,20 @@
             i += 1
         return br
 
-    def _get_min_carrier_bitrate(self, carriers):
-        """ get the maximum bitrate per carriers group """
-        rs = carriers.symbol_rate * carriers.number
-        min_fmt = min(self._fmt_group[carriers.fmt_group])
-        fmt = self._fmt[min_fmt]
-        br = rs * fmt.modulation * fmt.coding_rate
-        return br
-
     def _get_max_bitrate(self, name, access_type):
         """ get the maximum bitrate for a given category """
         bitrate = 0
         for carriers in self._categories[name]:
-<<<<<<< HEAD
             if carriers.access_type != access_type:
                 continue
-            rs = carriers.symbol_rate * carriers.number
-            min_fmt = max(self._fmt_group[carriers.fmt_group])
-            fmt = self._fmt[min_fmt]
-            br = rs * fmt.modulation * fmt.coding_rate
-            bitrate += br
+            i = 0
+            for ratio in carriers.ratios:
+                rs = carriers.symbol_rate * ratio / sum(carriers.ratios)
+                max_fmt = max(self._fmt_group[carriers.fmt_groups[i]])
+                fmt = self._fmt[max_fmt]
+                br = rs * fmt.modulation * fmt.coding_rate
+                bitrate += br * carriers.number
+                i += 1
         return bitrate
     
     def _get_min_bitrate(self, name, access_type):
@@ -277,26 +257,6 @@
         for carriers in self._categories[name]:
             if carriers.access_type != access_type:
                 continue
-            rs = carriers.symbol_rate * carriers.number
-            min_fmt = min(self._fmt_group[carriers.fmt_group])
-            fmt = self._fmt[min_fmt]
-            br = rs * fmt.modulation * fmt.coding_rate
-            bitrate += br
-=======
-            i = 0
-            for ratio in carriers.ratios:
-                rs = carriers.symbol_rate * ratio / sum(carriers.ratios)
-                max_fmt = max(self._fmt_group[carriers.fmt_groups[i]])
-                fmt = self._fmt[max_fmt]
-                br = rs * fmt.modulation * fmt.coding_rate
-                bitrate += br
-                i += 1
-        return bitrate
-    
-    def _get_min_bitrate(self, name):
-        """ get the minimum bitrate for a given category """
-        bitrate = 0
-        for carriers in self._categories[name]:
             i = 0
             for ratio in carriers.ratios:
                 rs = carriers.symbol_rate * ratio / sum(carriers.ratios)
@@ -305,13 +265,14 @@
                 br = rs * fmt.modulation * fmt.coding_rate
                 bitrate += br * carriers.number
                 i += 1
->>>>>>> 73fe072b
         return bitrate
 
-    def _get_carriers_number(self, name):
+    def _get_carriers_number(self, name, access):
         """ get the carriers number for a given category """
         nbr = 0
         for carriers in self._categories[name]:
+            if carriers.access_type != access:
+                continue
             nbr += carriers.number
         return nbr
     
@@ -327,51 +288,33 @@
         output = "BAND: %sMhz roll-off=%s" % (self._bandwidth, self._roll_off)
         for name in self._categories:
             output += "\n\nCATEGORY %s" % (name)
-<<<<<<< HEAD
             for access in self._get_access_type(name):
                 output += "\n  * Access type: %s" % access
                 i = 0
                 for carriers in self._categories[name]:
-                    i += 1
                     if carriers.access_type != access:
                         continue
-                    output += "\n    Group %d: %s ([%d, %d] kb/s)" % \
-                              (i, carriers,
-                               self._get_min_carrier_bitrate(carriers) / 1000,
-                               self._get_max_carrier_bitrate(carriers) / 1000)
-                    output += "\n       %d carrier(s)" % (self._get_carriers_number(name))
-                    output += "\n       Bitrate [%d, %d] kb/s" % (
+                    rates = ""
+                    for (min_rate, max_rate) in self._get_carrier_bitrates(carriers):
+                        rates += "[%d, %d] kb/s " % (min_rate / 1000,
+                                                     max_rate / 1000)
+                    rates += "per carrier"
+                    i += 1
+                    output += "\nGroup %d: %s (%s)" % \
+                              (i, carriers, rates)
+                    output += "\n    %d carrier(s)" % (self._get_carriers_number(name,
+                                                                                 access))
+                    output += "\n    Total bitrate [%d, %d] kb/s" % (
                               (self._get_min_bitrate(name, access) / 1000),
                               (self._get_max_bitrate(name, access) / 1000))
-=======
-            i = 0
-            for carriers in self._categories[name]:
-                rates = ""
-                for (min_rate, max_rate) in self._get_carrier_bitrates(carriers):
-                    rates += "[%d, %d] kb/s " % (min_rate / 1000,
-                                                 max_rate / 1000)
-                rates = rates.rstrip()
-                i += 1
-                output += "\nGroup %d: %s (%s)" % \
-                          (i, carriers, rates)
-            output += "\n    %d carrier(s)" % (self._get_carriers_number(name))
-            output += "\n    Bitrate [%d, %d] kb/s" % (
-                      (self._get_min_bitrate(name) / 1000),
-                      (self._get_max_bitrate(name) / 1000))
->>>>>>> 73fe072b
         return output
 
 class _CarriersGroup():
     """ The terminal categories """
 
-<<<<<<< HEAD
-    def __init__(self, access_type, ratio, symbol_rate_baud, fmt_group):
+    def __init__(self, access_type, ratios, symbol_rate_baud, fmt_groups):
         self._access_type = access_type
-        self._ratio = ratio
-=======
-    def __init__(self, ratios, symbol_rate_baud, fmt_groups):
         self._ratios = ratios
->>>>>>> 73fe072b
         self._symbol_rate = symbol_rate_baud
         self._fmt_groups = fmt_groups
         self._carriers_number = 0
@@ -382,16 +325,12 @@
                                                   self.number)
 
     @property
-<<<<<<< HEAD
     def access_type(self):
         """ get the access_type of carriers """
         return self._access_type
 
     @property
-    def ratio(self):
-=======
     def ratios(self):
->>>>>>> 73fe072b
         """ get the category name """
         return self._ratios
 
