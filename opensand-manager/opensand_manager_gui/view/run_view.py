#!/usr/bin/env python2
# -*- coding: utf-8 -*-

#
#
# OpenSAND is an emulation testbed aiming to represent in a cost effective way a
# satellite telecommunication system for research and engineering activities.
#
#
# Copyright © 2012 TAS
#
#
# This file is part of the OpenSAND testbed.
#
#
# OpenSAND is free software : you can redistribute it and/or modify it under the
# terms of the GNU General Public License as published by the Free Software
# Foundation, either version 3 of the License, or (at your option) any later
# version.
#
# This program is distributed in the hope that it will be useful, but WITHOUT
# ANY WARRANTY, without even the implied warranty of MERCHANTABILITY or FITNESS
# FOR A PARTICULAR PURPOSE. See the GNU General Public License for more
# details.
#
# You should have received a copy of the GNU General Public License along with
# this program. If not, see http://www.gnu.org/licenses/.
#
#

# Author: Julien BERNARD / <jbernard@toulouse.viveris.com>

"""
run_view.py - the run tab view
"""

import gtk
import os
import time

from opensand_manager_gui.view.event_tab import EventTab, EventLevel
from opensand_manager_gui.view.window_view import WindowView
from opensand_manager_core.my_exceptions import RunException

COMPO_X = 70
COMPO_Y = 69
LED_XY = 15
SAT_X = 170
TOP_1 = 50
TOP_2 = 200
TOP_3 = 350
TOOL_X = 20
TOOL_Y = 20
INFO_X = 600
LEGEND_Y = TOP_2

IMG_PATH = "/usr/share/opensand/manager/images/"

class RunView(WindowView):
    """ Element of the run tab """
    def __init__(self, parent, model, manager_log):
        WindowView.__init__(self, parent)

        self._initok = False
        self._model = model
        self._log = manager_log
        # wait before saying you cannot connect to a host
        self._count = 0
        # only log one time connection problem
        self._logged = False

        self._drawing_area = None
        self._stylepango = None
        self._context_graph = None

        self._sat_x = SAT_X
        self._info_x = INFO_X
        self._legend_y = LEGEND_Y

        # init drawing area
        self._drawing_area = self._ui.get_widget('main_drawing_area')
        self._stylepango = self._drawing_area.create_pango_layout("")

        self._drawing_area.connect("expose-event", self.expose_handler)
        style = self._drawing_area.get_style()
        self._context_graph = style.fg_gc[gtk.STATE_NORMAL]

        # check that image path exist
        if not os.path.exists(IMG_PATH):
            self._log.error("image path '%s' does not exist" % IMG_PATH)
            raise RunException("image path '%s' does not exist" %
                               IMG_PATH)

    def expose_handler(self, drawing_area, event):
        """ 'expose' event handler on drawing area """
        self._context_graph.set_line_attributes(line_width=1,
                                                line_style=gtk.gdk.LINE_SOLID,
                                                cap_style=gtk.gdk.CAP_NOT_LAST,
                                                join_style=gtk.gdk.JOIN_MITER)

        self._legend_y = TOP_2
        nbr_st = 0
        self._sat_x = 170
        for host in self._model.get_hosts_list():
            if host.get_component() == 'st':
                nbr_st += 1
            if host.get_component() == 'gw':
                nbr_st += 1
                self._sat_x = 30

        if nbr_st > 1:
            self._sat_x = COMPO_X  * nbr_st - 35

        nbr = 0
        for host in self._model.get_hosts_list():
            if host.get_component() == 'gw':
                self.draw_gw(host, 30, TOP_2)
            elif host.get_component() == 'sat':
                self.draw_sat(host, self._sat_x, TOP_1)
            elif host.get_component() == 'st':
                self.draw_st(host, 170 + nbr * 140, TOP_2)
                nbr += 1

        self._info_x = 170 + (nbr + 1) * 140
        self.draw_env_plane_state(self._model.is_collector_known(),
            self._model.is_collector_functional())

        return False

    def draw_env_plane_state(self, collector_known, collector_funct):
        """ draw environment plane """
        
        if not collector_known:
            return
        
        image = gtk.Image()
        
        name = "monitoring.png" if collector_funct else "monitoring_grey.png"
        png = os.path.join(IMG_PATH, name)
        image.set_from_file(png)

        self.draw_pixbuf(0, 0, self._info_x, TOP_1, COMPO_X, COMPO_Y, image)

        self._stylepango.set_text('Collector')
        self.draw_layout(self._info_x + 5, TOP_1 + COMPO_Y)

    def draw_st(self, host, x, y):
        """ draw satellite terminal """
        image = gtk.Image()
        png = os.path.join(IMG_PATH, 'st.png')
        if host.get_state() is None:
            # TODO we could publish a manager service to check if this is the
            # only manager instance
            self._count += 1
            if not self._logged and self._count > 3:
                self._log.warning("Cannot get %s status, maybe another "
                                  "sand-manager instance is running on the system,"
                                  " else try restarting sand-daemon on "
                                  "distant host" % host.get_name())
                self._logged = True
            png = os.path.join(IMG_PATH, 'st_grey.png')
        image.set_from_file(png)
        self.draw_pixbuf(0, 0, x, y, COMPO_X, COMPO_Y, image)
        self._stylepango.set_text('ST ' + str(host.get_instance()))
        self.draw_layout(x + 10, y + COMPO_Y)
        self.draw_state(host.get_state(), host.get_initialisation_failed(), x, y)
        self.draw_tools(host, x + COMPO_X + 4, y)

        # get satellite
        sat = self._model.get_host('sat')

        if host.get_state():
            if sat is not None and sat.get_state():
                self.draw_line(self._sat_x + int(COMPO_X/2),
                               TOP_1 + COMPO_Y + 20,
                               x + int(COMPO_X/2), y - 10)
            self.draw_line(x + int(COMPO_X/2),
                           y + COMPO_Y + 20,
                           x + int(COMPO_X/2),
                           TOP_3 - 10)
            image = gtk.Image()
            image.set_from_file(os.path.join(IMG_PATH, 'network.png'))
            self.draw_pixbuf(0, 0, x, TOP_3, COMPO_X, COMPO_Y, image)

        self.draw_ws(host, host.get_instance(), x, y)

    def draw_sat(self, host, x, y):
        """ draw satellite """
        image = gtk.Image()
        png = os.path.join(IMG_PATH, 'sat.png')
        if host.get_state() is None:
            self._count += 1
            if not self._logged and self._count > 3:
                self._log.warning("Cannot get %s status, maybe another "
                                  "sand-manager instance is running on the system,"
                                  " else try restarting sand-daemon on "
                                  "distant host" % host.get_name())
                self._logged = True
            png = os.path.join(IMG_PATH, 'sat_grey.png')
        image.set_from_file(png)
        self.draw_pixbuf(0, 0, x, y, COMPO_X, COMPO_Y, image)
        self._stylepango.set_text('Satellite')
        self.draw_layout(x + 10, y + COMPO_Y)
        self.draw_state(host.get_state(), host.get_initialisation_failed(), x, y)
        self.draw_tools(host, x + COMPO_X + 4, y)

    def draw_gw(self, host, x, y):
        """ draw gateway """
        image = gtk.Image()
        png = os.path.join(IMG_PATH, 'gw.png')
        if host.get_state() is None:
            self._count += 1
            if not self._logged and self._count > 3:
                self._log.warning("Cannot get %s status, maybe another "
                                  "sand-manager instance is running on the system,"
                                  " else try restarting sand-daemon on "
                                  "distant host" % host.get_name())
                self._logged = True
            png = os.path.join(IMG_PATH, 'gw_grey.png')
        image.set_from_file(png)
        self.draw_pixbuf(0, 0, x, y, COMPO_X, COMPO_Y, image)
        self._stylepango.set_text('Gateway (GW)')
        self.draw_layout(x + 10, y + COMPO_Y)
        self.draw_state(host.get_state(), host.get_initialisation_failed(), x, y)

        self.draw_tools(host, x + COMPO_X + 4, y)

        # get satellite
        sat = self._model.get_host('sat')

        if host.get_state() and \
           sat is not None and sat.get_state():
            self.draw_line(self._sat_x + int(COMPO_X/2),
                           TOP_1 + COMPO_Y + 20,
                           x + int(COMPO_X/2), y - 10)

        self.draw_ws(host, '0', x, y)

    def draw_ws(self, host, host_inst, x, y):
        """ draw the workstations """
        ws_nbr = 0
        for workstation in self._model.get_workstations_list():
            (inst, ident) = workstation.get_instance().split('_', 1)
            if inst == host_inst:
                ws_nbr += 1
                self._stylepango.set_text("- " + ident)
                self.draw_layout(x + 10, TOP_3 + COMPO_Y + 2 + ws_nbr * 10)
                tool_list = ''
                for tool in [tools for tools in workstation.get_tools()
                                   if tools.get_state()]:
                    tool_list = tool_list + tool.get_name() + ', '
                if tool_list != '':
                    tool_list = '(%s)' % tool_list.rstrip(', ')
                    self._stylepango.set_text(tool_list)
                    self.draw_layout(x + 15 + len(ident) * 7,
                                     TOP_3 + COMPO_Y + 2 + ws_nbr * 10)

        if ws_nbr > 0:
            self._stylepango.set_text(str(ws_nbr) + " workstation(s):")
            self.draw_layout(x, TOP_3 + COMPO_Y)

            if host.get_state() and host_inst == '2':
                self.draw_line(x + int(COMPO_X/2),
                               y + COMPO_Y + 20,
                               x + int(COMPO_X/2),
                               TOP_3 - 10)
                image = gtk.Image()
                image.set_from_file(IMG_PATH + 'network.png')
                self.draw_pixbuf(0, 0, x, TOP_3, COMPO_X, COMPO_Y, image)


    def draw_tools(self, host, x, y):
        """ draw the started tools for the specified host """
        for tool in [tools for tools in host.get_tools()
                           if tools.get_state()]:
            png = "%s/tools/%s.png" % (IMG_PATH, tool.get_name())
            if os.path.exists(png):
                image = gtk.Image()
                image.set_from_file(png)
                self.draw_pixbuf(0, 0, x, y, TOOL_X, TOOL_Y, image)
                self.draw_pixbuf(0, 0, self._info_x, self._legend_y,
                                 TOOL_X, TOOL_Y, image)
                self._stylepango.set_text(tool.get_name().upper())
                self.draw_layout(self._info_x + 25, self._legend_y + 5)
                self._legend_y += 28
            else:
                self._stylepango.set_text(tool.get_name().upper())
                self.draw_layout(x, y)
            y = y + TOOL_Y + 2

    def draw_state(self, state, initialisation_failed, x, y):
        """ draw component state """
        if state is None:
            return

        image = gtk.Image()
        if state == True:
            image.set_from_file(IMG_PATH + 'green.png')
        elif state == False:
            if initialisation_failed == True:
                image.set_from_file(IMG_PATH + 'orange.png')
            elif initialisation_failed == False:
                image.set_from_file(IMG_PATH + 'red.png')

        self.draw_pixbuf(0, 0, x - 9, y + 71, LED_XY, LED_XY, image)
        return

    def draw_line(self, src_x, src_y, dst_x, dst_y):
        """ draw a line on the drawing area """
        self._drawing_area.window.draw_line(self._context_graph,
                                            src_x, src_y, dst_x, dst_y)


    def draw_pixbuf(self, src_x, src_y, dst_x, dst_y, width, heigth, image):
        """ draw an image on the drawing area """
        self._drawing_area.window.draw_pixbuf(self._context_graph,
                                              image.get_pixbuf(),
                                              src_x, src_y, dst_x, dst_y,
                                              width, heigth,
                                              gtk.gdk.RGB_DITHER_NORMAL, 0, 0)


    def draw_layout(self, x, y):
        """ draw an area layout on the drawing area """
        self._drawing_area.window.draw_layout(self._context_graph,
                                              x, y, self._stylepango)

    def show_opensand_event(self, text):
        """ print OpenSAND events in OpenSAND textview"""
        
        if text != "":
            self._log.debug("OpenSAND event: " + text)

    def show_opensand_error(self, text, color = None):
        """ print OpenSAND errors in OpenSAND textview
            (should be used with gobject.idle_add outside gtk handlers) """
        self._log.debug("OpenSAND error: " + text)

    def update_status(self):
        """ update the status of the different component
            (should be used with gobject.idle_add outside gtk handlers) """
        self._drawing_area.queue_draw()

    def set_run_id(self):
        """ configure run ID (for file storage)
            (should be used with gobject.idle_add outside gtk handlers) """
        widget = self._ui.get_widget('run_id_txt')
        run_id = widget.get_text()
        if run_id == '':
            run_id = 'default_0'
        if run_id.startswith("default_"):
            try:
                nbr = int(run_id[(run_id.find('_') + 1):])
                # increment the run_id to avoid overwritting the previous one
                nbr += 1
                run_id = "default_"  + str(nbr)
                widget.set_text(run_id)
            except Exception, msg:
                self._log.warning("Default Run ID will be overwritten "
                                  "due to exception (%s)" % str(msg))

        self._model.set_run(run_id)

    def set_start_stop_button(self):
        """ modify the start button label according to OpenSAND status
            (should be used with gobject.idle_add outside gtk handlers) """
<<<<<<< HEAD
        btn = self._ui.get_widget('start_opensand_button')
        menu_btn = self._ui.get_widget('start_stop')
=======
        
>>>>>>> 18a024eb
        if self.is_running():
            btn.set_label('Stop OpenSAND')
            menu_btn.set_label('Stop OpenSAND')
        else:
            btn.set_label('Start OpenSAND')
            menu_btn.set_label('Start OpenSAND')

    def disable_start_button(self, status):
        """ set start button sensitive or not
            (should be used with gobject.idle_add outside gtk handlers) """
        self._ui.get_widget('start_opensand_button').set_sensitive(not status)
        self._ui.get_widget('start_stop').set_sensitive(not status)

    def disable_deploy_buttons(self, status):
        """ set deploy and intall buttons sensitive or not
            (should be used with gobject.idle_add outside gtk handlers) """
        self._ui.get_widget('deploy_opensand_button').set_sensitive(not status)
        self._ui.get_widget('deploy').set_sensitive(not status)
        self._ui.get_widget('edit').set_sensitive(not status)
        self._ui.get_widget('install').set_sensitive(not status)
        self._ui.get_widget('edit_install').set_sensitive(not status)

    def hide_deploy_button(self, status = True):
        """ hide or not deploy button
            (should be used with gobject.idle_add outside gtk handlers) """
        widget = self._ui.get_widget('deploy_opensand_button')
        if status:
            widget.hide()
        else:
            widget.show()

    def is_running(self):
        """ check if at least one host or controller is running """
        return self._model.is_running()
    
<|MERGE_RESOLUTION|>--- conflicted
+++ resolved
@@ -36,9 +36,7 @@
 
 import gtk
 import os
-import time
-
-from opensand_manager_gui.view.event_tab import EventTab, EventLevel
+
 from opensand_manager_gui.view.window_view import WindowView
 from opensand_manager_core.my_exceptions import RunException
 
@@ -122,14 +120,13 @@
                 nbr += 1
 
         self._info_x = 170 + (nbr + 1) * 140
-        self.draw_env_plane_state(self._model.is_collector_known(),
+        self.draw_collector_state(self._model.is_collector_known(),
             self._model.is_collector_functional())
 
         return False
 
-    def draw_env_plane_state(self, collector_known, collector_funct):
-        """ draw environment plane """
-        
+    def draw_collector_state(self, collector_known, collector_funct):
+        """ draw collector """
         if not collector_known:
             return
         
@@ -364,12 +361,8 @@
     def set_start_stop_button(self):
         """ modify the start button label according to OpenSAND status
             (should be used with gobject.idle_add outside gtk handlers) """
-<<<<<<< HEAD
         btn = self._ui.get_widget('start_opensand_button')
         menu_btn = self._ui.get_widget('start_stop')
-=======
-        
->>>>>>> 18a024eb
         if self.is_running():
             btn.set_label('Stop OpenSAND')
             menu_btn.set_label('Stop OpenSAND')
