--- conflicted
+++ resolved
@@ -718,7 +718,6 @@
                                 <child>
                                   <widget class="GtkVBox" id="out_encap_stack">
                                     <property name="visible">True</property>
-                                    <property name="orientation">vertical</property>
                                     <child>
                                       <placeholder/>
                                     </child>
@@ -2161,7 +2160,6 @@
       </widget>
     </child>
   </widget>
-<<<<<<< HEAD
   <widget class="GtkDialog" id="edit_install_dialog">
     <property name="width_request">800</property>
     <property name="height_request">600</property>
@@ -2191,7 +2189,35 @@
               <packing>
                 <property name="expand">False</property>
                 <property name="fill">False</property>
-=======
+                <property name="position">0</property>
+              </packing>
+            </child>
+            <child>
+              <widget class="GtkButton" id="save_deploy_edit">
+                <property name="label">gtk-save</property>
+                <property name="visible">True</property>
+                <property name="can_focus">True</property>
+                <property name="receives_default">True</property>
+                <property name="use_stock">True</property>
+                <signal name="clicked" handler="on_save_deploy_edit_clicked"/>
+                <accelerator key="s" signal="clicked" modifiers="GDK_CONTROL_MASK"/>
+              </widget>
+              <packing>
+                <property name="expand">False</property>
+                <property name="fill">False</property>
+                <property name="position">1</property>
+              </packing>
+            </child>
+          </widget>
+          <packing>
+            <property name="expand">False</property>
+            <property name="pack_type">end</property>
+            <property name="position">0</property>
+          </packing>
+        </child>
+      </widget>
+    </child>
+  </widget>
   <widget class="GtkWindow" id="progress_dialog">
     <property name="title" translatable="yes">Progress</property>
     <property name="resizable">False</property>
@@ -2201,14 +2227,14 @@
     <property name="transient_for">window</property>
     <child>
       <widget class="GtkAlignment" id="alignment1">
-        <property name="visible">True</property>
+        <property name="spacing">2</property>
         <property name="top_padding">20</property>
         <property name="bottom_padding">20</property>
         <property name="left_padding">20</property>
         <property name="right_padding">20</property>
         <child>
           <widget class="GtkVBox" id="vbox2">
-            <property name="visible">True</property>
+            <property name="layout_style">end</property>
             <property name="orientation">vertical</property>
             <child>
               <widget class="GtkLabel" id="progress_label">
@@ -2217,43 +2243,20 @@
                 <property name="label" translatable="yes">Doing something</property>
               </widget>
               <packing>
->>>>>>> 18a024eb
                 <property name="position">0</property>
               </packing>
             </child>
             <child>
-<<<<<<< HEAD
-              <widget class="GtkButton" id="save_deploy_edit">
-                <property name="label">gtk-save</property>
-                <property name="visible">True</property>
-                <property name="can_focus">True</property>
-                <property name="receives_default">True</property>
-                <property name="use_stock">True</property>
-                <signal name="clicked" handler="on_save_deploy_edit_clicked"/>
-                <accelerator key="s" signal="clicked" modifiers="GDK_CONTROL_MASK"/>
-              </widget>
-              <packing>
-                <property name="expand">False</property>
-                <property name="fill">False</property>
-=======
               <widget class="GtkProgressBar" id="progress_bar">
                 <property name="visible">True</property>
                 <property name="activity_mode">True</property>
               </widget>
               <packing>
                 <property name="padding">10</property>
->>>>>>> 18a024eb
                 <property name="position">1</property>
               </packing>
             </child>
           </widget>
-<<<<<<< HEAD
-          <packing>
-            <property name="expand">False</property>
-            <property name="pack_type">end</property>
-            <property name="position">0</property>
-          </packing>
-=======
         </child>
       </widget>
     </child>
@@ -2283,9 +2286,8 @@
               </widget>
             </child>
           </widget>
->>>>>>> 18a024eb
         </child>
       </widget>
     </child>
   </widget>
-</glade-interface>+</glade-interface>
