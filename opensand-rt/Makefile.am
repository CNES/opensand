--- conflicted
+++ resolved
@@ -1,16 +1,12 @@
-<<<<<<< HEAD
-#SUBDIRS=src test_runtime doc_src
-SUBDIRS=src test_runtime
-=======
 ################################################################################
 #	Name       : Makefile
-#	Author     : Didier Barvaux <didier.barvaux@toulouse.viveris.com>
+#	Author     : Cyrille Gaillardet <cyrille.gaillardet@toulouse.viveris.com>
 #	Description: create the OpenSAND rt library
 ################################################################################
 
 SUBDIRS = \
-	src
->>>>>>> 99a20a0c
+	src \
+	test_runtime
 
 dist_doc_DATA = \
 	AUTHORS \
