/*
 *
 * OpenSAND is an emulation testbed aiming to represent in a cost effective way a
 * satellite telecommunication system for research and engineering activities.
 *
 *
 * Copyright © 2013 TAS
 *
 *
 * This file is part of the OpenSAND testbed.
 *
 *
 * OpenSAND is free software : you can redistribute it and/or modify it under
 * the terms of the GNU Lesser General Public License as published by the Free
 * Software Foundation, either version 3 of the License, or (at your option)
 * any later version.
 *
 * This program is distributed in the hope that it will be useful, but WITHOUT
 * ANY WARRANTY, without even the implied warranty of MERCHANTABILITY or
 * FITNESS FOR A PARTICULAR PURPOSE. See the GNU Lesser General Public License
 * for more details.
 *
 * You should have received a copy of the GNU Lesser General Public License
 * along with this program. If not, see http://www.gnu.org/licenses/.
 *
 */
/* $Id: TimerEvent.cpp,v 1.1.1.1 2013/04/04 11:26:39 cgaillardet Exp $ */


#include "TimerEvent.h"

#include <sys/timerfd.h>
#include <unistd.h>

TimerEvent::TimerEvent(uint32_t timer_duration_ms,
                       uint8_t new_priority,
                       bool auto_rearm,
                       bool start):
	duration_ms(timer_duration_ms),
	auto_rearm(auto_rearm),
	enabled(start)
{
<<<<<<< HEAD
    this->event_type = Timer;
    this->enabled = start;

    this->input_fd = timerfd_create(CLOCK_MONOTONIC,0);
=======
	this->fd = timerfd_create(CLOCK_MONOTONIC,0);
>>>>>>> 99a20a0c

	if  (this->enabled ==true)
	{
		this->Start();
	}

	this->last_time_out.tv_sec = 0;
	this->last_time_out.tv_usec = 0;
	this->priority = new_priority;
}


TimerEvent::~TimerEvent(void)
{
<<<<<<< HEAD
    close(this->input_fd);
=======
	close(this->fd);
>>>>>>> 99a20a0c
}

void TimerEvent::Start(void)
{
<<<<<<< HEAD
    itimerspec timer_value;
    this->enabled = true;

    //non periodic
    timer_value.it_interval.tv_nsec = 0;
    timer_value.it_interval.tv_sec = 0;

    //set value
    if (this->duration_ms < 1000)
    {
        timer_value.it_value.tv_nsec = this->duration_ms *1000000;
        timer_value.it_value.tv_sec = 0;
    }
    else
    {
        timer_value.it_value.tv_nsec = (this->duration_ms % 1000)*1000000 ;
        timer_value.it_value.tv_sec = this->duration_ms / 1000;
    }
    //start timer
    timerfd_settime(this->input_fd,0,&timer_value,NULL);
=======
	itimerspec timer_value;
	this->enabled = true;

	//non periodic
	timer_value.it_interval.tv_nsec = 0;
	timer_value.it_interval.tv_sec = 0;

	//set value
	if(this->duration_ms < 1000)
	{
		timer_value.it_value.tv_nsec = this->duration_ms *1000000;
		timer_value.it_value.tv_sec = 0;
	}
	else
	{
		timer_value.it_value.tv_nsec = (this->duration_ms % 1000)*1000000 ;
		timer_value.it_value.tv_sec = this->duration_ms / 1000;
	}
	//start timer
	timerfd_settime(this->fd,0,&timer_value,NULL);
>>>>>>> 99a20a0c
}


void TimerEvent::Disable(void)
{
	itimerspec timer_value;
	this->enabled = false;

	//non periodic
	timer_value.it_interval.tv_nsec = 0;
	timer_value.it_interval.tv_sec = 0;
	timer_value.it_value.tv_nsec = 0;
	timer_value.it_value.tv_sec = 0;

<<<<<<< HEAD
    //stop timer
    timerfd_settime(this->input_fd,0,&timer_value,NULL);
=======
	//stop timer
	timerfd_settime(this->fd,0,&timer_value,NULL);
>>>>>>> 99a20a0c
}
<|MERGE_RESOLUTION|>--- conflicted
+++ resolved
@@ -37,17 +37,13 @@
                        bool auto_rearm,
                        bool start):
 	duration_ms(timer_duration_ms),
-	auto_rearm(auto_rearm),
-	enabled(start)
+	enabled(start),
+	auto_rearm(auto_rearm)
 {
-<<<<<<< HEAD
     this->event_type = Timer;
     this->enabled = start;
 
     this->input_fd = timerfd_create(CLOCK_MONOTONIC,0);
-=======
-	this->fd = timerfd_create(CLOCK_MONOTONIC,0);
->>>>>>> 99a20a0c
 
 	if  (this->enabled ==true)
 	{
@@ -62,37 +58,11 @@
 
 TimerEvent::~TimerEvent(void)
 {
-<<<<<<< HEAD
     close(this->input_fd);
-=======
-	close(this->fd);
->>>>>>> 99a20a0c
 }
 
 void TimerEvent::Start(void)
 {
-<<<<<<< HEAD
-    itimerspec timer_value;
-    this->enabled = true;
-
-    //non periodic
-    timer_value.it_interval.tv_nsec = 0;
-    timer_value.it_interval.tv_sec = 0;
-
-    //set value
-    if (this->duration_ms < 1000)
-    {
-        timer_value.it_value.tv_nsec = this->duration_ms *1000000;
-        timer_value.it_value.tv_sec = 0;
-    }
-    else
-    {
-        timer_value.it_value.tv_nsec = (this->duration_ms % 1000)*1000000 ;
-        timer_value.it_value.tv_sec = this->duration_ms / 1000;
-    }
-    //start timer
-    timerfd_settime(this->input_fd,0,&timer_value,NULL);
-=======
 	itimerspec timer_value;
 	this->enabled = true;
 
@@ -112,8 +82,7 @@
 		timer_value.it_value.tv_sec = this->duration_ms / 1000;
 	}
 	//start timer
-	timerfd_settime(this->fd,0,&timer_value,NULL);
->>>>>>> 99a20a0c
+    timerfd_settime(this->input_fd,0,&timer_value,NULL);
 }
 
 
@@ -128,11 +97,6 @@
 	timer_value.it_value.tv_nsec = 0;
 	timer_value.it_value.tv_sec = 0;
 
-<<<<<<< HEAD
-    //stop timer
+	//stop timer
     timerfd_settime(this->input_fd,0,&timer_value,NULL);
-=======
-	//stop timer
-	timerfd_settime(this->fd,0,&timer_value,NULL);
->>>>>>> 99a20a0c
 }
