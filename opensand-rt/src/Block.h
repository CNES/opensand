/*
 *
 * OpenSAND is an emulation testbed aiming to represent in a cost effective way a
 * satellite telecommunication system for research and engineering activities.
 *
 *
 * Copyright © 2013 TAS
 *
 *
 * This file is part of the OpenSAND testbed.
 *
 *
 * OpenSAND is free software : you can redistribute it and/or modify it under
 * the terms of the GNU Lesser General Public License as published by the Free
 * Software Foundation, either version 3 of the License, or (at your option)
 * any later version.
 *
 * This program is distributed in the hope that it will be useful, but WITHOUT
 * ANY WARRANTY, without even the implied warranty of MERCHANTABILITY or
 * FITNESS FOR A PARTICULAR PURPOSE. See the GNU Lesser General Public License
 * for more details.
 *
 * You should have received a copy of the GNU Lesser General Public License
 * along with this program. If not, see http://www.gnu.org/licenses/.
 *
 */
/* $Id: Block.h,v 1.1.1.1 2013/04/02 14:47:23 cgaillardet Exp $ */



#ifndef BLOCK_H
#define BLOCK_H

#include <stdlib.h>
#include  <string>
#include <list>
#include <vector>
#include <sys/select.h>

#include "Types.h"
#include "Channel.h"
#include "BlockMgr.h"

class BlockMgr; // for friendly declaration


<<<<<<< HEAD
/**
  * @class Block
  * @brief describes a block
  *
  * next block and previous block are absolute;
  * forward channel processes data from previous block to next block.
  * backward channel processes data from previous block to next block.
  *
  */

class Block {

public:

	/*
	 * Constructor
	 *
	 * @param backward pointer to the block backward channel
	 * @param forward pointer to the block forward channel
	 *
	 */

    Block(Channel* backward, Channel* forward);
    ~Block();


	/*
	 * GetBackwardAddress
	 *
	 *
	 * @return address of the previous block if defined (otherwise NULL)
	 */
    Block *GetBackwardAddress(void){return previous_block;};

	/*
	 * GetForwardAddress
	 *
	 *
	 * @return address of the next block if defined (otherwise NULL)
	 */
    Block *GetForwardAddress(void) {return next_block;};

	/*
	 * GetBackwardChannel
	 *
	 *
	 * @return address of the backward going channel if defined (otherwise NULL)
	 */
    Channel *GetBackwardChannel(void){return backward;};


	/*
	 * GetForwardChannel
	 *
	 *
	 * @return address of the forward going channel if defined (otherwise NULL)
	 */
    Channel *GetForwardChannel(void) {return forward;};
=======
class Block
{
  public:
	Block(Channel* backward, Channel* forward);
	~Block();

	Block *GetBackwardAddress(void){return previous_block;};
	Block *GetForwardAddress(void) {return next_block;};

	Channel *GetBackwardChannel(void){return backward;};
	Channel *GetForwardChannel(void) {return forward;};

  protected:
>>>>>>> 99a20a0c

	bool CreateTimer(uint32_t duration_ms, bool auto_rearm);
	bool Init(void);
	bool Sleep(void);
	bool Wake(void);
	bool Start(void);

<<<<<<< HEAD
	/*
	 * Init calls Init() and CustomInit() of its defined channels
	 *
	 * @return true if all inits OK, false otherwise
	 */
    bool Init(void);

	/*
	 * Pause calls Pause() of its defined channels
	 *
	 */
    void Pause(void);

	/*
	 * Start calls Start() of its defined channels
	 *
	 */
    void Start(void);

	/*
	 * Stop calls the block destructor
	 *
	 */
    void Stop(void);


	/*
	 * SetbackwardAddress setter for previous block
	 *
	 * @param previous pointer to the previous block
	 *
	 */
    void SetbackwardAddress(Block* previous){previous_block = previous;};


	/*
	 * SetForwardAddress setter for next block
	 *
	 * @param previous pointer to the next block
	 *
	 */
    void SetForwardAddress(Block* next){next_block = next;};



    /// pointer to the forward channel, if the block has one.
    Channel *backward;
    /// pointer to the backward channel, if the block has one.
	Channel *forward;

    /// pointer to the previous block, if there is one.
    Block *previous_block;
    /// pointer to the next block, if there is one.
    Block *next_block;
=======
	void Stop(void);
	void * StartThread(void *pthis);

	void SetbackwardAddress(Block* previous){previous_block = previous;};
	void SetForwardAddress(Block* next){next_block = next;};

	Channel *backward;
	Channel *forward;

	Block *previous_block;
	Block *next_block;
>>>>>>> 99a20a0c


  private:
#ifdef DEBUG_BLOCK_MUTEX
	pthread_mutex_t mutex; //Mutex for critical section
#endif
	friend class BlockMgr; // allow the block manager to call protected methods
};

#endif
<|MERGE_RESOLUTION|>--- conflicted
+++ resolved
@@ -44,7 +44,6 @@
 class BlockMgr; // for friendly declaration
 
 
-<<<<<<< HEAD
 /**
   * @class Block
   * @brief describes a block
@@ -54,10 +53,9 @@
   * backward channel processes data from previous block to next block.
   *
   */
-
-class Block {
-
-public:
+class Block
+{
+  public:
 
 	/*
 	 * Constructor
@@ -67,8 +65,8 @@
 	 *
 	 */
 
-    Block(Channel* backward, Channel* forward);
-    ~Block();
+	Block(Channel* backward, Channel* forward);
+	~Block();
 
 
 	/*
@@ -77,7 +75,7 @@
 	 *
 	 * @return address of the previous block if defined (otherwise NULL)
 	 */
-    Block *GetBackwardAddress(void){return previous_block;};
+	Block *GetBackwardAddress(void){return previous_block;};
 
 	/*
 	 * GetForwardAddress
@@ -85,7 +83,7 @@
 	 *
 	 * @return address of the next block if defined (otherwise NULL)
 	 */
-    Block *GetForwardAddress(void) {return next_block;};
+	Block *GetForwardAddress(void) {return next_block;};
 
 	/*
 	 * GetBackwardChannel
@@ -93,7 +91,7 @@
 	 *
 	 * @return address of the backward going channel if defined (otherwise NULL)
 	 */
-    Channel *GetBackwardChannel(void){return backward;};
+	Channel *GetBackwardChannel(void){return backward;};
 
 
 	/*
@@ -102,36 +100,16 @@
 	 *
 	 * @return address of the forward going channel if defined (otherwise NULL)
 	 */
-    Channel *GetForwardChannel(void) {return forward;};
-=======
-class Block
-{
-  public:
-	Block(Channel* backward, Channel* forward);
-	~Block();
-
-	Block *GetBackwardAddress(void){return previous_block;};
-	Block *GetForwardAddress(void) {return next_block;};
-
-	Channel *GetBackwardChannel(void){return backward;};
 	Channel *GetForwardChannel(void) {return forward;};
 
   protected:
->>>>>>> 99a20a0c
 
-	bool CreateTimer(uint32_t duration_ms, bool auto_rearm);
-	bool Init(void);
-	bool Sleep(void);
-	bool Wake(void);
-	bool Start(void);
-
-<<<<<<< HEAD
 	/*
 	 * Init calls Init() and CustomInit() of its defined channels
 	 *
 	 * @return true if all inits OK, false otherwise
 	 */
-    bool Init(void);
+	bool Init(void);
 
 	/*
 	 * Pause calls Pause() of its defined channels
@@ -149,7 +127,7 @@
 	 * Stop calls the block destructor
 	 *
 	 */
-    void Stop(void);
+	void Stop(void);
 
 
 	/*
@@ -158,7 +136,7 @@
 	 * @param previous pointer to the previous block
 	 *
 	 */
-    void SetbackwardAddress(Block* previous){previous_block = previous;};
+	void SetbackwardAddress(Block* previous){previous_block = previous;};
 
 
 	/*
@@ -167,32 +145,19 @@
 	 * @param previous pointer to the next block
 	 *
 	 */
-    void SetForwardAddress(Block* next){next_block = next;};
+	void SetForwardAddress(Block* next){next_block = next;};
 
 
 
     /// pointer to the forward channel, if the block has one.
-    Channel *backward;
+	Channel *backward;
     /// pointer to the backward channel, if the block has one.
 	Channel *forward;
 
     /// pointer to the previous block, if there is one.
-    Block *previous_block;
+	Block *previous_block;
     /// pointer to the next block, if there is one.
-    Block *next_block;
-=======
-	void Stop(void);
-	void * StartThread(void *pthis);
-
-	void SetbackwardAddress(Block* previous){previous_block = previous;};
-	void SetForwardAddress(Block* next){next_block = next;};
-
-	Channel *backward;
-	Channel *forward;
-
-	Block *previous_block;
 	Block *next_block;
->>>>>>> 99a20a0c
 
 
   private:
