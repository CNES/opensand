--- conflicted
+++ resolved
@@ -77,11 +77,7 @@
 	 *
 	 * @param name      The name of the block
 	 */
-<<<<<<< HEAD
 	Block(const std::string &name);
-=======
-	Block(const std::string &name, void *specific = nullptr);
->>>>>>> ecda355b
 
 	virtual ~Block();
 
