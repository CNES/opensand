/*
 *
 * OpenSAND is an emulation testbed aiming to represent in a cost effective way a
 * satellite telecommunication system for research and engineering activities.
 *
 *
 * Copyright © 2013 TAS
 *
 *
 * This file is part of the OpenSAND testbed.
 *
 *
 * OpenSAND is free software : you can redistribute it and/or modify it under
 * the terms of the GNU Lesser General Public License as published by the Free
 * Software Foundation, either version 3 of the License, or (at your option)
 * any later version.
 *
 * This program is distributed in the hope that it will be useful, but WITHOUT
 * ANY WARRANTY, without even the implied warranty of MERCHANTABILITY or
 * FITNESS FOR A PARTICULAR PURPOSE. See the GNU Lesser General Public License
 * for more details.
 *
 * You should have received a copy of the GNU Lesser General Public License
 * along with this program. If not, see http://www.gnu.org/licenses/.
 *
 */
/* $Id: MsgEvent.cpp,v 1.1.1.1 2013/04/04 09:12:15 cgaillardet Exp $ */

#include "MsgEvent.h"

#include <cstring> //memcpy


<<<<<<< HEAD
MsgEvent::MsgEvent(int32_t new_input_fd, uint8_t new_priority,unsigned char *data, uint16_t size):
    size(size)
{
    this->input_fd= new_input_fd;
    this->priority = new_priority;
    if ( size > 0 )
    {
        this->data = (unsigned char *)malloc (size+1);
        memcpy(this->data, data, size);
        this->data[size] = 0;
    }
    else
    {
        this->data = NULL;
    }
    this->event_type= Message;
=======
MsgEvent::MsgEvent(int32_t fd, uint8_t new_priority, char *data, uint16_t size):
	size(size)
{
	this->fd= fd;
	this->priority = new_priority;
	if( size > 0 )
	{
		this->data = (char *)malloc (size+1);
		memcpy(this->data, data, size);
		this->data[size] = 0;
	}
	else
	{
		this->data = NULL;
	}
	this->event_type= Message;
>>>>>>> 99a20a0c
}


void MsgEvent::SetData(unsigned char *data, uint16_t length)
{
	if(this->size > 0)
	{
		delete this->data;
	}
	this->data = (unsigned char *)malloc(length + 1);
	memcpy(this->data, data, length);
	this->data[length]=0;

	this->size = length;
}


MsgEvent::~MsgEvent()
{
	delete[] this->data;
}
<|MERGE_RESOLUTION|>--- conflicted
+++ resolved
@@ -26,37 +26,21 @@
  */
 /* $Id: MsgEvent.cpp,v 1.1.1.1 2013/04/04 09:12:15 cgaillardet Exp $ */
 
+
+#include <cstring> //memcpy
 #include "MsgEvent.h"
 
 #include <cstring> //memcpy
 
 
-<<<<<<< HEAD
 MsgEvent::MsgEvent(int32_t new_input_fd, uint8_t new_priority,unsigned char *data, uint16_t size):
-    size(size)
+	size(size)
 {
     this->input_fd= new_input_fd;
-    this->priority = new_priority;
-    if ( size > 0 )
-    {
-        this->data = (unsigned char *)malloc (size+1);
-        memcpy(this->data, data, size);
-        this->data[size] = 0;
-    }
-    else
-    {
-        this->data = NULL;
-    }
-    this->event_type= Message;
-=======
-MsgEvent::MsgEvent(int32_t fd, uint8_t new_priority, char *data, uint16_t size):
-	size(size)
-{
-	this->fd= fd;
 	this->priority = new_priority;
 	if( size > 0 )
 	{
-		this->data = (char *)malloc (size+1);
+        this->data = (unsigned char *)malloc (size+1);
 		memcpy(this->data, data, size);
 		this->data[size] = 0;
 	}
@@ -65,7 +49,6 @@
 		this->data = NULL;
 	}
 	this->event_type= Message;
->>>>>>> 99a20a0c
 }
 
 
