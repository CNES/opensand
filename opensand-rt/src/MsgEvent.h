/*
 *
 * OpenSAND is an emulation testbed aiming to represent in a cost effective way a
 * satellite telecommunication system for research and engineering activities.
 *
 *
 * Copyright © 2013 TAS
 *
 *
 * This file is part of the OpenSAND testbed.
 *
 *
 * OpenSAND is free software : you can redistribute it and/or modify it under
 * the terms of the GNU Lesser General Public License as published by the Free
 * Software Foundation, either version 3 of the License, or (at your option)
 * any later version.
 *
 * This program is distributed in the hope that it will be useful, but WITHOUT
 * ANY WARRANTY, without even the implied warranty of MERCHANTABILITY or
 * FITNESS FOR A PARTICULAR PURPOSE. See the GNU Lesser General Public License
 * for more details.
 *
 * You should have received a copy of the GNU Lesser General Public License
 * along with this program. If not, see http://www.gnu.org/licenses/.
 *
 */
/* $Id: MsgEvent.h,v 1.1.1.1 2013/03/28 16:30:46 cgaillardet Exp $ */

#ifndef MSGEVENT_H
#define MSGEVENT_H

#include <string>

#include "Event.h"

using std::string;


/**
  * @class MsgEvent
  * @brief Class describing a message event. Inherits from Event
  *
  *
  */

class MsgEvent: public Event
{
<<<<<<< HEAD
    public:
    /*
	 * Constructor
	 *
     * @param input_fd file descriptor of this event, default -1
     *
     * @param new_priority priority of the event, default 0
     *
     * @param data char pointer to raw data
     *
     * @param size size of data pointed
	 */
    MsgEvent(int32_t input_fd = -1, uint8_t new_priority = 6, unsigned char *data = NULL, uint16_t size = 0);
    ~MsgEvent();


	/*
	 * GetData data pointer getter
	 *
	 * @return pointer to data
	 */
    unsigned char *GetData() {return this->data;};

	/*
	 * GetSize size getter
	 *
	 * @return data size
	 */
    uint16_t GetSize() {return this->size;};


	/*
	 * SetData data and size setter
	 *
	 * @param data pointer to data
     *
	 * @param size data length
	 */
    void SetData(unsigned char *data, uint16_t length);
=======
  public:
	MsgEvent(int32_t fd = -1,
	         uint8_t new_priority = 6,
	         char *data = NULL,
	         uint16_t size = 0);
	~MsgEvent();

	char *GetData() {return this->data;};
	uint16_t GetSize() {return this->size;};
	void SetData(char *data, uint32_t length);
>>>>>>> 99a20a0c

  protected:

<<<<<<< HEAD
    /// data pointer
    unsigned char *data;

    /// data size
    uint16_t size;
  private:
=======
	char *data;
	uint16_t size;
>>>>>>> 99a20a0c



};

#endif<|MERGE_RESOLUTION|>--- conflicted
+++ resolved
@@ -45,8 +45,7 @@
 
 class MsgEvent: public Event
 {
-<<<<<<< HEAD
-    public:
+  public:
     /*
 	 * Constructor
 	 *
@@ -59,7 +58,7 @@
      * @param size size of data pointed
 	 */
     MsgEvent(int32_t input_fd = -1, uint8_t new_priority = 6, unsigned char *data = NULL, uint16_t size = 0);
-    ~MsgEvent();
+	~MsgEvent();
 
 
 	/*
@@ -74,7 +73,7 @@
 	 *
 	 * @return data size
 	 */
-    uint16_t GetSize() {return this->size;};
+	uint16_t GetSize() {return this->size;};
 
 
 	/*
@@ -85,32 +84,14 @@
 	 * @param size data length
 	 */
     void SetData(unsigned char *data, uint16_t length);
-=======
-  public:
-	MsgEvent(int32_t fd = -1,
-	         uint8_t new_priority = 6,
-	         char *data = NULL,
-	         uint16_t size = 0);
-	~MsgEvent();
-
-	char *GetData() {return this->data;};
-	uint16_t GetSize() {return this->size;};
-	void SetData(char *data, uint32_t length);
->>>>>>> 99a20a0c
 
   protected:
 
-<<<<<<< HEAD
     /// data pointer
     unsigned char *data;
 
     /// data size
-    uint16_t size;
-  private:
-=======
-	char *data;
 	uint16_t size;
->>>>>>> 99a20a0c
 
 
 
