/*
 *
 * OpenSAND is an emulation testbed aiming to represent in a cost effective way a
 * satellite telecommunication system for research and engineering activities.
 *
 *
 * Copyright © 2013 TAS
 *
 *
 * This file is part of the OpenSAND testbed.
 *
 *
 * OpenSAND is free software : you can redistribute it and/or modify it under
 * the terms of the GNU Lesser General Public License as published by the Free
 * Software Foundation, either version 3 of the License, or (at your option)
 * any later version.
 *
 * This program is distributed in the hope that it will be useful, but WITHOUT
 * ANY WARRANTY, without even the implied warranty of MERCHANTABILITY or
 * FITNESS FOR A PARTICULAR PURPOSE. See the GNU Lesser General Public License
 * for more details.
 *
 * You should have received a copy of the GNU Lesser General Public License
 * along with this program. If not, see http://www.gnu.org/licenses/.
 *
 */
/* $Id: BlockMgr.cpp,v 1.1.1.1 2013/04/02 11:42:27 cgaillardet Exp $ */


#include "BlockMgr.h"

#include <signal.h>
#include <iostream>
<<<<<<< HEAD
#include <stdio.h>
#include "BlockMgr.h"
=======

>>>>>>> 99a20a0c


// Initialisation du singleton à NULL
BlockMgr *BlockMgr::singleton = NULL;


Block* BlockMgr::CreateBlock(Channel *backward, Channel *forward, bool b_first)
{
	Block *block = NULL;

	if((forward != NULL) || (backward != NULL))
	{
		block = new Block (backward,forward);
		this->block_list.push_back(block);

		if(true == b_first)
		{
			this->first_block = block;


		}
	}
	return block;
}


void BlockMgr::SetBlockHierarchy(Block *block, Block *backward_block,
                                 Block *forward_block)
{
<<<<<<< HEAD
    //set the block previous and next block
    block->SetForwardAddress(forward_block);
    block->SetbackwardAddress(backward_block);

    if (backward_block != NULL)
    {
        //set the link from the forward channel to its previous channel (from the previous block)
        block->GetForwardChannel()->SetPreviousChannel( backward_block->GetForwardChannel());
        //set the link from the backward channel to its next channel (from the previous block, as backward channel goes reverse)
        block->GetBackwardChannel()->SetNextChannel(backward_block->GetBackwardChannel());
    }
    else
    {
        //this happens on the first block
        block->GetForwardChannel()->SetPreviousChannel(NULL);
        block->GetBackwardChannel()->SetNextChannel(NULL);
    }

    if (forward_block != NULL)
    {
        //set the link from the forward channel to its next channel (from the next block)
        block->GetForwardChannel()->SetNextChannel(forward_block->GetForwardChannel());
        //set the link from the backward channel to its previous channel (from the next block, as backward channel goes reverse)
        block->GetBackwardChannel()->SetPreviousChannel(forward_block->GetBackwardChannel());

    }
    else
    {
        //this happens on the last block
        block->GetForwardChannel()->SetNextChannel(NULL);
        block->GetBackwardChannel()->SetPreviousChannel(NULL);
    }

=======
	block->SetForwardAddress(forward_block);
	block->SetbackwardAddress(backward_block);
>>>>>>> 99a20a0c
}



void BlockMgr::Stop(bool hard)
{
<<<<<<< HEAD
    this->alive = false;
    if (hard == true) // send a stop signal to each block
    {
        raise(SIGSTOP);
    }
    else // stop each block
    {
        for(list<Block *>::iterator iter= this->block_list.begin(); iter != this->block_list.end(); iter++)
        {
            if ( *iter !=NULL)
            {
                (*iter)->Stop();
            }
        }
    }
=======
	if(true == b_hard) // send a stop signal to each block
	{
		raise(SIGSTOP);
	}
	else // stop each block
	{
		for(list<Block *>::iterator iter= this->block_list.begin();
		    iter != this->block_list.end(); ++iter)
		{
			if(*iter !=NULL)
			{
				(*iter)->Stop();
			}
		}
	}
>>>>>>> 99a20a0c

}


bool BlockMgr::Init(void)
{
<<<<<<< HEAD
Block *current_block_address= this->first_block;
Block *previous_block_address = NULL;
int32_t pipe_fd_from_previous_block[2];
int32_t pfd[2];
bool has_first = false;
bool has_last = false;
bool result = true;

// [0] contains backward direction, [1] contains forward direction
pipe_fd_from_previous_block[0] = -1;
pipe_fd_from_previous_block[1] = -1;

//first, create every pipe and check blocks hierarchy
    while (current_block_address != NULL && (result == true) && (has_last == false))
    {

       // is it the first block ?
        if ((has_first == false) && (current_block_address->GetBackwardAddress() == NULL))
        {
        //yes :the first block has no previous
            //is it the last bloc too ?

            if (current_block_address->GetForwardAddress() != NULL)
            { //no; it has a next

               //create pipe from first to second block (backward)
                if (pipe(pfd) == -1)
                {
                    result = false;
                }
                current_block_address->GetBackwardChannel()->SetPipeToPrevious(pfd[1]);
                pipe_fd_from_previous_block[0] = pfd[0];

               //create pipe from first to second block (forward)
                if (pipe(pfd) == -1)
                {
                    result = false;
                }
                current_block_address->GetForwardChannel()->SetPipeToNext(pfd[1]);
                pipe_fd_from_previous_block[1] = pfd[0];



                previous_block_address = current_block_address;
                current_block_address = previous_block_address->GetForwardAddress();


            }
            else // if it is also the last block, no pipe required
            {
                has_last = true;
            }
            has_first = true;
        }

        //is it a last block ?
        else if (current_block_address->GetForwardAddress() == NULL)
        {
            if ((pipe_fd_from_previous_block[0] <0) || (pipe_fd_from_previous_block[1] <0))
            {
                result = false;
            }

            current_block_address->GetBackwardChannel()->SetPipeFromNext(pipe_fd_from_previous_block[0]);
            current_block_address->GetForwardChannel()->SetPipeFromPrevious(pipe_fd_from_previous_block[1]);


           //create pipe to previous block (backward)
            if (pipe(pfd) == -1)
            {
                 result = false;
            }
            current_block_address->GetBackwardChannel()->SetPipeToNext(pfd[1]);
            previous_block_address->GetBackwardChannel()->SetPipeFromPrevious(pfd[0]);


           //create pipe to previous block (forward)
            if (pipe(pfd) == -1)
            {
                 result = false;
            }
            current_block_address->GetForwardChannel()->SetPipeToPrevious(pfd[1]);
            previous_block_address->GetForwardChannel()->SetPipeFromNext(pfd[0]);
            has_last = true;

        }
        else //it is a middle block
        {
            if ((pipe_fd_from_previous_block[0] <0) || (pipe_fd_from_previous_block[1] <0))
            {
                result = false;
            }

            current_block_address->GetBackwardChannel()->SetPipeFromNext(pipe_fd_from_previous_block[0]);
            current_block_address->GetForwardChannel()->SetPipeFromPrevious(pipe_fd_from_previous_block[1]);

            //create pipe to previous (backward)

            if (pipe(pfd) == -1)
            {
               result = false;
            }
            current_block_address->GetBackwardChannel()->SetPipeToNext(pfd[1]);
            previous_block_address->GetBackwardChannel()->SetPipeFromPrevious(pfd[0]);



            //create pipe to previous (forward)
            if (pipe(pfd) == -1)
            {
               result = false;
            }
            current_block_address->GetForwardChannel()->SetPipeToPrevious(pfd[1]);
            previous_block_address->GetForwardChannel()->SetPipeFromNext(pfd[0]);

             //create pipe to next (backward)
            if (pipe(pfd) == -1)
            {
                result = false;
            }
            current_block_address->GetBackwardChannel()->SetPipeToPrevious(pfd[1]);
            pipe_fd_from_previous_block[0] =pfd[0];

            //create pipe to next (forward)
            if (pipe(pfd) == -1)
            {
                result = false;
            }
            current_block_address->GetForwardChannel()->SetPipeToNext(pfd[1]);
            pipe_fd_from_previous_block[1] =pfd[0];

            previous_block_address = current_block_address;
            current_block_address = previous_block_address->GetForwardAddress();
        }


    }

    // if succesful until now, call each block init to init them and create their threads.
    // note: threads are not started yet
    if ((result == true) && (has_first == true) && (has_last ==true))
    {
//uncomment this for pipe association printing
//        int i=0;
//end uncomment
        for(list<Block*>::iterator iter = this->block_list.begin(); (result == true) && (iter !=this->block_list.end()); iter++)
        {

//uncomment this for pipe association printing
//            i++;
//          printf("bloc %i \nforward to previous %i - forward to next %i\n",i, (*iter)->GetForwardChannel()->GetPipeToPrevious(),(*iter)->GetForwardChannel()->GetPipeToNext());
//            printf("forward from previous %i - forward from next %i\n", (*iter)->GetForwardChannel()->GetPipeFromPrevious(),(*iter)->GetForwardChannel()->GetPipeFromNext());
//            printf("backward to previous %i - backward to next %i\n", (*iter)->GetBackwardChannel()->GetPipeToPrevious(),(*iter)->GetBackwardChannel()->GetPipeToNext());
//            printf("backward from previous %i - backward from next %i\n", (*iter)->GetBackwardChannel()->GetPipeFromPrevious(),(*iter)->GetBackwardChannel()->GetPipeFromNext());
//end uncomment

            result &= (*iter)->Init();
        }

    }




    return result;
=======
	Block *current_block_address= this->first_block;
	Block *previous_block_address = NULL;
	int32_t pipe_fd_from_previous_block[2];
	int32_t pfd[2];
	bool has_first = false;
	bool has_last = false;
	bool result = true;

	// [0] contains backward direction, [1] contains forward direction
	pipe_fd_from_previous_block[0] = -1;
	pipe_fd_from_previous_block[1] = -1;

	//first, create every pipe and check blocks hierarchy
	while(current_block_address != NULL && result == true &&
	      has_last == false)
	{
		// is it the first block ?
		if((has_first == false) &&
		   (current_block_address->GetBackwardAddress() == NULL))
		{
			//the first block has no previous
			if(current_block_address->GetForwardAddress() != NULL)
			{
				//create pipe from first to second block (backward)
				if(pipe(pfd) == -1)
				{
					result = false;
				}

				current_block_address->GetBackwardChannel()->SetPipeToPrevious(pfd[0]);
				pipe_fd_from_previous_block[0] = pfd[0];

				//create pipe from first to second block (forward)
				if(pipe(pfd) == -1)
				{
					result = false;
				}

				current_block_address->GetForwardChannel()->SetPipeToNext(pfd[0]);
				pipe_fd_from_previous_block[1] = pfd[1];

				previous_block_address = current_block_address;
				current_block_address = previous_block_address->GetForwardAddress();
			}
			else // if it is also the last block, no pipe required
			{
				has_last = true;
			}
			has_first = true;
		}

		//is it a last block ?
		else if(current_block_address->GetForwardAddress() == NULL)
		{
			if((pipe_fd_from_previous_block[0] <0) || (pipe_fd_from_previous_block[1] <0))
			{
				result = false;
			}

			current_block_address->GetBackwardChannel()->SetPipeFromNext(pipe_fd_from_previous_block[0]);
			current_block_address->GetForwardChannel()->SetPipeFromPrevious(pipe_fd_from_previous_block[1]);

			//create pipe to previous block (backward)
			if(pipe(pfd) == -1)
			{
				result = false;
			}

			current_block_address->GetBackwardChannel()->SetPipeToNext(pfd[0]);
			previous_block_address->GetBackwardChannel()->SetPipeFromPrevious(pfd[1]);


			//create pipe to previous block (forward)
			if(pipe(pfd) == -1)
			{
				result = false;
			}

			current_block_address->GetForwardChannel()->SetPipeToPrevious(pfd[0]);
			previous_block_address->GetForwardChannel()->SetPipeFromNext(pfd[1]);
			has_last = true;
		}
		else //it is a middle block
		{
			if((pipe_fd_from_previous_block[0] <0) || (pipe_fd_from_previous_block[1] <0))
			{
				result = false;
			}

			current_block_address->GetBackwardChannel()->SetPipeFromNext(pipe_fd_from_previous_block[0]);
			current_block_address->GetForwardChannel()->SetPipeFromPrevious(pipe_fd_from_previous_block[1]);

			//create pipe to previous (backward)

			if(pipe(pfd) == -1)
			{
				result = false;
			}

			current_block_address->GetBackwardChannel()->SetPipeToNext(pfd[0]);
			previous_block_address->GetBackwardChannel()->SetPipeFromPrevious(pfd[1]);



			//create pipe to previous (forward)
			if(pipe(pfd) == -1)
			{
				result = false;
			}

			current_block_address->GetForwardChannel()->SetPipeToPrevious(pfd[0]);
			previous_block_address->GetForwardChannel()->SetPipeFromNext(pfd[1]);

			//create pipe to next (backward)
			if(pipe(pfd) == -1)
			{
				result = false;
			}
			current_block_address->GetBackwardChannel()->SetPipeToPrevious(pfd[0]);
			pipe_fd_from_previous_block[0] =pfd[1];

			//create pipe to next (forward)
			if(pipe(pfd) == -1)
			{
				result = false;
			}
			current_block_address->GetForwardChannel()->SetPipeToNext(pfd[0]);
			pipe_fd_from_previous_block[1] =pfd[1];

			previous_block_address = current_block_address;
			current_block_address = previous_block_address->GetForwardAddress();
		}
	}

	// if succesful until now, call each block init to init them and create their threads.
	// note: threads are not started yet
	if((result == true) && (has_first == true) && (has_last ==true))
	{
		for(list<Block*>::iterator iter = this->block_list.begin();
		    (result == true) && (iter !=this->block_list.end()); iter++)
		{
			result &= (*iter)->Init();
		}

	}
	return result;
>>>>>>> 99a20a0c
}


BlockMgr* BlockMgr::GetInstance(void)
{
<<<<<<< HEAD
    if ( BlockMgr::singleton == NULL)
    {
        BlockMgr::singleton =  new BlockMgr();

    }
    return BlockMgr::singleton;
=======
	if(BlockMgr::singleton == NULL)
	{
		BlockMgr::singleton =  new BlockMgr();
	}
	return BlockMgr::singleton;
>>>>>>> 99a20a0c
}

void BlockMgr::Kill (void)
{
<<<<<<< HEAD
    if (BlockMgr::singleton != NULL)
    {
        BlockMgr::singleton = NULL;
    }
=======
	if(BlockMgr::singleton != NULL)
	{

		delete BlockMgr::singleton;
		BlockMgr::singleton = NULL;
	}
>>>>>>> 99a20a0c
}

void BlockMgr::ReportError(pthread_t thread_id, bool critical, string error)
{

	std::cout<<error<<std::endl;
	if(critical == true)
	{
		BlockMgr::GetInstance()->Stop();
	}
}

void BlockMgr::Start(void)
{
	//start all threads
	for(list<Block *>::iterator iter= this->block_list.begin();
	    iter != this->block_list.end(); ++iter)
	{
		(*iter)->Start();
	}
}

void BlockMgr::Pause(void)
{
<<<<<<< HEAD
   //puts all threads to sleep
    for (list<Block *>::iterator iter= this->block_list.begin(); iter != this->block_list.end();iter++)
    {
        (*iter)->Pause();
    }
=======
	//puts all threads to sleep
	for(list<Block *>::iterator iter= this->block_list.begin();
	    iter != this->block_list.end(); ++iter)
	{
		(*iter)->Sleep();
	}
>>>>>>> 99a20a0c

}

void BlockMgr::Resume(void)
{
<<<<<<< HEAD
  //wake all threads
    for (list<Block *>::iterator iter= this->block_list.begin(); iter != this->block_list.end();iter++)
    {
        (*iter)->Start();
    }
=======
	//wake all threads
	for(list<Block *>::iterator iter= this->block_list.begin();
	    iter != this->block_list.end(); ++iter)
	{
		(*iter)->Wake();
	}
>>>>>>> 99a20a0c

}

BlockMgr::~BlockMgr(void)
{
<<<<<<< HEAD
    for(list<Block*>::iterator iter = this->block_list.begin(); iter != this->block_list.end(); iter++)
    {
        delete (*iter);
    }
    delete BlockMgr::singleton;
}


BlockMgr::BlockMgr() : alive(true)
{
    //block all signals
    sigset_t blocked_signals;
    sigfillset (&blocked_signals);
    pthread_sigmask(SIG_SETMASK,&blocked_signals,NULL);
}


void BlockMgr::RunLoop(void)
{
    while (this->alive == true)
    {
        for(list<Block*>::iterator iter = this->block_list.begin(); iter != this->block_list.end(); iter++)
        {
            if (((*iter)->backward == NULL) ||
                ((*iter)->forward == NULL) ||
                ((*iter)->backward->IsAlive() == false ) ||
                ((*iter)->forward->IsAlive() == false ))
            {
                    this->alive = false;
            }
=======

	for(list<Block*>::iterator iter = this->block_list.begin();
	    iter != this->block_list.end(); ++iter)
	{
		delete (*iter);
	}
>>>>>>> 99a20a0c

        }
    }
}

<|MERGE_RESOLUTION|>--- conflicted
+++ resolved
@@ -31,12 +31,7 @@
 
 #include <signal.h>
 #include <iostream>
-<<<<<<< HEAD
 #include <stdio.h>
-#include "BlockMgr.h"
-=======
-
->>>>>>> 99a20a0c
 
 
 // Initialisation du singleton à NULL
@@ -66,10 +61,9 @@
 void BlockMgr::SetBlockHierarchy(Block *block, Block *backward_block,
                                  Block *forward_block)
 {
-<<<<<<< HEAD
     //set the block previous and next block
-    block->SetForwardAddress(forward_block);
-    block->SetbackwardAddress(backward_block);
+	block->SetForwardAddress(forward_block);
+	block->SetbackwardAddress(backward_block);
 
     if (backward_block != NULL)
     {
@@ -100,34 +94,14 @@
         block->GetBackwardChannel()->SetPreviousChannel(NULL);
     }
 
-=======
-	block->SetForwardAddress(forward_block);
-	block->SetbackwardAddress(backward_block);
->>>>>>> 99a20a0c
 }
 
 
 
 void BlockMgr::Stop(bool hard)
 {
-<<<<<<< HEAD
     this->alive = false;
     if (hard == true) // send a stop signal to each block
-    {
-        raise(SIGSTOP);
-    }
-    else // stop each block
-    {
-        for(list<Block *>::iterator iter= this->block_list.begin(); iter != this->block_list.end(); iter++)
-        {
-            if ( *iter !=NULL)
-            {
-                (*iter)->Stop();
-            }
-        }
-    }
-=======
-	if(true == b_hard) // send a stop signal to each block
 	{
 		raise(SIGSTOP);
 	}
@@ -142,162 +116,154 @@
 			}
 		}
 	}
->>>>>>> 99a20a0c
 
 }
 
 
 bool BlockMgr::Init(void)
 {
-<<<<<<< HEAD
-Block *current_block_address= this->first_block;
-Block *previous_block_address = NULL;
-int32_t pipe_fd_from_previous_block[2];
-int32_t pfd[2];
-bool has_first = false;
-bool has_last = false;
-bool result = true;
-
-// [0] contains backward direction, [1] contains forward direction
-pipe_fd_from_previous_block[0] = -1;
-pipe_fd_from_previous_block[1] = -1;
-
-//first, create every pipe and check blocks hierarchy
-    while (current_block_address != NULL && (result == true) && (has_last == false))
-    {
-
-       // is it the first block ?
-        if ((has_first == false) && (current_block_address->GetBackwardAddress() == NULL))
-        {
+	Block *current_block_address= this->first_block;
+	Block *previous_block_address = NULL;
+	int32_t pipe_fd_from_previous_block[2];
+	int32_t pfd[2];
+	bool has_first = false;
+	bool has_last = false;
+	bool result = true;
+
+	// [0] contains backward direction, [1] contains forward direction
+	pipe_fd_from_previous_block[0] = -1;
+	pipe_fd_from_previous_block[1] = -1;
+
+	//first, create every pipe and check blocks hierarchy
+	while(current_block_address != NULL && result == true &&
+	      has_last == false)
+	{
+		// is it the first block ?
+		if((has_first == false) &&
+		   (current_block_address->GetBackwardAddress() == NULL))
+		{
         //yes :the first block has no previous
             //is it the last bloc too ?
-
-            if (current_block_address->GetForwardAddress() != NULL)
+			if(current_block_address->GetForwardAddress() != NULL)
             { //no; it has a next
-
-               //create pipe from first to second block (backward)
-                if (pipe(pfd) == -1)
-                {
-                    result = false;
-                }
+				//create pipe from first to second block (backward)
+				if(pipe(pfd) == -1)
+				{
+					result = false;
+				}
                 current_block_address->GetBackwardChannel()->SetPipeToPrevious(pfd[1]);
-                pipe_fd_from_previous_block[0] = pfd[0];
-
-               //create pipe from first to second block (forward)
-                if (pipe(pfd) == -1)
-                {
-                    result = false;
-                }
+				pipe_fd_from_previous_block[0] = pfd[0];
+
+				//create pipe from first to second block (forward)
+				if(pipe(pfd) == -1)
+				{
+					result = false;
+				}
                 current_block_address->GetForwardChannel()->SetPipeToNext(pfd[1]);
                 pipe_fd_from_previous_block[1] = pfd[0];
 
-
-
-                previous_block_address = current_block_address;
-                current_block_address = previous_block_address->GetForwardAddress();
-
-
-            }
-            else // if it is also the last block, no pipe required
-            {
-                has_last = true;
-            }
-            has_first = true;
-        }
-
-        //is it a last block ?
-        else if (current_block_address->GetForwardAddress() == NULL)
-        {
-            if ((pipe_fd_from_previous_block[0] <0) || (pipe_fd_from_previous_block[1] <0))
-            {
-                result = false;
-            }
-
-            current_block_address->GetBackwardChannel()->SetPipeFromNext(pipe_fd_from_previous_block[0]);
-            current_block_address->GetForwardChannel()->SetPipeFromPrevious(pipe_fd_from_previous_block[1]);
-
-
-           //create pipe to previous block (backward)
-            if (pipe(pfd) == -1)
-            {
-                 result = false;
-            }
+				previous_block_address = current_block_address;
+				current_block_address = previous_block_address->GetForwardAddress();
+
+
+			}
+			else // if it is also the last block, no pipe required
+			{
+				has_last = true;
+			}
+			has_first = true;
+		}
+
+		//is it a last block ?
+		else if(current_block_address->GetForwardAddress() == NULL)
+		{
+			if((pipe_fd_from_previous_block[0] <0) || (pipe_fd_from_previous_block[1] <0))
+			{
+				result = false;
+			}
+
+			current_block_address->GetBackwardChannel()->SetPipeFromNext(pipe_fd_from_previous_block[0]);
+			current_block_address->GetForwardChannel()->SetPipeFromPrevious(pipe_fd_from_previous_block[1]);
+
+			//create pipe to previous block (backward)
+			if(pipe(pfd) == -1)
+			{
+				result = false;
+			}
             current_block_address->GetBackwardChannel()->SetPipeToNext(pfd[1]);
             previous_block_address->GetBackwardChannel()->SetPipeFromPrevious(pfd[0]);
 
 
-           //create pipe to previous block (forward)
-            if (pipe(pfd) == -1)
-            {
-                 result = false;
-            }
+			//create pipe to previous block (forward)
+			if(pipe(pfd) == -1)
+			{
+				result = false;
+			}
             current_block_address->GetForwardChannel()->SetPipeToPrevious(pfd[1]);
             previous_block_address->GetForwardChannel()->SetPipeFromNext(pfd[0]);
-            has_last = true;
-
-        }
-        else //it is a middle block
-        {
-            if ((pipe_fd_from_previous_block[0] <0) || (pipe_fd_from_previous_block[1] <0))
-            {
-                result = false;
-            }
-
-            current_block_address->GetBackwardChannel()->SetPipeFromNext(pipe_fd_from_previous_block[0]);
-            current_block_address->GetForwardChannel()->SetPipeFromPrevious(pipe_fd_from_previous_block[1]);
-
-            //create pipe to previous (backward)
-
-            if (pipe(pfd) == -1)
-            {
-               result = false;
-            }
+			has_last = true;
+
+		}
+		else //it is a middle block
+		{
+			if((pipe_fd_from_previous_block[0] <0) || (pipe_fd_from_previous_block[1] <0))
+			{
+				result = false;
+			}
+
+			current_block_address->GetBackwardChannel()->SetPipeFromNext(pipe_fd_from_previous_block[0]);
+			current_block_address->GetForwardChannel()->SetPipeFromPrevious(pipe_fd_from_previous_block[1]);
+
+			//create pipe to previous (backward)
+
+			if(pipe(pfd) == -1)
+			{
+				result = false;
+			}
             current_block_address->GetBackwardChannel()->SetPipeToNext(pfd[1]);
             previous_block_address->GetBackwardChannel()->SetPipeFromPrevious(pfd[0]);
 
 
 
-            //create pipe to previous (forward)
-            if (pipe(pfd) == -1)
-            {
-               result = false;
-            }
+			//create pipe to previous (forward)
+			if(pipe(pfd) == -1)
+			{
+				result = false;
+			}
             current_block_address->GetForwardChannel()->SetPipeToPrevious(pfd[1]);
             previous_block_address->GetForwardChannel()->SetPipeFromNext(pfd[0]);
 
-             //create pipe to next (backward)
-            if (pipe(pfd) == -1)
-            {
-                result = false;
-            }
+			//create pipe to next (backward)
+			if(pipe(pfd) == -1)
+			{
+				result = false;
+			}
             current_block_address->GetBackwardChannel()->SetPipeToPrevious(pfd[1]);
             pipe_fd_from_previous_block[0] =pfd[0];
 
-            //create pipe to next (forward)
-            if (pipe(pfd) == -1)
-            {
-                result = false;
-            }
+			//create pipe to next (forward)
+			if(pipe(pfd) == -1)
+			{
+				result = false;
+			}
             current_block_address->GetForwardChannel()->SetPipeToNext(pfd[1]);
             pipe_fd_from_previous_block[1] =pfd[0];
 
-            previous_block_address = current_block_address;
-            current_block_address = previous_block_address->GetForwardAddress();
-        }
-
-
-    }
-
-    // if succesful until now, call each block init to init them and create their threads.
-    // note: threads are not started yet
-    if ((result == true) && (has_first == true) && (has_last ==true))
-    {
+			previous_block_address = current_block_address;
+			current_block_address = previous_block_address->GetForwardAddress();
+		}
+	}
+
+	// if succesful until now, call each block init to init them and create their threads.
+	// note: threads are not started yet
+	if((result == true) && (has_first == true) && (has_last ==true))
+	{
 //uncomment this for pipe association printing
 //        int i=0;
 //end uncomment
-        for(list<Block*>::iterator iter = this->block_list.begin(); (result == true) && (iter !=this->block_list.end()); iter++)
-        {
-
+		for(list<Block*>::iterator iter = this->block_list.begin(); (result == true) && (iter !=this->block_list.end()); iter++)
+		{
+		
 //uncomment this for pipe association printing
 //            i++;
 //          printf("bloc %i \nforward to previous %i - forward to next %i\n",i, (*iter)->GetForwardChannel()->GetPipeToPrevious(),(*iter)->GetForwardChannel()->GetPipeToNext());
@@ -306,199 +272,34 @@
 //            printf("backward from previous %i - backward from next %i\n", (*iter)->GetBackwardChannel()->GetPipeFromPrevious(),(*iter)->GetBackwardChannel()->GetPipeFromNext());
 //end uncomment
 
-            result &= (*iter)->Init();
-        }
-
-    }
-
-
-
-
-    return result;
-=======
-	Block *current_block_address= this->first_block;
-	Block *previous_block_address = NULL;
-	int32_t pipe_fd_from_previous_block[2];
-	int32_t pfd[2];
-	bool has_first = false;
-	bool has_last = false;
-	bool result = true;
-
-	// [0] contains backward direction, [1] contains forward direction
-	pipe_fd_from_previous_block[0] = -1;
-	pipe_fd_from_previous_block[1] = -1;
-
-	//first, create every pipe and check blocks hierarchy
-	while(current_block_address != NULL && result == true &&
-	      has_last == false)
-	{
-		// is it the first block ?
-		if((has_first == false) &&
-		   (current_block_address->GetBackwardAddress() == NULL))
-		{
-			//the first block has no previous
-			if(current_block_address->GetForwardAddress() != NULL)
-			{
-				//create pipe from first to second block (backward)
-				if(pipe(pfd) == -1)
-				{
-					result = false;
-				}
-
-				current_block_address->GetBackwardChannel()->SetPipeToPrevious(pfd[0]);
-				pipe_fd_from_previous_block[0] = pfd[0];
-
-				//create pipe from first to second block (forward)
-				if(pipe(pfd) == -1)
-				{
-					result = false;
-				}
-
-				current_block_address->GetForwardChannel()->SetPipeToNext(pfd[0]);
-				pipe_fd_from_previous_block[1] = pfd[1];
-
-				previous_block_address = current_block_address;
-				current_block_address = previous_block_address->GetForwardAddress();
-			}
-			else // if it is also the last block, no pipe required
-			{
-				has_last = true;
-			}
-			has_first = true;
-		}
-
-		//is it a last block ?
-		else if(current_block_address->GetForwardAddress() == NULL)
-		{
-			if((pipe_fd_from_previous_block[0] <0) || (pipe_fd_from_previous_block[1] <0))
-			{
-				result = false;
-			}
-
-			current_block_address->GetBackwardChannel()->SetPipeFromNext(pipe_fd_from_previous_block[0]);
-			current_block_address->GetForwardChannel()->SetPipeFromPrevious(pipe_fd_from_previous_block[1]);
-
-			//create pipe to previous block (backward)
-			if(pipe(pfd) == -1)
-			{
-				result = false;
-			}
-
-			current_block_address->GetBackwardChannel()->SetPipeToNext(pfd[0]);
-			previous_block_address->GetBackwardChannel()->SetPipeFromPrevious(pfd[1]);
-
-
-			//create pipe to previous block (forward)
-			if(pipe(pfd) == -1)
-			{
-				result = false;
-			}
-
-			current_block_address->GetForwardChannel()->SetPipeToPrevious(pfd[0]);
-			previous_block_address->GetForwardChannel()->SetPipeFromNext(pfd[1]);
-			has_last = true;
-		}
-		else //it is a middle block
-		{
-			if((pipe_fd_from_previous_block[0] <0) || (pipe_fd_from_previous_block[1] <0))
-			{
-				result = false;
-			}
-
-			current_block_address->GetBackwardChannel()->SetPipeFromNext(pipe_fd_from_previous_block[0]);
-			current_block_address->GetForwardChannel()->SetPipeFromPrevious(pipe_fd_from_previous_block[1]);
-
-			//create pipe to previous (backward)
-
-			if(pipe(pfd) == -1)
-			{
-				result = false;
-			}
-
-			current_block_address->GetBackwardChannel()->SetPipeToNext(pfd[0]);
-			previous_block_address->GetBackwardChannel()->SetPipeFromPrevious(pfd[1]);
-
-
-
-			//create pipe to previous (forward)
-			if(pipe(pfd) == -1)
-			{
-				result = false;
-			}
-
-			current_block_address->GetForwardChannel()->SetPipeToPrevious(pfd[0]);
-			previous_block_address->GetForwardChannel()->SetPipeFromNext(pfd[1]);
-
-			//create pipe to next (backward)
-			if(pipe(pfd) == -1)
-			{
-				result = false;
-			}
-			current_block_address->GetBackwardChannel()->SetPipeToPrevious(pfd[0]);
-			pipe_fd_from_previous_block[0] =pfd[1];
-
-			//create pipe to next (forward)
-			if(pipe(pfd) == -1)
-			{
-				result = false;
-			}
-			current_block_address->GetForwardChannel()->SetPipeToNext(pfd[0]);
-			pipe_fd_from_previous_block[1] =pfd[1];
-
-			previous_block_address = current_block_address;
-			current_block_address = previous_block_address->GetForwardAddress();
-		}
-	}
-
-	// if succesful until now, call each block init to init them and create their threads.
-	// note: threads are not started yet
-	if((result == true) && (has_first == true) && (has_last ==true))
-	{
-		for(list<Block*>::iterator iter = this->block_list.begin();
-		    (result == true) && (iter !=this->block_list.end()); iter++)
-		{
 			result &= (*iter)->Init();
 		}
 
 	}
+
+
+
+
 	return result;
->>>>>>> 99a20a0c
 }
 
 
 BlockMgr* BlockMgr::GetInstance(void)
 {
-<<<<<<< HEAD
-    if ( BlockMgr::singleton == NULL)
-    {
-        BlockMgr::singleton =  new BlockMgr();
-
-    }
-    return BlockMgr::singleton;
-=======
 	if(BlockMgr::singleton == NULL)
 	{
 		BlockMgr::singleton =  new BlockMgr();
+
 	}
 	return BlockMgr::singleton;
->>>>>>> 99a20a0c
 }
 
 void BlockMgr::Kill (void)
 {
-<<<<<<< HEAD
-    if (BlockMgr::singleton != NULL)
-    {
-        BlockMgr::singleton = NULL;
-    }
-=======
 	if(BlockMgr::singleton != NULL)
 	{
-
-		delete BlockMgr::singleton;
 		BlockMgr::singleton = NULL;
 	}
->>>>>>> 99a20a0c
 }
 
 void BlockMgr::ReportError(pthread_t thread_id, bool critical, string error)
@@ -523,49 +324,33 @@
 
 void BlockMgr::Pause(void)
 {
-<<<<<<< HEAD
-   //puts all threads to sleep
-    for (list<Block *>::iterator iter= this->block_list.begin(); iter != this->block_list.end();iter++)
-    {
-        (*iter)->Pause();
-    }
-=======
 	//puts all threads to sleep
 	for(list<Block *>::iterator iter= this->block_list.begin();
 	    iter != this->block_list.end(); ++iter)
 	{
-		(*iter)->Sleep();
-	}
->>>>>>> 99a20a0c
+        (*iter)->Pause();
+	}
 
 }
 
 void BlockMgr::Resume(void)
 {
-<<<<<<< HEAD
-  //wake all threads
-    for (list<Block *>::iterator iter= this->block_list.begin(); iter != this->block_list.end();iter++)
-    {
-        (*iter)->Start();
-    }
-=======
 	//wake all threads
 	for(list<Block *>::iterator iter= this->block_list.begin();
 	    iter != this->block_list.end(); ++iter)
 	{
-		(*iter)->Wake();
-	}
->>>>>>> 99a20a0c
+        (*iter)->Start();
+	}
 
 }
 
 BlockMgr::~BlockMgr(void)
 {
-<<<<<<< HEAD
-    for(list<Block*>::iterator iter = this->block_list.begin(); iter != this->block_list.end(); iter++)
-    {
-        delete (*iter);
-    }
+	for(list<Block*>::iterator iter = this->block_list.begin();
+	    iter != this->block_list.end(); ++iter)
+	{
+		delete (*iter);
+	}
     delete BlockMgr::singleton;
 }
 
@@ -592,14 +377,6 @@
             {
                     this->alive = false;
             }
-=======
-
-	for(list<Block*>::iterator iter = this->block_list.begin();
-	    iter != this->block_list.end(); ++iter)
-	{
-		delete (*iter);
-	}
->>>>>>> 99a20a0c
 
         }
     }
