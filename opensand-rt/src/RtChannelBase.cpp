/*
 *
 * OpenSAND is an emulation testbed aiming to represent in a cost effective way a
 * satellite telecommunication system for research and engineering activities.
 *
 *
 * Copyright © 2019 TAS
 *
 *
 * This file is part of the OpenSAND testbed.
 *
 *
 * OpenSAND is free software : you can redistribute it and/or modify it under
 * the terms of the GNU Lesser General Public License as published by the Free
 * Software Foundation, either version 3 of the License, or (at your option)
 * any later version.
 *
 * This program is distributed in the hope that it will be useful, but WITHOUT
 * ANY WARRANTY, without even the implied warranty of MERCHANTABILITY or
 * FITNESS FOR A PARTICULAR PURPOSE. See the GNU Lesser General Public License
 * for more details.
 *
 * You should have received a copy of the GNU Lesser General Public License
 * along with this program. If not, see http://www.gnu.org/licenses/.
 *
 */

/**
 * @file RtChannelBase.cpp
 * @author Cyrille GAILLARDET / <cgaillardet@toulouse.viveris.com>
 * @author Julien BERNARD / <jbernard@toulouse.viveris.com>
 * @author Aurelien DELRIEU / <adelrieu@toulouse.viveris.com>
 * @brief  The channel included in blocks
 */

#include "RtChannelBase.h"

#include "Rt.h"
#include "FileEvent.h"
#include "MessageEvent.h"
#include "NetSocketEvent.h"
#include "SignalEvent.h"
#include "TcpListenEvent.h"
#include "TimerEvent.h"

#include <opensand_output/Output.h>
#include <opensand_output/OutputLog.h>

#include <errno.h>
#include <cstring>
#include <fcntl.h>
#include <sys/time.h>
#include <sys/types.h>
#include <unistd.h>
#include <stdio.h>
#include <signal.h>
#include <stdarg.h>
#ifdef TIME_REPORTS
	#include <numeric>
	#include <algorithm>
#endif


// TODO pointer on onEventUp/Down
RtChannelBase::RtChannelBase(const std::string &name, const std::string &type):
	log_init{nullptr},
	log_rt{nullptr},
	log_receive{nullptr},
	log_send{nullptr},
	channel_name{name},
	channel_type{type},
	block_initialized{false},
	in_opp_fifo{nullptr},
	max_input_fd{-1},
	stop_fd{-1},
	w_sel_break{-1},
	r_sel_break{-1}
{
	FD_ZERO(&(this->input_fd_set));
}


RtChannelBase::~RtChannelBase()
{
	delete this->in_opp_fifo;
	close(this->w_sel_break);
	close(this->r_sel_break);
#ifdef TIME_REPORTS
	this->getDurationsStatistics();
#endif
}


bool RtChannelBase::shareMessage(void **data, size_t size, uint8_t type)
{
	return this->pushMessage(this->out_opp_fifo, data, size, type);
}


bool RtChannelBase::init(void)
{
	// Output Log
	this->log_rt = Output::Get()->registerLog(LEVEL_WARNING, "%s.%s.rt",
	                                          this->channel_name.c_str(),
	                                          this->channel_type.c_str());
	this->log_init = Output::Get()->registerLog(LEVEL_WARNING, "%s.%s.init",
<<<<<<< HEAD
	                                          this->channel_name.c_str(),
	                                          this->channel_type.c_str());
	this->log_receive = Output::Get()->registerLog(LEVEL_WARNING, "%s.%s.receive",
	                                          this->channel_name.c_str(),
	                                          this->channel_type.c_str());
	this->log_send = Output::Get()->registerLog(LEVEL_WARNING, "%s.%s.send",
	                                          this->channel_name.c_str(),
	                                          this->channel_type.c_str());
=======
	                                            this->channel_name.c_str(),
	                                            this->channel_type.c_str());
	this->log_receive = Output::Get()->registerLog(LEVEL_WARNING, "%s.%s.receive",
	                                               this->channel_name.c_str(),
	                                               this->channel_type.c_str());
	this->log_send = Output::Get()->registerLog(LEVEL_WARNING, "%s.%s.send",
	                                            this->channel_name.c_str(),
	                                            this->channel_type.c_str());
>>>>>>> ecda355b

	LOG(this->log_init, LEVEL_INFO,
	    "Starting initialization\n");

	// pipe used to break select when a new event is received
	int32_t pipefd[2];
	if(pipe(pipefd) != 0)
	{
		this->reportError(true, "cannot initialize pipe\n");
		return false;
	}
	this->r_sel_break = pipefd[0];
	this->w_sel_break = pipefd[1];
	this->addInputFd(this->r_sel_break);

	// create the signal mask for stop (highest priority)
	sigset_t signal_mask;
	sigemptyset(&signal_mask);
	sigaddset(&signal_mask, SIGINT);
	sigaddset(&signal_mask, SIGQUIT);
	sigaddset(&signal_mask, SIGTERM);
  this->stop_fd = this->addSignalEvent("stop", signal_mask, 0);

	// initialize fifos and create associated messages
	if(!this->in_opp_fifo || !this->in_opp_fifo->init())
	{
		this->reportError(true, "cannot initialize opposite fifo\n");
		return false;
	}

	if(!this->addMessageEvent(this->in_opp_fifo, 4, true))
	{
		this->reportError(true, "cannot create opposite message event\n");
		return false;
	}

	if (!initPreviousFifo())
	{
		return false;
	}
	return true;
}


void RtChannelBase::setIsBlockInitialized(bool initialized)
{
	this->block_initialized = initialized;
}

<<<<<<< HEAD
int32_t RtChannelBase::addTimerEvent(const string &name,
=======

int32_t RtChannelBase::addTimerEvent(const std::string &name,
>>>>>>> ecda355b
                                     double duration_ms,
                                     bool auto_rearm,
                                     bool start,
                                     uint8_t priority)
{
	std::unique_ptr<TimerEvent> event;

	try {
		event.reset(new TimerEvent(name, duration_ms, auto_rearm, start, priority));
	} catch (std::bad_alloc&) {
		this->reportError(true, "cannot create timer event\n");
		return -1;
	}

	int32_t event_fd = event->getFd();
	if (!this->addEvent(std::move(event)))
	{
		return -1;
	}

	return event_fd;
}

<<<<<<< HEAD
int32_t RtChannelBase::addTcpListenEvent(const string &name,
=======

int32_t RtChannelBase::addTcpListenEvent(const std::string &name,
>>>>>>> ecda355b
                                         int32_t fd,
                                         size_t max_size,
                                         uint8_t priority)
{
	std::unique_ptr<TcpListenEvent> event;
	
	try {
		event.reset(new TcpListenEvent(name, fd, max_size, priority));
	} catch (std::bad_alloc&) {
		this->reportError(true, "cannot create file event\n");
		return -1;
	}

	int32_t event_fd = event->getFd();
	if (!this->addEvent(std::move(event)))
	{
		return -1;
	}

	return event_fd;
}

<<<<<<< HEAD
int32_t RtChannelBase::addFileEvent(const string &name,
=======

int32_t RtChannelBase::addFileEvent(const std::string &name,
>>>>>>> ecda355b
                                    int32_t fd,
                                    size_t max_size,
                                    uint8_t priority)
{
	std::unique_ptr<FileEvent> event;
	
	try {
		event.reset(new FileEvent(name, fd, max_size, priority));
	} catch (std::bad_alloc&) {
		this->reportError(true, "cannot create file event\n");
		return -1;
	}

	int32_t event_fd = event->getFd();
	if (!this->addEvent(std::move(event)))
	{
		return -1;
	}

	return event_fd;
}

<<<<<<< HEAD
int32_t RtChannelBase::addNetSocketEvent(const string &name,
=======

int32_t RtChannelBase::addNetSocketEvent(const std::string &name,
>>>>>>> ecda355b
                                         int32_t fd,
                                         size_t max_size,
                                         uint8_t priority)
{
	std::unique_ptr<NetSocketEvent> event;
	
	try {
		event.reset(new NetSocketEvent(name, fd, max_size, priority));
	} catch (std::bad_alloc&) {
		this->reportError(true, "cannot create net socket event\n");
		return -1;
	}

	int32_t event_fd = event->getFd();
	if (!this->addEvent(std::move(event)))
	{
		return -1;
	}

	return event_fd;
}

<<<<<<< HEAD
int32_t RtChannelBase::addSignalEvent(const string &name,
=======

int32_t RtChannelBase::addSignalEvent(const std::string &name,
>>>>>>> ecda355b
                                      sigset_t signal_mask,
                                      uint8_t priority)
{
	std::unique_ptr<SignalEvent> event;
	
	try {
		event.reset(new SignalEvent(name, signal_mask, priority));
	} catch (std::bad_alloc&) {
		this->reportError(true, "cannot create signal event\n");
		return -1;
	}

	int32_t event_fd = event->getFd();
	if (!this->addEvent(std::move(event)))
	{
		return -1;
	}

	return event_fd;
}


bool RtChannelBase::addMessageEvent(RtFifo *out_fifo,
                                    uint8_t priority,
                                    bool opposite)
{
	std::string name = this->channel_type;
	std::transform(name.begin(), name.end(), name.begin(), ::tolower);
	if(opposite)
	{
		name += "_opposite";
	}

	std::unique_ptr<MessageEvent> event;
  
  try {
    event.reset(new MessageEvent(out_fifo, name, out_fifo->getSigFd(), priority));
  } catch (std::bad_alloc&) {
		this->reportError(true, "cannot create message event\n");
		return false;
  }

	return this->addEvent(std::move(event));
}


bool RtChannelBase::addEvent(std::unique_ptr<RtEvent> event)
{
	if(this->events.find(event->getFd()) != this->events.end())
	{
		this->reportError(true, "duplicated fd\n");
		return false;
	}
	this->new_events.push_back(std::move(event));

	// break the select loop
	if(write(this->w_sel_break,
	         MAGIC_WORD,
	         strlen(MAGIC_WORD)) != strlen(MAGIC_WORD))
	{
		LOG(this->log_rt, LEVEL_ERROR,
		    "failed to break select upon a new "
		    "event reception\n");
	}

#ifdef TIME_REPORTS
	this->durations[event->getName()] = list<double>();
#endif

	return true;
}


void RtChannelBase::updateEvents(void)
{
	// add new events
	for(auto &&new_event: new_events)
	{
		LOG(this->log_rt, LEVEL_INFO,
		    "Add new event \"%s\" in list\n",
		    new_event->getName().c_str());
		this->addInputFd(new_event->getFd());
		this->events[new_event->getFd()] = std::move(new_event);
	}
	this->new_events.clear();

	// remove old events
	for(auto &&removed_event: removed_events)
	{
		auto it = this->events.find(removed_event);
		if(it != this->events.end())
		{
			LOG(this->log_rt, LEVEL_INFO,
			    "Remove event \"%s\" from list\n",
			    it->second->getName().c_str());
			// remove fd from set
			FD_CLR(it->first, &(this->input_fd_set));
			if(it->first == this->max_input_fd)
			{
				this->updateMaxFd();
			}
			// remove fd from map
			this->events.erase(it);
		}
	}
	this->removed_events.clear();
}


void RtChannelBase::updateMaxFd(void)
{
	this->max_input_fd = 0;
	// update the greater fd
	for(auto &&event: events)
	{
		if(event.first > this->max_input_fd)
		{
			this->max_input_fd = event.first;
		}
	}

}

TimerEvent *RtChannelBase::getTimer(event_id_t id)
{
	RtEvent *event = nullptr;

	auto it = this->events.find(id);
	if(it == this->events.end())
	{
		LOG(this->log_rt, LEVEL_DEBUG,
		    "event not found, search in new events\n");

		// check in new events
		for(auto &&new_event: new_events)
		{
			if(*new_event == id)
			{
				LOG(this->log_rt, LEVEL_DEBUG,
				    "event found in new events\n");
				event = new_event.get();
				goto found;
			}
		}

		this->reportError(false, "cannot find timer\n");
		return nullptr;
	}
	else
	{
		LOG(this->log_rt, LEVEL_DEBUG,
		    "Timer found\n");
		event = it->second.get();
	}

found:
	if(event && event->getType() != EventType::Timer)
	{
		this->reportError(false, "cannot start event that is not a timer\n");
		return nullptr;
	}

	return static_cast<TimerEvent *>(event);
}


bool RtChannelBase::startTimer(event_id_t id)
{
	TimerEvent *event = this->getTimer(id);
	if(!event)
	{
		this->reportError(false, "cannot find timer: should not happend here\n");
		return false;
	}

	event->start();
	return true;
}


bool RtChannelBase::setDuration(event_id_t id, double new_duration)
{
	TimerEvent *event = this->getTimer(id);
	if(!event)
	{
		this->reportError(false, "cannot find timer: should not happend here\n");
		return false;
	}

	event->setDuration(new_duration);
	return true;
}


bool RtChannelBase::raiseTimer(event_id_t id)
{
	TimerEvent *event = this->getTimer(id);
	if(!event)
	{
		this->reportError(false, "cannot find timer: should not happend here\n");
		return false;
	}

	event->raise();
	return true;
}


void RtChannelBase::addInputFd(int32_t fd)
{
	if(fd > this->max_input_fd)
	{
		this->max_input_fd = fd;
	}
	FD_SET(fd, &(this->input_fd_set));
}


void RtChannelBase::removeEvent(event_id_t id)
{
	this->removed_events.push_back(id);
}


void RtChannelBase::executeThread(void)
{
	int32_t number_fd;
	int32_t handled;
	fd_set readfds;

	std::vector<RtEvent *> priority_sorted_events;

	while(true)
	{
		handled = 0;
		
		// get the new events for the next loop
		this->updateEvents();
		readfds = this->input_fd_set;

		// wait for any event
		// we need a timeout in order to refresh event list
		number_fd = select(this->max_input_fd + 1, &readfds, NULL, NULL, NULL);
		if(number_fd < 0)
		{
			this->reportError(true, "select failed: [%u: %s]\n", errno, strerror(errno));
		}
		// unfortunately, FD_ISSET is the only usable thing
		priority_sorted_events.clear();

		// check for select break
		if(FD_ISSET(this->r_sel_break, &readfds))
		{
			unsigned char data[strlen(MAGIC_WORD)];
			if(read(this->r_sel_break, data, strlen(MAGIC_WORD)) < 0)
			{
				LOG(this->log_rt, LEVEL_ERROR,
				    "failed to read in pipe");
			}
			handled++;
		}

		// handle each event
		for(auto &&event_pair: events)
		{
			RtEvent *event = event_pair.second.get();
			if(handled >= number_fd)
			{
				// all events treated, no need to continue the loop
				break;
			}
			// if this event FD has raised
			if(!FD_ISSET(event->getFd(), &readfds))
			{
				continue;
			}
			handled++;

			// fd is set
			if(!event->handle())
			{
				if(event->getType() == EventType::Signal)
				{
					// this is the only case where it is critical as
					// stop event is a signal
					this->reportError(true, "unable to handle signal event\n");
					pthread_exit(NULL);
				}
				this->reportError(false, "unable to handle event\n");
				// ignore this event
				continue;
			}
			priority_sorted_events.push_back(event);
			if(*event == this->stop_fd)
			{
				// we have to stop
				LOG(this->log_rt, LEVEL_INFO,
				    "stop signal received\n");
				pthread_exit(NULL);
			}
		}
		// sort the list according to priority
		std::sort(priority_sorted_events.begin(), priority_sorted_events.end(), RtEvent::compareEvents);

		// call processEvent on each event
		for(auto &&event: priority_sorted_events)
		{
			event->setTriggerTime();
			LOG(this->log_rt, LEVEL_DEBUG, "event received (%s)",
			    event->getName().c_str());
			if(!this->onEvent(event))
			{
				LOG(this->log_rt, LEVEL_ERROR,
				    "failed to process event %s\n",
				    event->getName().c_str());
			}
#ifdef TIME_REPORTS
			timeval time = (*iter)->getTimeFromTrigger();
			double val = time.tv_sec * 1000000L + time.tv_usec;
			this->durations[(*iter)->getName()].push_back(val);
#endif
		}
	}
}

void RtChannelBase::reportError(bool critical, const char *msg_format, ...)
{
	char msg[512];
	va_list args;
	va_start(args, msg_format);

	vsnprintf(msg, 512, msg_format, args);

	va_end(args);

<<<<<<< HEAD
	Rt::reportError(this->channel_name, pthread_self(), critical, msg);
=======
	Rt::reportError(this->channel_name, std::this_thread::get_id(), critical, msg);
>>>>>>> ecda355b
};


void RtChannelBase::setOppositeFifo(RtFifo *in_fifo, RtFifo *out_fifo)
{
	this->in_opp_fifo = in_fifo;
	this->out_opp_fifo = out_fifo;
};


bool RtChannelBase::pushMessage(RtFifo *out_fifo, void **data, size_t size, uint8_t type)
{
	bool success = true;

	// check that block is initialized (i.e. we are in event processing)
	if(!this->block_initialized)
	{
		LOG(this->log_send, LEVEL_NOTICE,
		    "Be careful, some message are sent while process are not "
		    "started. If too many messages are sent we may block because "
		    "fifo is full\n");
		// FIXME we could separate onInit into a static initialization and an
		//       initialization when threads are started
	}

	if(!out_fifo->push(*data, size, type))
	{
		this->reportError(false, "cannot push data in fifo for next block\n");
		success = false;
	}

	// be sure that the pointer won't be used anymore
	*data = NULL;
	return success;
}

#ifdef TIME_REPORTS
void RtChannelBase::getDurationsStatistics(void) const
{
  std::shared_ptr<OutputEvent> event = Output::Get()->registerEvent("Time Report");
	for(auto &&duration_pair: durations)
	{
		std::vector<double> duration = duration_pair.second;
		if(duration.empty())
		{
			continue;
		}
		double sum = std::accumulate(duration.begin(),
		                             duration.end(), 0.0);
		double max = *std::max_element(duration.begin(),
		                               duration.end());
		double min = *std::min_element(duration.begin(),
		                               duration.end());
		double mean = sum / duration.size();

		Output::Get()->sendEvent(event,
		                  "[%s:%s] Event %s: mean = %.2f us, max = %d us, "
		                  "min = %d us, total = %.2f ms\n",
		                  this->channel_name.c_str(),
		                  this->channel_type.c_str(),
		                  duration_pair.first.c_str(), mean, int(max), int(min), sum / 1000);
	}
}
#endif<|MERGE_RESOLUTION|>--- conflicted
+++ resolved
@@ -104,16 +104,6 @@
 	                                          this->channel_name.c_str(),
 	                                          this->channel_type.c_str());
 	this->log_init = Output::Get()->registerLog(LEVEL_WARNING, "%s.%s.init",
-<<<<<<< HEAD
-	                                          this->channel_name.c_str(),
-	                                          this->channel_type.c_str());
-	this->log_receive = Output::Get()->registerLog(LEVEL_WARNING, "%s.%s.receive",
-	                                          this->channel_name.c_str(),
-	                                          this->channel_type.c_str());
-	this->log_send = Output::Get()->registerLog(LEVEL_WARNING, "%s.%s.send",
-	                                          this->channel_name.c_str(),
-	                                          this->channel_type.c_str());
-=======
 	                                            this->channel_name.c_str(),
 	                                            this->channel_type.c_str());
 	this->log_receive = Output::Get()->registerLog(LEVEL_WARNING, "%s.%s.receive",
@@ -122,7 +112,6 @@
 	this->log_send = Output::Get()->registerLog(LEVEL_WARNING, "%s.%s.send",
 	                                            this->channel_name.c_str(),
 	                                            this->channel_type.c_str());
->>>>>>> ecda355b
 
 	LOG(this->log_init, LEVEL_INFO,
 	    "Starting initialization\n");
@@ -172,12 +161,8 @@
 	this->block_initialized = initialized;
 }
 
-<<<<<<< HEAD
-int32_t RtChannelBase::addTimerEvent(const string &name,
-=======
 
 int32_t RtChannelBase::addTimerEvent(const std::string &name,
->>>>>>> ecda355b
                                      double duration_ms,
                                      bool auto_rearm,
                                      bool start,
@@ -201,12 +186,8 @@
 	return event_fd;
 }
 
-<<<<<<< HEAD
-int32_t RtChannelBase::addTcpListenEvent(const string &name,
-=======
 
 int32_t RtChannelBase::addTcpListenEvent(const std::string &name,
->>>>>>> ecda355b
                                          int32_t fd,
                                          size_t max_size,
                                          uint8_t priority)
@@ -229,12 +210,8 @@
 	return event_fd;
 }
 
-<<<<<<< HEAD
-int32_t RtChannelBase::addFileEvent(const string &name,
-=======
 
 int32_t RtChannelBase::addFileEvent(const std::string &name,
->>>>>>> ecda355b
                                     int32_t fd,
                                     size_t max_size,
                                     uint8_t priority)
@@ -257,12 +234,8 @@
 	return event_fd;
 }
 
-<<<<<<< HEAD
-int32_t RtChannelBase::addNetSocketEvent(const string &name,
-=======
 
 int32_t RtChannelBase::addNetSocketEvent(const std::string &name,
->>>>>>> ecda355b
                                          int32_t fd,
                                          size_t max_size,
                                          uint8_t priority)
@@ -285,12 +258,8 @@
 	return event_fd;
 }
 
-<<<<<<< HEAD
-int32_t RtChannelBase::addSignalEvent(const string &name,
-=======
 
 int32_t RtChannelBase::addSignalEvent(const std::string &name,
->>>>>>> ecda355b
                                       sigset_t signal_mask,
                                       uint8_t priority)
 {
@@ -626,11 +595,7 @@
 
 	va_end(args);
 
-<<<<<<< HEAD
-	Rt::reportError(this->channel_name, pthread_self(), critical, msg);
-=======
 	Rt::reportError(this->channel_name, std::this_thread::get_id(), critical, msg);
->>>>>>> ecda355b
 };
 
 
