/*
 *
 * OpenSAND is an emulation testbed aiming to represent in a cost effective way a
 * satellite telecommunication system for research and engineering activities.
 *
 *
 * Copyright © 2013 TAS
 *
 *
 * This file is part of the OpenSAND testbed.
 *
 *
 * OpenSAND is free software : you can redistribute it and/or modify it under
 * the terms of the GNU Lesser General Public License as published by the Free
 * Software Foundation, either version 3 of the License, or (at your option)
 * any later version.
 *
 * This program is distributed in the hope that it will be useful, but WITHOUT
 * ANY WARRANTY, without even the implied warranty of MERCHANTABILITY or
 * FITNESS FOR A PARTICULAR PURPOSE. See the GNU Lesser General Public License
 * for more details.
 *
 * You should have received a copy of the GNU Lesser General Public License
 * along with this program. If not, see http://www.gnu.org/licenses/.
 *
 */
/* $Id: Block.h,v 1.1.1.1 2013/04/03 11:37:12 cgaillardet Exp $ */

<<<<<<< HEAD
#include <errno.h>
#include <cstring>
#include <fcntl.h>
#include <sys/time.h>
#include <sys/types.h>
#include <unistd.h>
#include <stdio.h>

#include "Block.h"

Block::Block(Channel* backward, Channel* forward) :
    backward(backward),
    forward(forward),
=======

#include "Block.h"

#include <errno.h>
#include <cstring>
#include <fcntl.h>
#include <sys/time.h>
#include <sys/types.h>
#include <unistd.h>


Block::Block(Channel* backward, Channel* forward):
	backward(backward),
	forward(forward),
>>>>>>> 99a20a0c
	previous_block(NULL),
	next_block(NULL)
{
#ifdef DEBUG_BLOCK_MUTEX
    pthread_mutex_init(&(this->mutex),NULL);
#endif
}

bool Block::Init(void)
{
<<<<<<< HEAD
    bool res = true;
=======
	bool res = false;
>>>>>>> 99a20a0c

#ifdef DEBUG_BLOCK_MUTEX
   	res = forward->Init(&this->mutex);
	res = res && backward->Init(&this->mutex);
#else

	res = forward->Init();
	res = res && backward->Init();
#endif
<<<<<<< HEAD

	res = res && forward->CustomInit();
	res = res && backward->CustomInit();

    return res;
=======
	res = forward->Init() &&  backward->Init();
	res &= forward->CustomInit() &&  backward->CustomInit();
	return res;
}

bool Block::Sleep(void)
{
	bool res = false;
	res = forward->Sleep() &&  backward->Sleep();
	return res;
}

bool Block::Wake(void)
{
	bool res = false;
	res = forward->Wake() &&  backward->Wake();
	return res;
>>>>>>> 99a20a0c
}

void Block::Pause(void)
{
<<<<<<< HEAD
    backward->Pause();
	forward->Pause();
}

void Block::Start(void)
{
    backward->Start();
	forward->Start();
=======
	bool res = false;
	res = forward->Start() &&  backward->Start();
	return res;
}

void *Block::StartThread(void *pthis)
{
	forward->StartThread(pthis);
	backward->StartThread(pthis);
	return NULL;
>>>>>>> 99a20a0c
}

void Block::Stop(void)
{
	this->~Block();
}

Block::~Block()
{
<<<<<<< HEAD
    if (this->backward != NULL)
    {
        delete this->backward;
    }

    if (this->forward != NULL)
    {
        delete this->forward;
    }
=======
	if (this->forward != NULL)
	{
		delete this->forward;
	}

	if (this->backward != NULL)
	{
		delete this->backward;
	}
>>>>>>> 99a20a0c


}<|MERGE_RESOLUTION|>--- conflicted
+++ resolved
@@ -26,21 +26,6 @@
  */
 /* $Id: Block.h,v 1.1.1.1 2013/04/03 11:37:12 cgaillardet Exp $ */
 
-<<<<<<< HEAD
-#include <errno.h>
-#include <cstring>
-#include <fcntl.h>
-#include <sys/time.h>
-#include <sys/types.h>
-#include <unistd.h>
-#include <stdio.h>
-
-#include "Block.h"
-
-Block::Block(Channel* backward, Channel* forward) :
-    backward(backward),
-    forward(forward),
-=======
 
 #include "Block.h"
 
@@ -50,12 +35,11 @@
 #include <sys/time.h>
 #include <sys/types.h>
 #include <unistd.h>
-
+#include <stdio.h>
 
 Block::Block(Channel* backward, Channel* forward):
 	backward(backward),
 	forward(forward),
->>>>>>> 99a20a0c
 	previous_block(NULL),
 	next_block(NULL)
 {
@@ -66,11 +50,7 @@
 
 bool Block::Init(void)
 {
-<<<<<<< HEAD
     bool res = true;
-=======
-	bool res = false;
->>>>>>> 99a20a0c
 
 #ifdef DEBUG_BLOCK_MUTEX
    	res = forward->Init(&this->mutex);
@@ -80,36 +60,15 @@
 	res = forward->Init();
 	res = res && backward->Init();
 #endif
-<<<<<<< HEAD
 
 	res = res && forward->CustomInit();
 	res = res && backward->CustomInit();
 
-    return res;
-=======
-	res = forward->Init() &&  backward->Init();
-	res &= forward->CustomInit() &&  backward->CustomInit();
 	return res;
-}
-
-bool Block::Sleep(void)
-{
-	bool res = false;
-	res = forward->Sleep() &&  backward->Sleep();
-	return res;
-}
-
-bool Block::Wake(void)
-{
-	bool res = false;
-	res = forward->Wake() &&  backward->Wake();
-	return res;
->>>>>>> 99a20a0c
 }
 
 void Block::Pause(void)
 {
-<<<<<<< HEAD
     backward->Pause();
 	forward->Pause();
 }
@@ -118,18 +77,6 @@
 {
     backward->Start();
 	forward->Start();
-=======
-	bool res = false;
-	res = forward->Start() &&  backward->Start();
-	return res;
-}
-
-void *Block::StartThread(void *pthis)
-{
-	forward->StartThread(pthis);
-	backward->StartThread(pthis);
-	return NULL;
->>>>>>> 99a20a0c
 }
 
 void Block::Stop(void)
@@ -139,27 +86,15 @@
 
 Block::~Block()
 {
-<<<<<<< HEAD
     if (this->backward != NULL)
-    {
+	{
         delete this->backward;
-    }
+	}
 
     if (this->forward != NULL)
-    {
+	{
         delete this->forward;
-    }
-=======
-	if (this->forward != NULL)
-	{
-		delete this->forward;
 	}
-
-	if (this->backward != NULL)
-	{
-		delete this->backward;
-	}
->>>>>>> 99a20a0c
 
 
 }