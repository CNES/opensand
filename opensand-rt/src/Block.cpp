/*
 *
 * OpenSAND is an emulation testbed aiming to represent in a cost effective way a
 * satellite telecommunication system for research and engineering activities.
 *
 *
 * Copyright © 2019 TAS
 *
 *
 * This file is part of the OpenSAND testbed.
 *
 *
 * OpenSAND is free software : you can redistribute it and/or modify it under
 * the terms of the GNU Lesser General Public License as published by the Free
 * Software Foundation, either version 3 of the License, or (at your option)
 * any later version.
 *
 * This program is distributed in the hope that it will be useful, but WITHOUT
 * ANY WARRANTY, without even the implied warranty of MERCHANTABILITY or
 * FITNESS FOR A PARTICULAR PURPOSE. See the GNU Lesser General Public License
 * for more details.
 *
 * You should have received a copy of the GNU Lesser General Public License
 * along with this program. If not, see http://www.gnu.org/licenses/.
 *
 */

/**
 * @file Block.cpp
 * @author Cyrille GAILLARDET / <cgaillardet@toulouse.viveris.com>
 * @author Julien BERNARD / <jbernard@toulouse.viveris.com>
 * @author Aurelien DELRIEU / <adelrieu@toulouse.viveris.com>
 * @brief  The block description
 *
 */

#include <csignal>

#include "Block.h"
#include "RtChannel.h"
#include "Rt.h"

#include <opensand_output/Output.h>
#include <opensand_output/OutputLog.h>
#include <opensand_output/OutputEvent.h>


<<<<<<< HEAD

Block::Block(const string &name):
=======
Block::Block(const std::string &name, void *specific):
>>>>>>> ecda355b
	name(name),
	initialized(false)
{
	// Output logs
	this->log_rt = Output::Get()->registerLog(LEVEL_WARNING, "%s.rt", this->name.c_str());
	this->log_init = Output::Get()->registerLog(LEVEL_WARNING, "%s.init", this->name.c_str());
	LOG(this->log_rt, LEVEL_INFO, "Block %s created\n", this->name.c_str());
}


Block::~Block()
{
  delete this->downward;
  this->downward = nullptr;

  delete this->upward;
  this->upward = nullptr;
}


bool Block::init(void)
{
	// initialize channels
	if(!this->upward->init())
	{
		return false;
	}
	if(!this->downward->init())
	{
		return false;
	}

	return true;
}


bool Block::initSpecific(void)
{
	// specific block initialization
	if(!this->onInit())
	{
		Rt::reportError(this->name, std::this_thread::get_id(),
		                true, "Block onInit failed");
		return false;
	}

	// initialize channels
	if(!this->upward->onInit())
	{
		Rt::reportError(this->name, std::this_thread::get_id(),
		                true, "Upward onInit failed");
		return false;
	}
	if(!this->downward->onInit())
	{
		Rt::reportError(this->name, std::this_thread::get_id(),
		                true, "Downward onInit failed");
		return false;
	}
	this->initialized = true;
	this->upward->setIsBlockInitialized(true);
	this->downward->setIsBlockInitialized(true);
	LOG(this->log_init, LEVEL_NOTICE,
	    "Block initialization complete\n");

	return true;
}


bool Block::onInit() { return true; }


bool Block::isInitialized(void)
{
	return this->initialized;
}


bool Block::start(void)
{
	//create upward thread
	LOG(this->log_rt, LEVEL_INFO,
	    "Block %s: start upward channel\n", this->name.c_str());
  try {
	  this->up_thread = std::thread{&RtUpward::executeThread, this->upward};
  } catch (const std::system_error& e) {
		Rt::reportError(this->name, std::this_thread::get_id(), true,
		                "cannot start upward thread [%u: %s]", e.code(), e.what());
    return false;
  }
	LOG(this->log_rt, LEVEL_INFO,
	    "Block %s: upward channel thread id %lu\n",
	    this->name.c_str(), this->up_thread.get_id());

	//create downward thread
	LOG(this->log_rt, LEVEL_INFO,
	    "Block %s: start downward channel\n", this->name.c_str());
  try {
    this->down_thread = std::thread{&RtDownward::executeThread, this->downward};
  } catch (const std::system_error& e) {
		Rt::reportError(this->name, std::this_thread::get_id(), true,
		                "cannot downward start thread [%u: %s]", e.code(), e.what());
    pthread_cancel(this->up_thread.native_handle());
    this->up_thread.join();
		return false;
  }
	LOG(this->log_rt, LEVEL_INFO,
	    "Block %s: downward channel thread id: %lu\n",
	    this->name.c_str(), this->down_thread.get_id());

	return true;
}

bool Block::stop()
{
	bool status = true;

	LOG(this->log_rt, LEVEL_INFO,
	    "Block %s: stop channels\n", this->name.c_str());
	// the process may be already killed as the may have caught the stop signal first
	// So, do not report an error
	pthread_cancel(this->up_thread.native_handle());
	pthread_cancel(this->down_thread.native_handle());

	LOG(this->log_rt, LEVEL_INFO,
	    "Block %s: join channels\n", this->name.c_str());
	try {
		this->up_thread.join();
	} catch (const std::system_error& e) {
		Rt::reportError(this->name, std::this_thread::get_id(), false,
		                "cannot join upward thread [%u: %s]", e.code(), e.what());
		status = false;
	}

	try {
		this->down_thread.join();
	} catch (const std::system_error& e) {
		Rt::reportError(this->name, std::this_thread::get_id(), false,
		                "cannot join downward thread [%u: %s]", e.code(), e.what());
		status = false;
	}

	return status;
}


RtChannelBase *Block::getUpwardChannel(void) const
{
	return this->upward;
}


RtChannelBase *Block::getDownwardChannel(void) const
{
	return this->downward;
}<|MERGE_RESOLUTION|>--- conflicted
+++ resolved
@@ -45,12 +45,7 @@
 #include <opensand_output/OutputEvent.h>
 
 
-<<<<<<< HEAD
-
-Block::Block(const string &name):
-=======
-Block::Block(const std::string &name, void *specific):
->>>>>>> ecda355b
+Block::Block(const std::string &name):
 	name(name),
 	initialized(false)
 {
