--- conflicted
+++ resolved
@@ -35,39 +35,24 @@
 #include <sys/time.h>
 #include <sys/types.h>
 #include <unistd.h>
-<<<<<<< HEAD
 #include <stdio.h> //snprintf
 #include <signal.h> //pthread_sigmask
-#include "Channel.h"
-=======
->>>>>>> 99a20a0c
-
 #define MAGICSTARTREADWORD "GO"
 #define MAGICUNLOCKWORD "NOTFULL"
 #define READBLOCKSIZE (2000)
 
 
 Channel::Channel(uint8_t max_message) :
-<<<<<<< HEAD
-    pipe_to_next(-1),
-    pipe_from_next(-1),
-    pipe_to_previous(-1),
-    pipe_from_previous(-1),
-    max_input_fd (-1),
-    max_output_fd(-1),
-    previous_channel(NULL),
-    next_channel(NULL),
-    alive(false),
-    paused(true)
-=======
-	state(Created),
+	alive(false),
+	paused(true),
 	pipe_to_next(-1),
 	pipe_from_next(-1),
 	pipe_to_previous(-1),
 	pipe_from_previous(-1),
 	max_input_fd (-1),
-	max_output_fd(-1)
->>>>>>> 99a20a0c
+    max_output_fd(-1),
+    previous_channel(NULL),
+    next_channel(NULL)
 {
 	if(max_message < 3 )
 	{
@@ -97,40 +82,33 @@
 
 void Channel::AddSignalEvent(sigset_t signal_mask, uint8_t priority)
 {
-<<<<<<< HEAD
-    SignalEvent *event = new SignalEvent(signal_mask,priority);
-    this->waiting_for_events.push_back((Event*) event);
-=======
 	SignalEvent *event = new SignalEvent(signal_mask, priority);
 	this->waiting_for_events.push_back((Event*) event);
-	AddInputFd(event->GetFd());
->>>>>>> 99a20a0c
 
     AddInputFd(event->GetFd());
 }
 
 #ifdef DEBUG_BLOCK_MUTEX
-<<<<<<< HEAD
 bool Channel::Init(pthread_mutex_t *block_mutex)
 {
 this->block_mutex =block_mutex;
 #else
-bool Channel::Init(void)
+	bool Channel::Init(void)
 {
 #endif
 
 
     sigset_t blocked_signals;
-    //pipes are created when this method is called
-    bool res = false;
-    MsgEvent *message_ready;
+	//pipes are created when this method is called
+	bool res = false;
+	MsgEvent *message_ready;
     pthread_attr_t attr; // thread attribute
 
     this->alive = true;
     // set thread detachstate attribute to DETACHED
     pthread_attr_init(&attr);
     pthread_attr_setdetachstate(&attr, PTHREAD_CREATE_DETACHED);
-    //create thread
+	//create thread
     if (0 == pthread_create(&(this->thread_id), &attr, &Channel::StartThread,(void *)this))
     {
         //block all signals by default
@@ -138,67 +116,25 @@
         pthread_sigmask(SIG_SETMASK,&blocked_signals,NULL);
 
 
-        //create a msg event with pipe_from_previous as FD
-        //add it to this->waiting_for_events
+		//create a msg event with pipe_from_previous as FD
+		//add it to this->waiting_for_events
         res = true;
         if (this->pipe_from_previous != -1)
         {
-            message_ready = new MsgEvent(this->pipe_from_previous);
-            if (message_ready != NULL)
-            {
-                this->waiting_for_events.push_back(message_ready);
-                AddInputFd(this->pipe_from_previous);
-
-            }
-            else
-            {
-                res= false;
-
-            }
-        }
-
-    }
-
-    return res;
-}
-
-
- void Channel::AddInputFd(int32_t fd)
- {
-     if (fd > this->max_input_fd)
-     {
-         this->max_input_fd = fd;
-     }
-     FD_SET(fd, &(this->input_fd_set));
- }
-
-=======
-bool Channel::Init(mutex *block_mutex):
-	block_mutex(block_mutex)
-#else
-	bool Channel::Init(void)
-#endif
-{
-	//pipes are created when this method is called
-	bool res = false;
-	MsgEvent *message_ready;
-	//create thread
-	if(pthread_create(&(this->thread_id), NULL,
-	                  &Channel::StartThread, (void *)this) == 0)
-	{
-		this->state = Inited;
->>>>>>> 99a20a0c
-
-		//create a msg event with pipe_from_previous as FD
-		//add it to this->waiting_for_events
-
 		message_ready = new MsgEvent(this->pipe_from_previous);
 		if(message_ready != NULL)
 		{
 			this->waiting_for_events.push_back(message_ready);
 			AddInputFd(this->pipe_from_previous);
-			res = true;
+
 		}
+            else
+            {
+                res= false;
+
+            }
+        }
+
 	}
 
 	return res;
@@ -248,62 +184,21 @@
 	this->AddInputFd(fd);
 }
 
-<<<<<<< HEAD
 void Channel::Pause (void)
 {
     this->paused= true;
-=======
-bool Channel::Sleep(void)
-{
-	bool res = false;
-
-	if(this->state == Running )
-	{
-		this->state = Paused;
-		res = true;
-	}
-	return res;
-}
-
-bool Channel::Wake(void)
-{
-	bool res = false;
-	if(this->state == Paused )
-	{
-		this->state = Running;
-		res = true;
-	}
-	return res;
->>>>>>> 99a20a0c
 }
 
 void Channel::Start(void)
 {
-<<<<<<< HEAD
     this->paused = false;
-=======
-	bool res = false;
-	if(this->state == Inited )
-	{
-		this->state = Running;
-		res = true;
-	}
-	return res;
->>>>>>> 99a20a0c
 }
 
 void * Channel::StartThread(void *pthis)
 {
-    ((Channel *)pthis)->ExecuteThread();
-
-<<<<<<< HEAD
-=======
-	if(((Channel *)pthis)->GetState() == Created)
-	{
 		((Channel *)pthis)->ExecuteThread();
-	}
+
 	return NULL;
->>>>>>> 99a20a0c
 }
 
 
@@ -312,13 +207,12 @@
     char error_buffer[250];
 	fd_set blocking;
 	int32_t resultat;
-<<<<<<< HEAD
-    int32_t read_data_size;
-    string error;
+	int32_t read_data_size;
+	string error;
 	uint8_t magic_word_size_from_next = strlen(MAGICUNLOCKWORD);
     char pipe_from_next_buffer[magic_word_size_from_next+1];
 
-	if (this->message_list.size() == this->max_message_size)
+	if(this->message_list.size() == this->max_message_size)
 	{ //cant enqueue, so select() on the pipe_from_next fd ...
 	    //unless this is the last channel.
 	    //if it is the last channel, wait instead of blocking
@@ -331,35 +225,17 @@
             FD_ZERO(&blocking);
             FD_SET(pipe_to_wait, &blocking);
             resultat = select(pipe_to_wait + 1, &blocking, NULL,NULL,NULL);
+            if (resultat == -1)
+            {
+            	error = "select returned -1 while blocking on last block";
+            	::BlockMgr::ReportError(this->thread_id, true, error);
+			}
 
             //verify and clear the pipe
             read_data_size =read(pipe_to_wait,pipe_from_next_buffer,magic_word_size_from_next);
             pipe_from_next_buffer[read_data_size] = 0;
             if ((read_data_size != magic_word_size_from_next)|| ( strcmp(pipe_from_next_buffer, MAGICUNLOCKWORD) != 0 ))
             {
-=======
-	int32_t read_data_size;
-	string error;
-	uint8_t magicWordSizeFromNext = strlen(MAGICUNLOCKWORD);
-	char pipe_from_nextBuffer[magicWordSizeFromNext+1];
-
-	if(this->message_list.size() == this->max_message_size)
-	{
-		//cant enqueue, so select() on the fd
-		FD_ZERO(&blocking);
-		FD_SET(pipe_fd_from_next, &blocking);
-		resultat = select(pipe_fd_from_next +1, &blocking, NULL, NULL, NULL);
-		//verify and clear the pipe
-		read_data_size = read(pipe_fd_from_next, pipe_from_nextBuffer,
-		                      strlen(MAGICUNLOCKWORD));
-		if((read_data_size != strlen(MAGICUNLOCKWORD))||
-		   (strcmp(pipe_from_nextBuffer, MAGICUNLOCKWORD) != 0))
-		{
-			pipe_from_nextBuffer[read_data_size] = 0;
-			error = "pipe from next buffer does not contain the magic word. Content: ";
-			error.append(pipe_from_nextBuffer);
-			::BlockMgr::ReportError(this->thread_id, true, error);
->>>>>>> 99a20a0c
 
                 snprintf(error_buffer,249,"pipe from next buffer does not contain the magic word. Content: =%s=, size=%u, expected size=%u\n",pipe_from_next_buffer,strlen(pipe_from_next_buffer),magic_word_size_from_next);
                 error=error_buffer;
@@ -369,14 +245,8 @@
 		}
 	}
 	// now we can enqueue
-<<<<<<< HEAD
-	//Critical section - Waiting for a new event
-	if (pthread_mutex_lock(&(this->mutex))== -1) // should never happen - if it does, all we can do is coredump
-=======
-
 	// Critical section - Waiting for a new event
 	if(pthread_mutex_lock(&(this->mutex)) != 0)
->>>>>>> 99a20a0c
 	{
 		// should never happen - if it does, all we can do is coredump
 		error = "Mutex lock failure";
@@ -432,49 +302,27 @@
 {
     int32_t resSelect = 0 ;
 	int32_t nfds = 0;
-<<<<<<< HEAD
-    int32_t resRecv = 0;
-    fd_set current_input_fd_set;
+	fd_set current_input_fd_set;
     fd_set write_fd_set;
-    int32_t read_data_size = 0;
+	int32_t read_data_size = 0;
     int32_t write_data_size = 0;
-    uint64_t timerRead;
-    string error;
-    uint8_t magic_word_size_to_previous = strlen(MAGICUNLOCKWORD);
-    char pipe_to_previous_buffer[magic_word_size_to_previous+1];
+	string error;
     uint8_t magic_word_size_from_previous = strlen(MAGICSTARTREADWORD);
 	char pipe_from_previous_buffer[magic_word_size_from_previous+1];
 
     unsigned char signal_buffer[129]; //signal structure is always 128 bytes long
-=======
-	fd_set current_input_fd_set;
-	int32_t read_data_size = 0;
-	string error;
-
-	uint8_t magicWordSizeFromPrevious = strlen(MAGICSTARTREADWORD);
-	char pipe_from_previous_buffer[magicWordSizeFromPrevious + 1];
-
-	char signal_buffer[129]; //signal structure is always 128 bytes long
->>>>>>> 99a20a0c
 
 	unsigned char external_fd_buffer[READBLOCKSIZE + 1];
 	list<Event *> priority_sorted_events;
 
-<<<<<<< HEAD
     //first, wait until the thread is started
     while (this->paused == true);
 
-   // start timers
-    for (list<Event*>::iterator iter= this->waiting_for_events.begin(); iter!=this->waiting_for_events.end(); iter++)
-    {
-		if (((*iter) !=NULL) && ((*iter)->GetType() == Timer))
-=======
 	// start timers
 	for(list<Event*>::iterator iter= this->waiting_for_events.begin();
 	    iter!=this->waiting_for_events.end(); ++iter)
 	{
 		if(((*iter) !=NULL) && ((*iter)->GetType() == Timer))
->>>>>>> 99a20a0c
 		{
 			((TimerEvent *)(*iter))->Start();
 		}
@@ -492,21 +340,18 @@
 		}
 #endif
 
-<<<<<<< HEAD
 	    if (this->paused == false)
-	    {
-            current_input_fd_set = this->input_fd_set;
-            nfds = this->max_input_fd ;
-=======
-		if(this->state == Running)
 		{
 			current_input_fd_set = this->input_fd_set;
 			nfds = this->max_input_fd ;
->>>>>>> 99a20a0c
 
 			// wait for any event
 			resSelect= select(nfds +1, &current_input_fd_set, NULL, NULL, NULL);
-
+			if (resSelect == -1 )
+			{
+				error = "Select returned -1 when waiting for events";
+				::BlockMgr::ReportError(this->thread_id, true, error);
+			}
 			//unfortunately, FD_ISSET is the only usable thing
 			priority_sorted_events.clear();
 
@@ -521,22 +366,15 @@
 					//is it a signal ?
 					if((*iter)->GetType() == Signal) // signal
 					{
-<<<<<<< HEAD
-						read_data_size = read((*iter)->GetFd(),signal_buffer,128); //signal structure is always 128 bytes
+					    read_data_size = read((*iter)->GetFd(),signal_buffer,128); //signal structure is always 128 bytes
+						//signal structure is always 128 bytes
 						if (read_data_size != 128)
 						{
-						 error = "Signal read is not 128 bytes";
-                        ::BlockMgr::ReportError(this->thread_id, true, error);
-
+                             error = "Signal read is not 128 bytes";
+                            ::BlockMgr::ReportError(this->thread_id, true, error);
 
 						}
 						((SignalEvent *)*iter)->SetData(signal_buffer,read_data_size);
-=======
-						//signal structure is always 128 bytes
-						read_data_size = read((*iter)->GetFd(), signal_buffer, 128);
-						((SignalEvent *)event)->SetData(signal_buffer,
-						                                read_data_size);
->>>>>>> 99a20a0c
 						priority_sorted_events.push_back(*iter);
 					}
 					//is it a timer ?
@@ -553,68 +391,7 @@
 						}
 						priority_sorted_events.push_back(*iter);
 					}
-<<<<<<< HEAD
                     // is it a message ?
-					else if ((*iter)->GetType() == Message) //pipe from previous, message ready
-                    {
-                        //Critical section - dequeue message
-                        if (pthread_mutex_lock(&(this->mutex))== -1) // should never happen - if it does, all we can do is coredump
-                        {
-                           error = "Mutex lock failure";
-                            ::BlockMgr::ReportError(this->thread_id, true, error);
-
-                        }
-
-                        //dequeue message and add it to the event received list
-                        ((MsgEvent*)(*iter))->SetData(this->message_list.front()->GetData(), this->message_list.front()->GetSize());
-
-                        //delete the message. Users have to "new" messages in OnEvent()
-                        delete this->message_list.front();
-                        this->message_list.pop_front();
-
-
-                        if (this->message_list.size() + 1 == this->max_message_size )
-                        {
-                            FD_ZERO(&write_fd_set);
-                            FD_SET(this->pipe_to_previous,&write_fd_set);
-                            select(this->pipe_to_previous+1,NULL,&write_fd_set,NULL,NULL);
-                            // write magic word on pipe to unlock previous thread
-                            write_data_size = write(this->pipe_to_previous, MAGICUNLOCKWORD, strlen(MAGICUNLOCKWORD) );
-
-                            if (write_data_size != strlen(MAGICUNLOCKWORD))
-                            {
-                                error = "Error writing magic unlock word to previous thread";
-                                ::BlockMgr::ReportError(this->thread_id, true, error);
-                            }
-
-                        }
-                        priority_sorted_events.push_back(*iter);
-
-                        //read the pipe to clear it, should contain the magic word
-                        read_data_size =read(this->pipe_from_previous,pipe_from_previous_buffer,strlen(MAGICSTARTREADWORD));
-                        pipe_from_previous_buffer[read_data_size]=0;
-                        if ((read_data_size != strlen(MAGICSTARTREADWORD))
-                            || ( strcmp(pipe_from_previous_buffer, MAGICSTARTREADWORD) != 0 ))
-                        {
-                            pipe_from_previous_buffer[read_data_size] = 0;
-                            error = "pipe from previous buffer does not contain the magic word. Content: ";
-                            error.append(pipe_from_previous_buffer);
-                            ::BlockMgr::ReportError(this->thread_id, true, error);
-                        }
-                        //end of critical section - dequeued message
-                        pthread_mutex_unlock(&(this->mutex));
-
-
-
-                    }
-					// is it a standard FD ?
-					else if ((*iter)->GetType() == NetSocket) // socket in
-					{
-                        read_data_size = read((*iter)->GetFd(),external_fd_buffer,READBLOCKSIZE);
-                        external_fd_buffer[read_data_size] = 0;
-						((NetSocketEvent *)* iter)->SetData(external_fd_buffer,read_data_size);
-=======
-					// is it a message
 					else if((*iter)->GetType() == Message) //pipe from previous, message ready
 					{
 						//Critical section - dequeue message
@@ -625,6 +402,7 @@
 							::BlockMgr::ReportError(this->thread_id, true, error);
 
 						}
+
 						//dequeue message and add it to the event received list
 						((MsgEvent*)(*iter))->SetData(this->message_list.front()->GetData(),
 						                              this->message_list.front()->GetSize());
@@ -632,15 +410,30 @@
 						//delete the message. Users have to "new" messages in OnEvent()
 						delete this->message_list.front();
 						this->message_list.pop_front();
-						//end of critical section - dequeued message
-						pthread_mutex_unlock(&(this->mutex));
-
+
+
+                        if (this->message_list.size() + 1 == this->max_message_size )
+                        {
+                            FD_ZERO(&write_fd_set);
+                            FD_SET(this->pipe_to_previous,&write_fd_set);
+                            select(this->pipe_to_previous+1,NULL,&write_fd_set,NULL,NULL);
+                            // write magic word on pipe to unlock previous thread
+                            write_data_size = write(this->pipe_to_previous, MAGICUNLOCKWORD,
+						                             strlen(MAGICUNLOCKWORD) );
+
+                            if (write_data_size != strlen(MAGICUNLOCKWORD))
+                            {
+                                error = "Error writing magic unlock word to previous thread";
+                                ::BlockMgr::ReportError(this->thread_id, true, error);
+                            }
+
+                        }
 						priority_sorted_events.push_back(*iter);
 
 						//read the pipe to clear it, should contain the magic word
-						read_data_size =read(this->pipe_from_previous,
-						                     pipe_from_previous_buffer,
-						                     strlen(MAGICSTARTREADWORD));
+						read_data_size =read(this->pipe_from_previous, pipe_from_previous_buffer,
+											 strlen(MAGICSTARTREADWORD));
+                        pipe_from_previous_buffer[read_data_size]=0;
 						if((read_data_size != strlen(MAGICSTARTREADWORD)) ||
 						   (strcmp(pipe_from_previous_buffer, MAGICSTARTREADWORD) != 0 ))
 						{
@@ -649,30 +442,24 @@
 							error.append(pipe_from_previous_buffer);
 							::BlockMgr::ReportError(this->thread_id, true, error);
 						}
+                        //end of critical section - dequeued message
+                        pthread_mutex_unlock(&(this->mutex));
+
+
 
 					}
 					// is it a standard FD ?
-					else if((*iter)->GetType() == Fd) // socket in
+					else if ((*iter)->GetType() == NetSocket) // socket in
 					{
 						read_data_size = read((*iter)->GetFd(),
-						                       external_fd_buffer,
-						                       READBLOCKSIZE);
-						((NetSocketEvent *)event)->SetData(external_fd_buffer,
-						                                   read_data_size);
->>>>>>> 99a20a0c
+										     external_fd_buffer,
+											 READBLOCKSIZE);
+                        external_fd_buffer[read_data_size] = 0;
+						((NetSocketEvent *)* iter)->SetData(external_fd_buffer,read_data_size);
 						priority_sorted_events.push_back(*iter);
 					}
 					else // spurious, report event, clear it
 					{
-<<<<<<< HEAD
-                        read_data_size = read((*iter)->GetFd(),external_fd_buffer,READBLOCKSIZE);
-                        //terminate string
-                        external_fd_buffer[read_data_size]=0;
-
-                        error = "unexpected FD raise, FD content: ";
-                        error.append((char *)external_fd_buffer);
-                        ::BlockMgr::ReportError(this->thread_id, false, error);
-=======
 						read_data_size = read((*iter)->GetFd(),
 						                       external_fd_buffer,
 						                       READBLOCKSIZE);
@@ -680,9 +467,8 @@
 						external_fd_buffer[read_data_size]=0;
 
 						error = "unexpected FD raise, FD content: ";
-						error.append(external_fd_buffer);
+                        error.append((char *)external_fd_buffer);
 						::BlockMgr::ReportError(this->thread_id, false, error);
->>>>>>> 99a20a0c
 					}
 				}
 
@@ -711,65 +497,6 @@
 
 Channel::~Channel()
 {
-<<<<<<< HEAD
-    //close pipes
-    if (this->pipe_to_next!= -1)
-    {
-     close(pipe_to_next);
-    }
-
-    if (this->pipe_from_next != -1)
-    {
-        close (pipe_from_next);
-    }
-
-    if (this->pipe_to_previous != -1)
-    {
-        close(pipe_to_previous);
-    }
-    if (this->pipe_from_previous != -1)
-    {
-        close(pipe_from_previous);
-    }
-    // delete current enqueued messages
-    for (list<MsgEvent*>::iterator iter= this->message_list.begin(); iter!=this->message_list.end(); iter++)
-    {
-       if ((*iter) != NULL)
-       {
-        delete (*iter);
-       }
-
-    }
-
-    // delete all events
-    for (list<Event *>::iterator iter= this->waiting_for_events.begin(); iter!=this->waiting_for_events.end(); iter++)
-    {
-        if ((*iter) != NULL)
-        {
-            if ((*iter)->GetType() == Message)
-            {
-                delete ((MsgEvent*)(*iter));
-            }
-            else if ((*iter)->GetType() == Message)
-            {
-                delete ((TimerEvent*)(*iter));
-            }
-            else if ((*iter)->GetType() == Message)
-            {
-                delete ((NetSocketEvent*)(*iter));
-            }
-            else if ((*iter)->GetType() == Message)
-            {
-                delete ((SignalEvent*)(*iter));
-            }
-            else // undefined, should not happen
-            {
-
-            }
-        }
-    }
-    this->alive = false;
-=======
 	//close pipes
 	if(this->pipe_to_next!= -1)
 	{
@@ -780,22 +507,25 @@
 	{
 		close (pipe_from_next);
 	}
+
 	if(this->pipe_to_previous != -1)
 	{
 		close(pipe_to_previous);
 	}
-
 	if(this->pipe_from_previous != -1)
 	{
 		close(pipe_from_previous);
 	}
-
 	// delete current enqueued messages
 	for(list<MsgEvent*>::iterator iter = this->message_list.begin();
 	    iter!=this->message_list.end(); ++iter)
 	{
+       if ((*iter) != NULL)
+       {
 		delete (*iter);
 	}
+
+    }
 
 	// delete all events
 	for(list<Event *>::iterator iter= this->waiting_for_events.begin();
@@ -825,13 +555,7 @@
 			}
 		}
 	}
-
-	//Stop thread
-	this->state=Terminating;
-	//cancel
-	pthread_cancel(this->thread_id);
-
->>>>>>> 99a20a0c
+    this->alive = false;
 	//Delete all resources
 	pthread_mutex_destroy(&(this->mutex));
 }
