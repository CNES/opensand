/*
 *
 * OpenSAND is an emulation testbed aiming to represent in a cost effective way a
 * satellite telecommunication system for research and engineering activities.
 *
 *
 * Copyright © 2019 TAS
 *
 *
 * This file is part of the OpenSAND testbed.
 *
 *
 * OpenSAND is free software : you can redistribute it and/or modify it under
 * the terms of the GNU Lesser General Public License as published by the Free
 * Software Foundation, either version 3 of the License, or (at your option)
 * any later version.
 *
 * This program is distributed in the hope that it will be useful, but WITHOUT
 * ANY WARRANTY, without even the implied warranty of MERCHANTABILITY or
 * FITNESS FOR A PARTICULAR PURPOSE. See the GNU Lesser General Public License
 * for more details.
 *
 * You should have received a copy of the GNU Lesser General Public License
 * along with this program. If not, see http://www.gnu.org/licenses/.
 *
 */

/**
 * @file RtChannelBase.h
 * @author Cyrille GAILLARDET / <cgaillardet@toulouse.viveris.com>
 * @author Julien BERNARD / <jbernard@toulouse.viveris.com>
 * @author Aurelien DELRIEU / <adelrieu@toulouse.viveris.com>
 * @brief  The channel included in blocks
 *
 */

#ifndef RT_CHANNEL_BASE_H
#define RT_CHANNEL_BASE_H

#include <stdlib.h>
#include <sys/select.h>
#include <string>
#include <map>
#include <vector>
#include <memory>

#include "Types.h"
#include "TimerEvent.h"


class Block;
class RtFifo;
class RtEvent;
class OutputLog;


//#define TIME_REPORTS

/**
 * @class RtChannelBase
 * @brief Base for all channel classes
 *
 * channel direction is always relative to its position.
 * Its next channel is the channel it will send data.
 * Its previous channel is the channel it will receive data from.
 *
 */
class RtChannelBase
{
	friend class Block;
	friend class BlockManager;

 protected:
	/// Output Log
	std::shared_ptr<OutputLog> log_init;
	std::shared_ptr<OutputLog> log_rt;
	std::shared_ptr<OutputLog> log_receive;
	std::shared_ptr<OutputLog> log_send;

	/**
	 * @brief Channel Constructor
	 *
	 * @param name       The name of the block channel
	 * @param type       The type of the block channel (upward or downward)
	 *
	 */
	RtChannelBase(const std::string &name, const std::string &type);

<<<<<<< HEAD
=======
	/**
	 * @brief Channel Constructor
	 *
	 * @param name       The name of the block channel
	 * @param type       The type of the block channel (upward or downward)
	 * @tparam specific  User defined data
	 *
	 */
	template<class T>
	RtChannelBase(const std::string &name, const std::string &type, T specific);

>>>>>>> ecda355b
	virtual ~RtChannelBase();

	/**
	 * @brief Initialize the channel
	 *        Can be use to initialize elements specific to a channel
	 *
	 * @warning: called at the end of initialization, if you have to do some
	 *           processing, you can do them here
	 *
	 * @return true on success, false otherwise
	 */
	virtual bool onInit(void) {return true;};

	/**
	 * @param Process an event
	 *
	 * @param event  The event
	 * @return true on success, false otherwise
	 */
	virtual bool onEvent(const RtEvent *const event) = 0;

 public:
	/**
	 * @brief Get the channel name
	 * 
	 * @return channel name
	 */
	std::string getName() { return this->channel_name; }
	
	/**
	 * @brief Add a timer event to the channel
	 *
	 * @param name         The name of the timer
	 * @param duration_ms  The duration of the timer (ms)
	 * @param auto_rearm   Whether the timer will get rearmed after processing
	 * @param start        Whether the timer will start after being created
	 * @param priority     The priority of the event (small for high priority)
	 * @return the event id on success, -1 otherwise
	 */
	int32_t addTimerEvent(const std::string &name,
	                      double duration_ms,
	                      bool auto_rearm = true,
	                      bool start = true,
	                      uint8_t priority = 2);

	/**
	 * @brief Add a net socket event to the channel
	 *
	 * @param name      The name of the event
	 * @param fd        The file descriptor to monitor
	 * @param max_size  The maximum data size
	 * @param priority  The priority of the event (small for high priority)
	 * @return the event id on success, -1 otherwise
	 */
	int32_t addNetSocketEvent(const std::string &name,
	                          int32_t fd,
	                          size_t max_size = MAX_SOCK_SIZE,
	                          uint8_t priority = 3);

	/**
	 * @brief Add a tcp listen event to the channel
	 *
	 * @param name      The name of the event
	 * @param fd        The file descriptor to monitor
	 * @param max_size  The maximum data size
	 * @param priority  The priority of the event (small for high priority)
	 * @return the event id on success, -1 otherwise
	 */
	int32_t addTcpListenEvent(const std::string &name,
	                          int32_t fd,
	                          size_t max_size = MAX_SOCK_SIZE,
	                          uint8_t priority = 4);

	/**
	 * @brief Add a file event to the channel
	 *
	 * @param name      The name of the event
	 * @param fd        The file descriptor to monitor
	 * @param max_size  The maximum data size
	 * @param priority  The priority of the event (small for high priority)
	 * @return the event id on success, -1 otherwise
	 */
	int32_t addFileEvent(const std::string &name,
	                     int32_t fd,
	                     size_t max_size = MAX_SOCK_SIZE,
	                     uint8_t priority = 4);

	/**
	 * @brief Add a signal event to the channel
	 *
	 * @param name         The name of the event
	 * @param signal_mask  Mask containing all the signals that trigger this event
	 * @param priority     The priority of the event (small for high priority)
	 * @return the event id on success, -1 otherwise
	 */
	int32_t addSignalEvent(const std::string &name,
	                       sigset_t signal_mask,
	                       uint8_t priority = 1);

	/**
	 * @brief Internal error report
	 *
	 * @param critical    Whether the application should be stopped
	 * @param msg_format  The error message
	 */
	void reportError(bool critical, const char *msg_format, ...);

	/**
	 * @brief Remove an event
	 *
	 * @param id  The event id
	 */
	void removeEvent(event_id_t id);

	/**
	 * @brief Start a timer
	 *
	 * @param id  The timer id
	 * @return true on success, false otherwise
	 */
	bool startTimer(event_id_t id);

	/**
	 * @brief set a new duration
	 *
	 * @param id  The timer id
	 * @param new_duration    the new duration
	 * @return true on success, false otherwise
	 */
	bool setDuration(event_id_t id, double new_duration);

	/**
	 * @brief Trigger a timer immediately
	 *        In fact, we set the minimum time and start it
	 *        because there is no way to trigger it manually
	 *
	 * @param id  The timer id
	 * @return true on success, false otherwise
	 */
	bool raiseTimer(event_id_t id);

	/**
	 * @brief Transmit a message to the opposite channel (in the same block)
	 *
	 * @param data  IN: A pointer on the  message to enqueue
	 *              OUT: NULL
	 * @param size  The size of data in message
	 * @param type  The type of message
	 * @return true on success, false otherwise
	 */
	bool shareMessage(void **data, size_t size=0, uint8_t type=0);

 protected:
	/**
	 * @brief Internal channel initialization
	 *        Call specific onInit function
	 *
	 * @return true on success, false otherwise
	 */
	bool init(void);

	virtual bool initPreviousFifo() = 0;

	/**
	 * @brief Set the block initialization status
	 * 
	 * @param initialized  Th block initialization status
	 */
	void setIsBlockInitialized(bool initialized);
	
	/**
	 * @brief Set the fifos for opposite channel (in the same block)
	 *
	 * @param in_fifo   The fifo for incoming messages
	 * @param out_fifo  The fifo for outgoing messages
	 */
	void setOppositeFifo(RtFifo *in_fifo, RtFifo *out_fifo);

	/**
	 * @brief Add a message  event to the channel
	 *
	 * @param fifo      The fifo for the messages
	 * @param priority  The priority of the event (small for high priority)
	 * @param opposite  Whether this is a message for opposite channels
	 * @return true on success, false otherwise
	 */
	bool addMessageEvent(RtFifo *fifo, uint8_t priority = 6, bool opposite = false);

	/**
	 * @brief Push a message in another channel fifo
	 *
	 * @param fifo  The fifo
	 * @param data  IN: A pointer on the message to enqueue
	 *              OUT: NULL
	 * @param size  The size of data in message
	 * @param type  The type of message
	 * @return true on success, false otherwise
	 */
	bool pushMessage(RtFifo *fifo, void **data, size_t size, uint8_t type = 0);

#ifdef TIME_REPORTS
	/// statistics about events durations (in us)
	std::map<std::string, std::vector<double> > durations;

	/**
	 * @brief print statistics on events durations
	 */
	void getDurationsStatistics(void) const;
#endif

 private:
	/// name of the block channel
	std::string channel_name;
	
	/// type of the block channel (upward or downward)
	std::string channel_type;
	
	bool block_initialized;
	
	/// events that are currently monitored by the channel thread
	std::map<event_id_t, std::unique_ptr<RtEvent>> events;

	/// the list of new events (used to avoid updates inside the loop)
	std::vector<std::unique_ptr<RtEvent>> new_events;

	/// the list of removed event id
	std::vector<event_id_t> removed_events;

	/// The fifo for incoming messages from opposite channel
	RtFifo *in_opp_fifo;
	/// The fifo for outgoing messages to opposite channel
	RtFifo *out_opp_fifo;

	/// contains the highest FD of input events
	int32_t max_input_fd;

	/// fd_set containing monitored input FDs
	fd_set input_fd_set;

	/// fd o the stop signal event
	int32_t stop_fd;

	/// fd used to write on a pipe that  breaks select when an event is created
	int32_t w_sel_break;
	/// fd used in select to break when an event is created
	int32_t r_sel_break;

	/**
	 * @brief the loop
	 *
	 */
	void executeThread(void);

	/**
	 * @brief Add an event in event map
	 *
	 * @param event  The event
	 * @return true on success, false otherwise
	 */
	bool addEvent(std::unique_ptr<RtEvent> event);

	/**
	 * @brief Update the events map with the new received event
	 *        We need to do that in order to avoid modifying the event
	 *        map while itering on it
	 */
	void updateEvents(void);

	/**
	 * @brief Update the maximum input fd after event removal
	 */
	void updateMaxFd(void);

	/**
	 * @brief Add a fd to input_fd_set
	 *        Should be called each time the channel got a new event
	 *
	 * @param fd  The file descriptor to monitor
	 */
	void addInputFd(int32_t fd);

	/**
	 * @brief Get a timer
	 *
	 * @param id  The timer id
	 * @return the timer  on success, NULL otherwise
	 */
	TimerEvent *getTimer(event_id_t id);
};

<<<<<<< HEAD
#endif
=======

template<class T>
RtChannelBase::RtChannelBase(const std::string &name, const std::string &type, T specific):
	RtChannelBase(name, type)
{
};


#endif
>>>>>>> ecda355b
<|MERGE_RESOLUTION|>--- conflicted
+++ resolved
@@ -86,20 +86,6 @@
 	 */
 	RtChannelBase(const std::string &name, const std::string &type);
 
-<<<<<<< HEAD
-=======
-	/**
-	 * @brief Channel Constructor
-	 *
-	 * @param name       The name of the block channel
-	 * @param type       The type of the block channel (upward or downward)
-	 * @tparam specific  User defined data
-	 *
-	 */
-	template<class T>
-	RtChannelBase(const std::string &name, const std::string &type, T specific);
-
->>>>>>> ecda355b
 	virtual ~RtChannelBase();
 
 	/**
@@ -390,16 +376,5 @@
 	TimerEvent *getTimer(event_id_t id);
 };
 
-<<<<<<< HEAD
-#endif
-=======
-
-template<class T>
-RtChannelBase::RtChannelBase(const std::string &name, const std::string &type, T specific):
-	RtChannelBase(name, type)
-{
-};
-
-
-#endif
->>>>>>> ecda355b
+
+#endif