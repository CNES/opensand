/*
 *
 * OpenSAND is an emulation testbed aiming to represent in a cost effective way a
 * satellite telecommunication system for research and engineering activities.
 *
 *
 * Copyright © 2013 TAS
 *
 *
 * This file is part of the OpenSAND testbed.
 *
 *
 * OpenSAND is free software : you can redistribute it and/or modify it under
 * the terms of the GNU Lesser General Public License as published by the Free
 * Software Foundation, either version 3 of the License, or (at your option)
 * any later version.
 *
 * This program is distributed in the hope that it will be useful, but WITHOUT
 * ANY WARRANTY, without even the implied warranty of MERCHANTABILITY or
 * FITNESS FOR A PARTICULAR PURPOSE. See the GNU Lesser General Public License
 * for more details.
 *
 * You should have received a copy of the GNU Lesser General Public License
 * along with this program. If not, see http://www.gnu.org/licenses/.
 *
 */
/* $Id: SignalEvent.cpp,v 1.1.1.1 2013/04/08 9:10:31 cgaillardet Exp $ */


<<<<<<< HEAD
#include <cstring> //memcpy
#include <unistd.h> //close
#include <signal.h> //sigprocmask

#include "SignalEvent.h"
#include "BlockMgr.h"
=======
#include "SignalEvent.h"

#include <cstring>
#include <unistd.h>
>>>>>>> 99a20a0c


SignalEvent::SignalEvent(sigset_t signalMask, uint8_t new_priority)
{
	this->mask = signalMask;
<<<<<<< HEAD
    this->input_fd = signalfd(-1, &(this->mask),0);
    this->event_type = Signal;
    this->priority = new_priority;

 	//block the signal(s) so only our handler gets it
 	if (pthread_sigmask(SIG_BLOCK, &this->mask, NULL) < 0)
	{
	    ::BlockMgr::GetInstance()->ReportError(pthread_self(),true,"Cannot block signal\n");
	}
}



void SignalEvent::SetData(unsigned char *data, int32_t size) //converts data into signalfd_siginfo
=======
	this->fd = signalfd(-1, &(this->mask),0);
	this->event_type = Signal;
	this->priority = new_priority;
}


void SignalEvent::SetData(char *data, int32_t size)
>>>>>>> 99a20a0c
{
	//converts data into signalfd_siginfo
	memcpy(&(this->sig_info), data, size);
}

SignalEvent::~SignalEvent(void)
{
<<<<<<< HEAD
    close(this->input_fd);
=======
	close(this->fd);
>>>>>>> 99a20a0c
}<|MERGE_RESOLUTION|>--- conflicted
+++ resolved
@@ -27,28 +27,19 @@
 /* $Id: SignalEvent.cpp,v 1.1.1.1 2013/04/08 9:10:31 cgaillardet Exp $ */
 
 
-<<<<<<< HEAD
-#include <cstring> //memcpy
-#include <unistd.h> //close
 #include <signal.h> //sigprocmask
-
 #include "SignalEvent.h"
 #include "BlockMgr.h"
-=======
-#include "SignalEvent.h"
-
 #include <cstring>
 #include <unistd.h>
->>>>>>> 99a20a0c
 
 
 SignalEvent::SignalEvent(sigset_t signalMask, uint8_t new_priority)
 {
 	this->mask = signalMask;
-<<<<<<< HEAD
     this->input_fd = signalfd(-1, &(this->mask),0);
-    this->event_type = Signal;
-    this->priority = new_priority;
+	this->event_type = Signal;
+	this->priority = new_priority;
 
  	//block the signal(s) so only our handler gets it
  	if (pthread_sigmask(SIG_BLOCK, &this->mask, NULL) < 0)
@@ -60,15 +51,6 @@
 
 
 void SignalEvent::SetData(unsigned char *data, int32_t size) //converts data into signalfd_siginfo
-=======
-	this->fd = signalfd(-1, &(this->mask),0);
-	this->event_type = Signal;
-	this->priority = new_priority;
-}
-
-
-void SignalEvent::SetData(char *data, int32_t size)
->>>>>>> 99a20a0c
 {
 	//converts data into signalfd_siginfo
 	memcpy(&(this->sig_info), data, size);
@@ -76,9 +58,5 @@
 
 SignalEvent::~SignalEvent(void)
 {
-<<<<<<< HEAD
     close(this->input_fd);
-=======
-	close(this->fd);
->>>>>>> 99a20a0c
 }