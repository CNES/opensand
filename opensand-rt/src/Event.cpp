/*
 *
 * OpenSAND is an emulation testbed aiming to represent in a cost effective way a
 * satellite telecommunication system for research and engineering activities.
 *
 *
 * Copyright © 2013 TAS
 *
 *
 * This file is part of the OpenSAND testbed.
 *
 *
 * OpenSAND is free software : you can redistribute it and/or modify it under
 * the terms of the GNU Lesser General Public License as published by the Free
 * Software Foundation, either version 3 of the License, or (at your option)
 * any later version.
 *
 * This program is distributed in the hope that it will be useful, but WITHOUT
 * ANY WARRANTY, without even the implied warranty of MERCHANTABILITY or
 * FITNESS FOR A PARTICULAR PURPOSE. See the GNU Lesser General Public License
 * for more details.
 *
 * You should have received a copy of the GNU Lesser General Public License
 * along with this program. If not, see http://www.gnu.org/licenses/.
 *
 */
/* $Id: Event.cpp,v 1.1.1.1 2013/04/04 11:00:02 cgaillardet Exp $ */

#include "Event.h"

<<<<<<< HEAD
Event::Event(string new_name, int32_t new_input_fd,uint8_t new_priority):
name(new_name),
priority(new_priority),
input_fd(new_input_fd)
{
    this->SetCreationTime();
=======
#include <cstdlib> // abs, null

Event::Event(uint8_t new_priority)
{
	this->priority = new_priority;
	this->SetCreationTime();
>>>>>>> 99a20a0c
}

void Event::SetCreationTime(void)
{
	gettimeofday(&this->time_in,NULL);
}

timeval Event::GetLifetime()
{
	timeval res;
	timeval current;
	gettimeofday(&current,NULL);

<<<<<<< HEAD
    res.tv_sec = abs(current.tv_sec - this->time_in.tv_sec) ;
    res.tv_usec = abs(current.tv_usec - this->time_in.tv_usec);
    return res;
}


Event::~Event()
{


=======
	res.tv_sec = abs(current.tv_sec - this->time_in.tv_sec) ;
	res.tv_usec = abs(current.tv_usec - this->time_in.tv_usec);
	return res;
>>>>>>> 99a20a0c
}<|MERGE_RESOLUTION|>--- conflicted
+++ resolved
@@ -26,23 +26,17 @@
  */
 /* $Id: Event.cpp,v 1.1.1.1 2013/04/04 11:00:02 cgaillardet Exp $ */
 
+#include <cstdlib> // abs, null
+
+
 #include "Event.h"
 
-<<<<<<< HEAD
 Event::Event(string new_name, int32_t new_input_fd,uint8_t new_priority):
 name(new_name),
 priority(new_priority),
 input_fd(new_input_fd)
 {
-    this->SetCreationTime();
-=======
-#include <cstdlib> // abs, null
-
-Event::Event(uint8_t new_priority)
-{
-	this->priority = new_priority;
 	this->SetCreationTime();
->>>>>>> 99a20a0c
 }
 
 void Event::SetCreationTime(void)
@@ -56,10 +50,9 @@
 	timeval current;
 	gettimeofday(&current,NULL);
 
-<<<<<<< HEAD
-    res.tv_sec = abs(current.tv_sec - this->time_in.tv_sec) ;
-    res.tv_usec = abs(current.tv_usec - this->time_in.tv_usec);
-    return res;
+	res.tv_sec = abs(current.tv_sec - this->time_in.tv_sec) ;
+	res.tv_usec = abs(current.tv_usec - this->time_in.tv_usec);
+	return res;
 }
 
 
@@ -67,9 +60,4 @@
 {
 
 
-=======
-	res.tv_sec = abs(current.tv_sec - this->time_in.tv_sec) ;
-	res.tv_usec = abs(current.tv_usec - this->time_in.tv_usec);
-	return res;
->>>>>>> 99a20a0c
 }