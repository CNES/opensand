--- conflicted
+++ resolved
@@ -4,15 +4,10 @@
     <common>
         <!-- The satellite payload type (regenerative, transparent) -->
         <satellite_type>transparent</satellite_type>
-<<<<<<< HEAD
-        <!-- The delay to simulate (ms) (for GW and SAT only) -->
-        <delay>250</delay>
+        <!-- Constant global delay for every GW/ST -->
+        <global_constant_delay>true</global_constant_delay>
         <!-- The return link standard type -->
         <return_link_standard>DVB-RCS</return_link_standard>
-=======
-        <!-- Constant global delay for every GW/ST -->
-        <global_constant_delay>true</global_constant_delay>
->>>>>>> 16d4397e
         <!-- The forward/down frame duration (ms) -->
         <forward_down_carrier_duration>10</forward_down_carrier_duration>
         <!-- The return/up DVB frame duration (ms)  -->
