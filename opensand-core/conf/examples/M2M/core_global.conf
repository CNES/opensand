<?xml version='1.0' encoding='UTF-8'?>
<configuration component="all">
    <!-- The global configuration for all components -->
    <common>
        <!-- The satellite payload type (regenerative, transparent) -->
        <satellite_type>transparent</satellite_type>
        <!-- Constant global delay for every GW/ST -->
        <global_constant_delay>true</global_constant_delay>
<<<<<<< HEAD
        <!-- The return link standard type -->
        <return_link_standard>DVB-RCS</return_link_standard>
        <!--The constant burst length for DVB-RCS2-->
        <rcs2_burst_length>536</rcs2_burst_length>
=======
        <!-- Constant global delay for every GW/ST -->
        <delay>125</delay>
>>>>>>> 0f9b5653
        <!-- The forward/down frame duration (ms) -->
        <forward_down_carrier_duration>10</forward_down_carrier_duration>
        <!-- The return/up DVB frame duration (ms)  -->
        <return_up_carrier_duration>26.5</return_up_carrier_duration>
        <!-- The downlink/forward link encapsulation schemes -->
        <forward_down_encap_schemes>
            <encap_scheme pos="0" encap="GSE"/>
        </forward_down_encap_schemes>
        <!-- The uplink/return link encapsulation schemes -->
        <return_up_encap_schemes>
            <encap_scheme pos="0" encap="AAL5/ATM"/>
        </return_up_encap_schemes>
        <statistics_timer>53</statistics_timer>
        <!-- The OBR period (ms): period used to determine when we
         should send a request -->
        <sync_period>1000</sync_period>
    </common>
    
    <!-- The forward/down link band configuration -->
    <forward_down_band>
        <!-- The roll-off factor for forward/down link -->
        <roll_off>0.25</roll_off>
        <spot id="1" gw="0">
            <!-- Bandwidth for forward/down link (MHz) -->  
            <bandwidth>50.0</bandwidth>
            <!-- The carriers distribution -->
            <carriers_distribution>
                <!-- Description of carriers distribution amonig categories
                      - access_type: the type of multiplexing (TDM)
                      - category: the category to which the carriers belong
                      - ratio: the occupation ratio of carrier on bandwidth
                      - symbol_rate (bauds): in combination with ratio, allows to
                                             compute the number of carriers of this type
                      - fmt_group: the MODCOD group ID representing the carrier
                -->
                <down_carriers access_type="ACM" category="Standard" ratio="10" symbol_rate="40000000.0" fmt_group="2"/>
                <!-- Example of forward link composition : here, composed of 2 carriers type
                if fmt_group 1 contains a single MODCOD this defines a CCM carrier
                <down_carriers access_type="ACM" category="Standard" ratio="50" symbol_rate="28.8E6" fmt_group="1"/>
                if fmt_group 2 contains several MODCOD this defines an ACM carrier
                <down_carriers access_type="ACM" category="Standard" ratio="50" symbol_rate="28.8E6" fmt_group="2"/>
                Example with VCM carrier:
                the fmt_groups sould contains only one MODCOD per VCM carrier
                the ratio and fmt group for many VMC carriers on the same carrier are separated by ',' or ';' or a space
                this define the temporal division
                there must be as many ratio values as fmt_group values
                <down_carriers access_type="VCM" category="Standard" ratio="20,30" symbol_rate="28.8E6" fmt_group="1"/>
                -->
            </carriers_distribution>
            <!-- The terminal affectation in categories -->
            <tal_affectations>
                <tal_affectation tal_id="1" category="Standard"/>
            <tal_affectation tal_id="2" category="Standard"/>
            </tal_affectations>
            <!-- The default terminal affectation in categories -->
            <tal_default_affectation>Standard</tal_default_affectation>
            <!-- The FMT groups defining supported FMT per categories
                 Use ';' separator for unique ID, '-' separator for 
                 all the ID between bounds -->
            <fmt_groups>
                <!-- <group id="1" fmt_id="1;2;3-10;11-23" />-->
            <group id="2" fmt_id="3"/>
                </fmt_groups>
        </spot>
    </forward_down_band>
    <!-- The return/up link band configuration -->
    <return_up_band>
        <!-- The roll-off factor for return/up link:
                  - 0.35 for RCS
                  - 0.2 for RCS2
                  - 0.35, 0.25 or 0.2 for S2 -->
        <roll_off>0.35</roll_off>
        <spot id="1" gw="0">
            <bandwidth>29.97</bandwidth>
            <!-- The carriers distribution -->
            <carriers_distribution>
                <!-- Description of carriers distribution amonig categories
                      - access_type: the type of multiplexing (DAMA, ALOHA or SCPC)
                      - category: the category to which the carriers belong
                      - ratio: the occupation ratio of bandwidth dedicated for this type of
                               carriers within the (forward or return) frequency plan
                      - symbol_rate (bauds): The symbol rate (in bauds) allowing to compute
                                             the number of carriers of this type, in
                                             combination with ratio
                      - fmt_group: The MODCOD group ID" representing the possible set of
                                   MODCOD(s) for this carrier
                -->
                <!-- Example of return link composition : here, composed of 3 carriers type
                <! if fmt_group 1 and 2 contains each a single MODCOD this defines a compliant DVB-RCS frequency plan
                <up_carriers access_type="DAMA" carriers  category="Standard" ratio="25" symbol_rate="1E6" fmt_group="1" />
                <up_carriers access_type="DAMA" carriers  category="Premium" ratio="25" symbol_rate="2E6" fmt_group="2" />
                <up_carriers access_type="DAMA" carriers  category="Pro" ratio="50" symbol_rate="4E6" fmt_group="2" /> -->
            <up_carriers access_type="DAMA" category="Premium" ratio="10" symbol_rate="7400000.0" fmt_group="1"/>
                <up_carriers access_type="ALOHA" category="Standard" ratio="10" symbol_rate="7400000.0" fmt_group="1"/>
                <up_carriers access_type="DAMA" category="Standard" ratio="10" symbol_rate="7400000.0" fmt_group="1"/>
                </carriers_distribution>
            <!-- The terminal affectation in categories -->
            <tal_affectations>
                <tal_affectation tal_id="1" category="Standard"/>
                <tal_affectation tal_id="3" category="Standard"/>
            <tal_affectation tal_id="2" category="Premium"/>
                </tal_affectations>
            <!-- The default terminal affectation in categories -->
            <tal_default_affectation>Standard</tal_default_affectation>
            <!-- The FMT groups defining supported FMT per categories
                 Use ';' separator for unique ID, '-' separator for 
                 all the ID between bounds -->
            <fmt_groups>
                <group id="1" fmt_id="7"/>
            </fmt_groups>
        </spot>
    </return_up_band>
    <slotted_aloha>
        <!-- The number of superframes per Slotted Aloha frame -->
        <superframes_per_slotted_aloha_frame>3</superframes_per_slotted_aloha_frame>
        <!-- The maximum latency (one way) between any two ST/GW -->
        <max_satdelay>250</max_satdelay>
    </slotted_aloha>
    <!-- The physical layer configuration -->
    <physical_layer>
        <!-- enable the physical Layer (true/false) -->
        <enable>false</enable>
        <!-- the path where the emulated modcod are stored in time series files
             when physical layer is enabled, in order to replay the scenario or
             none to disable it. the filename will be
             forward_down_time_series_spotid_gwid.txt
             and return_up_time_series_spotid_gwid.txt
             (ignored when physical layer is disabled) -->
        <generate_time_series_path>none</generate_time_series_path>
        <!-- how often do we refresh the adaptive physical layer scenario (ms) -->
        <acm_period_refresh>1000</acm_period_refresh>
        <!-- the ACM loop margin for foward/down link -->
        <forward_down_acm_loop_margin>0</forward_down_acm_loop_margin>
        <!-- the ACM loop margin for return/up link -->
        <return_up_acm_loop_margin>0</return_up_acm_loop_margin>
        <!-- The forward/down MODCOD definition file -->
        <modcod_def_s2>/etc/opensand/modcod/s2/modcod.txt</modcod_def_s2>
        <!-- The return/up link MODCOD definition file -->
        <modcod_def_rcs>/etc/opensand/modcod/rcs/modcod.txt</modcod_def_rcs>
        <!-- The return/up link MODCOD definition file -->
        <modcod_def_rcs2>/etc/opensand/modcod/rcs2/modcod.txt</modcod_def_rcs2>
        <spot id="1" gw="0">
            <!-- The forward/down MODCOD time series file -->
            <forward_down_modcod_time_series>/etc/opensand/modcod/forward_down_time_series_spot1_gw0.txt</forward_down_modcod_time_series>
            <!-- The return/up link MODCOD simulation file -->
            <return_up_modcod_time_series>/etc/opensand/modcod/return_up_time_series_spot1_gw0.txt</return_up_modcod_time_series>
            <!-- loop on file -->
            <loop_on_file>false</loop_on_file>
        </spot>
    </physical_layer>
    <advanced>
        <!-- TODO we may need a size per spot and even a size per fifo (in/out data) -->
        <delay_buffer>10000</delay_buffer>
        <delay_timer>1</delay_timer>
        <udp_rmem>1048580</udp_rmem>
        <udp_wmem>1048580</udp_wmem>
        <udp_stack>5</udp_stack>
    </advanced>
</configuration><|MERGE_RESOLUTION|>--- conflicted
+++ resolved
@@ -6,15 +6,12 @@
         <satellite_type>transparent</satellite_type>
         <!-- Constant global delay for every GW/ST -->
         <global_constant_delay>true</global_constant_delay>
-<<<<<<< HEAD
         <!-- The return link standard type -->
         <return_link_standard>DVB-RCS</return_link_standard>
         <!--The constant burst length for DVB-RCS2-->
         <rcs2_burst_length>536</rcs2_burst_length>
-=======
         <!-- Constant global delay for every GW/ST -->
         <delay>125</delay>
->>>>>>> 0f9b5653
         <!-- The forward/down frame duration (ms) -->
         <forward_down_carrier_duration>10</forward_down_carrier_duration>
         <!-- The return/up DVB frame duration (ms)  -->
