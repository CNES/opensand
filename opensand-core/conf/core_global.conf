--- conflicted
+++ resolved
@@ -6,22 +6,10 @@
         <satellite_type>transparent</satellite_type>
         <!-- The delay to simulate (ms) (for GW and SAT only) -->
         <delay>250</delay>
-<<<<<<< HEAD
+        <!-- The forward/down frame duration (ms) -->
+        <forward_down_carrier_duration>10</forward_down_carrier_duration>
         <!-- The return/up DVB frame duration (ms)  -->
         <return_up_carrier_duration>26.5</return_up_carrier_duration>
-        <!-- The forward/down frame duration (ms) -->
-        <forward_down_carrier_duration>10</forward_down_carrier_duration>
-        <!-- Bandwidth for return/up link (MHz) -->
-        <!-- The uplink/return link encapsulation schemes -->
-        <return_up_encap_schemes>
-            <encap_scheme pos="0" encap="AAL5/ATM" />
-        </return_up_encap_schemes>
-=======
-        <!-- The forward/down frame duration (ms) -->
-        <forward_down_frame_duration>10</forward_down_frame_duration>
-        <!-- The return/up DVB frame duration (ms)  -->
-        <return_up_frame_duration>26.5</return_up_frame_duration>
->>>>>>> 722336d3
         <!-- The downlink/forward link encapsulation schemes -->
         <forward_down_encap_schemes>
             <encap_scheme pos="0" encap="ULE" />
@@ -36,51 +24,6 @@
          should send a request -->
         <sync_period>1000</sync_period>
     </global>
-<<<<<<< HEAD
-    <!-- The return/up link band configuration -->
-    <return_up_band>
-        <bandwidth>10</bandwidth>
-        <!-- The roll-off factor for return/up link:
-              - 0.35 for RCS
-              - 0.2 for RCS2
-              - 0.35, 0.25 or 0.2 for S2 -->
-        <roll_off>0.35</roll_off>
-        <!-- The carriers distribution -->
-        <carriers_distribution>
-            <!-- Description of carriers distribution among categories
-                  - access_type: the type of multiplexing (DAMA , ALOHA or SCPC)
-                  - category: the category to which the carriers belong
-                  - ratio: the occupation ratio of bandwidth dedicated for this type of
-                           carriers within the (forward or return) frequency plan
-                  - symbol_rate (bauds): The symbol rate (in bauds) allowing to compute
-                                         the number of carriers of this type, in
-                                         combination with ratio
-                  - fmt_group: The MODCOD group ID" representing the possible set of
-                               MODCOD(s) for this carrier
-            -->
-            <up_carriers access_type="DAMA" category="Standard" ratio="10" symbol_rate="1E6" fmt_group="1" />
-            <!-- Example of return link composition : here, composed of 3 carriers type
-            <! if fmt_group 1 and 2 contains each a single MODCOD this defines a compliant DVB-RCS frequency plan
-            <up_carriers access_type="DAMA" carriers  category="Standard" ratio="25" symbol_rate="1E6" fmt_group="1" />
-            <up_carriers access_type="DAMA" carriers  category="Premium" ratio="25" symbol_rate="2E6" fmt_group="2" />
-            <up_carriers access_type="DAMA" carriers  category="Pro" ratio="50" symbol_rate="4E6" fmt_group="2" /> -->
-        </carriers_distribution>
-        <!-- The terminal affectation in categories -->
-        <tal_affectations>
-            <tal_affectation tal_id="1" category="Standard" />
-            <tal_affectation tal_id="3" category="Standard" />
-        </tal_affectations>
-        <!-- The default terminal affectation in categories -->
-        <tal_default_affectation>Standard</tal_default_affectation>
-        <!-- The FMT groups defining supported FMT per categories
-             Use ';' separator for unique ID, '-' separator for 
-             all the ID between bounds -->
-        <fmt_groups>
-            <group id="1" fmt_id="7" />
-        </fmt_groups>
-    </return_up_band>
-=======
->>>>>>> 722336d3
     <!-- The forward/down link band configuration -->
     <forward_down_band>
         <!-- Bandwidth for forward/down link (MHz) -->
@@ -136,7 +79,7 @@
         <!-- The carriers distribution -->
         <carriers_distribution>
             <!-- Description of carriers distribution amonig categories
-                  - access_type: the type of multiplexing (DAMA or ALOHA)
+                  - access_type: the type of multiplexing (DAMA, ALOHA or SCPC)
                   - category: the category to which the carriers belong
                   - ratio: the occupation ratio of bandwidth dedicated for this type of
                            carriers within the (forward or return) frequency plan
