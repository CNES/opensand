/*
 *
 * OpenSAND is an emulation testbed aiming to represent in a cost effective way a
 * satellite telecommunication system for research and engineering activities.
 *
 *
 * Copyright © 2020 TAS
 * Copyright © 2020 CNES
 *
 *
 * This file is part of the OpenSAND testbed.
 *
 *
 * OpenSAND is free software : you can redistribute it and/or modify it under the
 * terms of the GNU General Public License as published by the Free Software
 * Foundation, either version 3 of the License, or (at your option) any later
 * version.
 *
 * This program is distributed in the hope that it will be useful, but WITHOUT
 * ANY WARRANTY, without even the implied warranty of MERCHANTABILITY or FITNESS
 * FOR A PARTICULAR PURPOSE. See the GNU General Public License for more
 * details.
 *
 * You should have received a copy of the GNU General Public License along with
 * this program. If not, see http://www.gnu.org/licenses/.
 *
 */

/**
 * @file EntitySat.cpp
 * @brief Entity satellite process
 * @author Didier Barvaux <didier.barvaux@toulouse.viveris.com>
 * @author Julien BERNARD <jbernard@toulouse.viveris.com>
 * @author Joaquin MUGUERZA <jmuguerza@toulouse.viveris.com>
 * @author Aurelien DELRIEU <adelrieu@toulouse.viveris.com>
 * @author Mathias Ettinger <mathias.ettinger@viveris.fr>
 *
 * SE uses the following stack of mgl blocs installed over 1 NIC:
 *
 * <pre>
 *
 *                +---+
 *                |   |
 *            Encap/Desencap
 *                |   |
 *               Dvb Sat
 *                |   |
 *           Sat Carrier Eth
 *                |   |
 *               eth nic
 *
 * </pre>
 *
 */

#include "EntitySat.h"
#include "OpenSandModelConf.h"

<<<<<<< HEAD
#include "BlockDvbSat.h"
=======
>>>>>>> 8994cdc3
#include "BlockSatCarrier.h"
#include "BlockTransp.h"

EntitySat::EntitySat(tal_id_t instance_id):
    Entity("sat" + std::to_string(instance_id), instance_id),
    instance_id{instance_id}
{
}

EntitySat::~EntitySat()
{
}

bool EntitySat::createSpecificBlocks()
{
<<<<<<< HEAD
	struct sc_specific specific;

	Block *block_dvb;
	Block *block_sat_carrier;

	// instantiate all blocs
	block_dvb = Rt::createBlock<BlockDvbSat,
		BlockDvbSat::Upward,
		BlockDvbSat::Downward>("Dvb", NULL);
	if(!block_dvb)
=======
	auto block_transp = Rt::createBlock<BlockTransp>("Transp");
	if (!block_transp)
>>>>>>> 8994cdc3
	{
		DFLTLOG(LEVEL_CRITICAL, "%s: cannot create the Transp block",
		        this->getName().c_str());
		return false;
	}

<<<<<<< HEAD
	specific.ip_addr = this->ip_address;
	block_sat_carrier = Rt::createBlock<BlockSatCarrier,
		BlockSatCarrier::Upward,
		BlockSatCarrier::Downward,
		struct sc_specific>("SatCarrier",
			block_dvb,
			specific);
	if(!block_sat_carrier)
	{
		DFLTLOG(LEVEL_CRITICAL,
		        "%s: cannot create the SatCarrier block",
		        this->getName().c_str());
		return false;
=======
	auto conf = OpenSandModelConf::Get();
	std::vector<tal_id_t> spot_ids{};
	conf->getGwIds(spot_ids);
	for (auto &&gw_id: spot_ids)
	{
		auto spot_id = static_cast<spot_id_t>(gw_id);

		struct sc_specific specific;
		specific.ip_addr = ip_address;
		specific.tal_id = instance_id;
		specific.spot_id = spot_id;
		specific.destination_host = gateway;
		std::ostringstream gw_name;
		gw_name << "SatCarrierGw" << spot_id;
		auto block_sc_gw = Rt::createBlock<BlockSatCarrier>(gw_name.str(), specific);
		if (!block_sc_gw)
		{
			DFLTLOG(LEVEL_CRITICAL, "%s: cannot create the SatCarrierGw block",
			        this->getName().c_str());
			return false;
		}

		specific.ip_addr = this->ip_address;
		specific.tal_id = this->instance_id;
		specific.spot_id = spot_id;
		specific.destination_host = terminal;
		std::ostringstream st_name;
		st_name << "SatCarrierSt" << spot_id;
		auto block_sc_tal = Rt::createBlock<BlockSatCarrier>(st_name.str(), specific);
		if (!block_sc_tal)
		{
			DFLTLOG(LEVEL_CRITICAL, "%s: cannot create the SatCarrierTal block",
			        this->getName().c_str());
			return false;
		}
		Rt::connectBlocks(block_transp, block_sc_gw, {spot_id, gateway});
		Rt::connectBlocks(block_transp, block_sc_tal, {spot_id, terminal});
>>>>>>> 8994cdc3
	}

	return true;
}

bool EntitySat::loadConfiguration(const std::string &)
{
	auto Conf = OpenSandModelConf::Get();
	return Conf->getSatInfrastructure(this->ip_address);
}

bool EntitySat::createSpecificConfiguration(const std::string &) const
{
	return true;
}<|MERGE_RESOLUTION|>--- conflicted
+++ resolved
@@ -56,12 +56,9 @@
 #include "EntitySat.h"
 #include "OpenSandModelConf.h"
 
-<<<<<<< HEAD
-#include "BlockDvbSat.h"
-=======
->>>>>>> 8994cdc3
 #include "BlockSatCarrier.h"
 #include "BlockTransp.h"
+
 
 EntitySat::EntitySat(tal_id_t instance_id):
     Entity("sat" + std::to_string(instance_id), instance_id),
@@ -69,48 +66,23 @@
 {
 }
 
+
 EntitySat::~EntitySat()
 {
 }
 
+
 bool EntitySat::createSpecificBlocks()
 {
-<<<<<<< HEAD
-	struct sc_specific specific;
-
-	Block *block_dvb;
-	Block *block_sat_carrier;
-
 	// instantiate all blocs
-	block_dvb = Rt::createBlock<BlockDvbSat,
-		BlockDvbSat::Upward,
-		BlockDvbSat::Downward>("Dvb", NULL);
-	if(!block_dvb)
-=======
 	auto block_transp = Rt::createBlock<BlockTransp>("Transp");
 	if (!block_transp)
->>>>>>> 8994cdc3
 	{
 		DFLTLOG(LEVEL_CRITICAL, "%s: cannot create the Transp block",
 		        this->getName().c_str());
 		return false;
 	}
 
-<<<<<<< HEAD
-	specific.ip_addr = this->ip_address;
-	block_sat_carrier = Rt::createBlock<BlockSatCarrier,
-		BlockSatCarrier::Upward,
-		BlockSatCarrier::Downward,
-		struct sc_specific>("SatCarrier",
-			block_dvb,
-			specific);
-	if(!block_sat_carrier)
-	{
-		DFLTLOG(LEVEL_CRITICAL,
-		        "%s: cannot create the SatCarrier block",
-		        this->getName().c_str());
-		return false;
-=======
 	auto conf = OpenSandModelConf::Get();
 	std::vector<tal_id_t> spot_ids{};
 	conf->getGwIds(spot_ids);
@@ -148,7 +120,6 @@
 		}
 		Rt::connectBlocks(block_transp, block_sc_gw, {spot_id, gateway});
 		Rt::connectBlocks(block_transp, block_sc_tal, {spot_id, terminal});
->>>>>>> 8994cdc3
 	}
 
 	return true;
