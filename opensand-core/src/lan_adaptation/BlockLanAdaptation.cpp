/*
 *
 * OpenSAND is an emulation testbed aiming to represent in a cost effective way a
 * satellite telecommunication system for research and engineering activities.
 *
 *
 * Copyright © 2020 TAS
 * Copyright © 2020 CNES
 *
 *
 * This file is part of the OpenSAND testbed.
 *
 *
 * OpenSAND is free software : you can redistribute it and/or modify it under the
 * terms of the GNU General Public License as published by the Free Software
 * Foundation, either version 3 of the License, or (at your option) any later
 * version.
 *
 * This program is distributed in the hope that it will be useful, but WITHOUT
 * ANY WARRANTY, without even the implied warranty of MERCHANTABILITY or FITNESS
 * FOR A PARTICULAR PURPOSE. See the GNU General Public License for more
 * details.
 *
 * You should have received a copy of the GNU General Public License along with
 * this program. If not, see http://www.gnu.org/licenses/.
 *
 */

/**
 * @file BlockLanAdaptation.cpp
 * @brief Interface between network interfaces and OpenSAND
 * @author Didier Barvaux <didier.barvaux@toulouse.viveris.com>
 * @author Aurelien DELRIEU <adelrieu@toulouse.viveris.com>
 */


#include "BlockLanAdaptation.h"
#include "NetPacket.h"
#include "NetBurst.h"
#include "OpenSandFrames.h"
#include "Ethernet.h"
#include "OpenSandModelConf.h"
#include "PacketSwitch.h"
#include "FifoElement.h"

#include <opensand_output/Output.h>
#include <opensand_rt/FileEvent.h>
#include <opensand_rt/TimerEvent.h>
#include <opensand_rt/MessageEvent.h>

#include <cstdio>
#include <cstring>
#include <sys/ioctl.h>
#include <fcntl.h>
#include <linux/if_tun.h>
#include <net/if.h>
#include <errno.h>
#include <unistd.h>
#include <stdio.h>
#include <stdlib.h>
#include <algorithm>
#include <vector>

#define TUNTAP_FLAGS_LEN 4 // Flags [2 bytes] + Proto [2 bytes]
#define TUNTAP_BUFSIZE MAX_ETHERNET_SIZE // ethernet header + mtu + options, crc not included


/**
 * constructor
 */
BlockLanAdaptation::BlockLanAdaptation(const std::string &name, la_specific specific):
	Rt::Block<BlockLanAdaptation, la_specific>{name, specific},
	tap_iface{specific.tap_iface}
{
}


Rt::DownwardChannel<BlockLanAdaptation>::DownwardChannel(const std::string &name, la_specific specific):
	Channels::Downward<DownwardChannel<BlockLanAdaptation>>{name},
	stats_period_ms{},
	contexts{},
	tal_id{specific.connected_satellite},
	state{specific.is_used_for_isl ? SatelliteLinkState::UP : SatelliteLinkState::DOWN},
	packet_switch{specific.packet_switch}
{
}
 

Rt::UpwardChannel<BlockLanAdaptation>::UpwardChannel(const std::string &name, la_specific specific):
	Channels::Upward<UpwardChannel<BlockLanAdaptation>>{name},
	sarp_table{},
	contexts{},
	tal_id{specific.connected_satellite},
	state{specific.is_used_for_isl ? SatelliteLinkState::UP : SatelliteLinkState::DOWN},
	packet_switch{specific.packet_switch},
	delay{specific.delay}
{
}

/**
 * initializers and setters
*/

void BlockLanAdaptation::generateConfiguration()
{
	Ethernet::generateConfiguration();
}

bool BlockLanAdaptation::onInit()
{
	LanAdaptationPlugin *plugin = Ethernet::constructPlugin();
	std::shared_ptr<LanAdaptationPlugin::LanAdaptationContext> context = plugin->getContext();
	if(!context->setUpperPacketHandler(nullptr))
	{
		LOG(this->log_init, LEVEL_ERROR,
		    "cannot use %s for packets read on the interface",
		    context->getName().c_str());
		return false;
	}
	LOG(this->log_init, LEVEL_INFO,
	    "add lan adaptation: %s\n",
	    plugin->getName());

	// create TAP virtual interface
	int fd = -1;
	if(!this->allocTap(fd))
	{
		return false;
	}

	lan_contexts_t contexts;
	contexts.push_back(context);
	this->upward.setContexts(contexts);
	this->downward.setContexts(contexts);
	// we can share FD as one thread will write, the second will read
	this->upward.setFd(fd);
	this->downward.setFd(fd);

	return true;
}

bool Rt::DownwardChannel<BlockLanAdaptation>::onInit()
{
	// statistics timer
	if(!OpenSandModelConf::Get()->getStatisticsPeriod(this->stats_period_ms))
	{
		LOG(this->log_init, LEVEL_ERROR,
		    "section 'timers': missing parameter 'statistics'\n");
		return false;
	}
	LOG(this->log_init, LEVEL_NOTICE,
	    "statistics_timer set to %f\n",
	    this->stats_period_ms);
	this->stats_timer = this->addTimerEvent("LanAdaptationStats",
	                                        ArgumentWrapper(this->stats_period_ms));
	return true;
}

bool Rt::UpwardChannel<BlockLanAdaptation>::onInit()
{
	if (this->state == SatelliteLinkState::UP)
	{
		// Initialize context here in ISL mode as we don't need the link up message to know our tal_id
		for(auto&& context : this->contexts)
		{
			if(!context->initLanAdaptationContext(this->tal_id, packet_switch))
			{
				LOG(this->log_receive, LEVEL_ERROR,
				    "cannot initialize %s context\n",
				    context->getName());
				return false;
			}
		}
	}

<<<<<<< HEAD
	uint32_t polling_rate;
	if (delay == 0)
=======
	if (delay == time_ms_t::zero())
>>>>>>> cf830282
	{
		// No need to poll, messages are sent directly
		return true;
	}

	time_ms_t polling_rate;
	if (!OpenSandModelConf::Get()->getDelayTimer(polling_rate))
	{
		LOG(log_init, LEVEL_ERROR, "Cannot get the polling rate for the delay timer");
		return false;
	}
	delay_timer = this->addTimerEvent(getName() + ".delay_timer",
	                                  ArgumentWrapper(polling_rate));
	return true;
}

void Rt::UpwardChannel<BlockLanAdaptation>::setContexts(const lan_contexts_t &contexts)
{
	this->contexts = contexts;
}

void Rt::DownwardChannel<BlockLanAdaptation>::setContexts(const lan_contexts_t &contexts)
{
	this->contexts = contexts;
}

void Rt::UpwardChannel<BlockLanAdaptation>::setFd(int fd)
{
	this->fd = fd;
}

void Rt::DownwardChannel<BlockLanAdaptation>::setFd(int fd)
{
	// add file descriptor for TAP interface
	this->addFileEvent("tap", fd, TUNTAP_BUFSIZE + 4);
}


bool Rt::DownwardChannel<BlockLanAdaptation>::onEvent(const Event& event)
{
	LOG(this->log_receive, LEVEL_ERROR,
			"unknown event received %s",
			event.getName().c_str());
	return false;
}

bool Rt::DownwardChannel<BlockLanAdaptation>::onEvent(const TimerEvent& event)
{
	if(event == this->stats_timer)
	{
		for(auto&& context : this->contexts)
		{
			context->updateStats(this->stats_period_ms);
		}
		return true;
	}

	LOG(this->log_receive, LEVEL_ERROR,
			"unknown timer event received %s\n",
			event.getName().c_str());
	return false;
}

bool Rt::DownwardChannel<BlockLanAdaptation>::onEvent(const MessageEvent& event)
{
	if(to_enum<InternalMessageType>(event.getMessageType()) == InternalMessageType::link_up)
	{
		// 'link is up' message advertised
		Ptr<T_LINK_UP> link_up_msg = event.getMessage<T_LINK_UP>();
		// save group id and TAL id sent by MAC layer
		this->tal_id = link_up_msg->tal_id;
		this->state = SatelliteLinkState::UP;
		return true;
	}

	// this is not a link up message, this should be a forward burst
	LOG(this->log_receive, LEVEL_DEBUG,
	    "Get a forward burst from opposite channel\n");
	Ptr<NetBurst> forward_burst = event.getMessage<NetBurst>();
	if (!this->enqueueMessage(std::move(forward_burst),
				to_underlying(InternalMessageType::decap_data)))
	{
		LOG(this->log_receive, LEVEL_ERROR,
				"failed to forward burst to lower layer\n");
		return false;
	}

	return true;
}

bool Rt::DownwardChannel<BlockLanAdaptation>::onEvent(const FileEvent& event)
{
	// read  data received on tap interface
	std::size_t length = event.getSize() - TUNTAP_FLAGS_LEN;
	Data read_data = event.getData();

	if(this->state != SatelliteLinkState::UP)
	{
		LOG(this->log_receive, LEVEL_NOTICE,
				"packets received from TAP, but link is down "
				"=> drop packets\n");
		return false;
	}

	LOG(this->log_receive, LEVEL_INFO,
			"new %u-bytes packet received from network\n", length);
	Ptr<NetPacket> packet = make_ptr<NetPacket>(read_data.substr(TUNTAP_FLAGS_LEN), length);
	// Learn source_mac address
	tal_id_t pkt_tal_id_src = packet->getSrcTalId();
	packet_switch->learn(packet->getData(), pkt_tal_id_src);

	Ptr<NetBurst> burst = make_ptr<NetBurst>();
	burst->add(std::move(packet));

	for(auto &&context : this->contexts)
	{
		burst = context->encapsulate(std::move(burst));
		if(burst == nullptr)
		{
			LOG(this->log_receive, LEVEL_ERROR,
					"failed to handle packet in %s context\n",
					context->getName().c_str());
			return false;
		}
	}

	if (!this->enqueueMessage(std::move(burst), to_underlying(InternalMessageType::decap_data)))
	{
		LOG(this->log_receive, LEVEL_ERROR,
				"failed to send burst to lower layer\n");
		return false;
	}

	return true;
}

bool Rt::UpwardChannel<BlockLanAdaptation>::onEvent(const Event& event)
{
	LOG(this->log_receive, LEVEL_ERROR,
			"unknown event received %s",
			event.getName().c_str());
	return false;
}

bool Rt::UpwardChannel<BlockLanAdaptation>::onEvent(const TimerEvent& event)
{
	if(delay != time_ms_t::zero() && event == delay_timer)
	{
		for (auto &&elem: delay_fifo)
		{
			auto packet = elem->releaseElem<NetPacket>();
			if (!this->writePacket(packet->getData()))
			{
				return false;
			}
		}

		return true;
	}

	LOG(this->log_receive, LEVEL_ERROR,
	    "unknown timer event received %s",
	    event.getName().c_str());
	return false;
}

bool Rt::UpwardChannel<BlockLanAdaptation>::onEvent(const MessageEvent& event)
{
	if(to_enum<InternalMessageType>(event.getMessageType()) == InternalMessageType::link_up)
	{
		// 'link is up' message advertised
		Ptr<T_LINK_UP> link_up_msg = event.getMessage<T_LINK_UP>();
		LOG(this->log_receive, LEVEL_INFO,
				"link up message received (group = %u, tal = %u)\n",
				link_up_msg->group_id,
				link_up_msg->tal_id);

		if(this->state == SatelliteLinkState::UP)
		{
			LOG(this->log_receive, LEVEL_NOTICE, "duplicate link up msg\n");
			return false;
		}
		else
		{
			// save group id and TAL id sent by MAC layer
			this->tal_id = link_up_msg->tal_id;
			// initialize contexts
			for(auto&& context : this->contexts)
			{
				if(!context->initLanAdaptationContext(this->tal_id, packet_switch))
				{
					LOG(this->log_receive, LEVEL_ERROR,
							"cannot initialize %s context\n",
							context->getName().c_str());
					return false;
				}
			}
			this->state = SatelliteLinkState::UP;
			// transmit link up to opposite channel
			if(!this->shareMessage(std::move(link_up_msg), event.getMessageType()))
			{
				LOG(this->log_receive, LEVEL_ERROR,
						"failed to transmit link up message to "
						"opposite channel\n");
				return false;
			}
		}

		return true;
	}

	// not a link up message
	LOG(this->log_receive, LEVEL_INFO,
			"packet received from lower layer\n");

	Ptr<NetBurst> burst = event.getMessage<NetBurst>();
	if(this->state != SatelliteLinkState::UP)
	{
		LOG(this->log_receive, LEVEL_NOTICE,
				"packets received from lower layer, but "
				"link is down => drop packets\n");
		return false;
	}

	return this->onMsgFromDown(std::move(burst));
}

bool Rt::UpwardChannel<BlockLanAdaptation>::onMsgFromDown(Ptr<NetBurst> burst)
{
	if(burst == nullptr)
	{
		LOG(this->log_receive, LEVEL_ERROR,
				"burst is not valid\n");
		return false;
	}

	for(auto &&context : this->contexts)
	{
		burst = context->deencapsulate(std::move(burst));
		if(burst == nullptr)
		{
			LOG(this->log_receive, LEVEL_ERROR,
					"failed to handle packet in %s context\n",
					context->getName().c_str());
			return false;
		}
	}

	bool success = true;
	auto burst_it = burst->begin();
	Ptr<NetBurst> forward_burst = make_ptr<NetBurst>(nullptr);
	while(burst_it != burst->end())
	{
		Data packet = (*burst_it)->getData();
		tal_id_t pkt_tal_id_src = (*burst_it)->getSrcTalId();
		tal_id_t pkt_tal_id_dst = (*burst_it)->getDstTalId();
		bool forward = false;

		LOG(this->log_receive, LEVEL_INFO,
		    "packet from lower layer has terminal ID %u\n",
		    pkt_tal_id_dst);
		if(pkt_tal_id_src == this->tal_id)
		{
			// with broadcast, we would receive our own packets
			LOG(this->log_receive, LEVEL_INFO,
			    "reject packet with own terminal ID\n");
			++burst_it;
			continue;
		}
		// Learn source mac address
		if(packet_switch->learn(packet, pkt_tal_id_src))
		{
			LOG(this->log_receive, LEVEL_INFO,
			    "The mac address %s learned from lower layer as "
			    "associated to tal_id %u\n",
			    Ethernet::getSrcMac(packet).str().c_str(),
			    pkt_tal_id_src);
		}

		if(packet_switch->isPacketForMe(packet, pkt_tal_id_src, forward))
		{
			LOG(this->log_receive, LEVEL_INFO,
			    "%s packet received from lower layer & should be read\n",
			    (*burst_it)->getName().c_str());

			unsigned char head[TUNTAP_FLAGS_LEN];
			for(unsigned int i = 0; i < TUNTAP_FLAGS_LEN; i++)
			{
				// add the protocol flag in the header
				head[i] = (this->contexts.front())->getLanHeader(i, *burst_it);
				LOG(this->log_receive, LEVEL_DEBUG,
				    "Add 0x%2x for bit %u in TAP header\n",
				    head[i], i);
			}

			packet.insert(0, head, TUNTAP_FLAGS_LEN);
			if (delay == time_ms_t::zero())
			{
				if(!this->writePacket(packet))
				{
					success = false;
					++burst_it;
					continue;
				}
			}
			else
			{
				if (!delay_fifo.push(make_ptr<NetPacket>(packet), delay))
				{
					LOG(this->log_receive, LEVEL_ERROR, "failed to push the message in the fifo\n");
					success = false;
					++burst_it;
					continue;
				}
			}

			LOG(this->log_receive, LEVEL_INFO,
					"%s packet received from lower layer & forwarded "
					"to network layer\n",
					(*burst_it)->getName().c_str());
		}

		auto Conf = OpenSandModelConf::Get();
		//if(Conf->isGw(tal_id) && !Conf->isGw(pkt_tal_id))
		if(forward)
		{
			// packet should be forwarded
			if(!forward_burst)
			{
				try
				{
					forward_burst = make_ptr<NetBurst>();
				}
				catch (const std::bad_alloc& e)
				{
					LOG(this->log_receive, LEVEL_ERROR,
							"cannot create the burst for forward packets\n");
					++burst_it;
					continue;
				}
			}
			forward_burst->add(std::move(*burst_it));
			// remove packet from burst to avoid releasing it as it is now forwarded
			// erase return next element
			burst_it = burst->erase(burst_it);
		}
		else
		{
			// go to next element
			++burst_it;
		}
	}

	if(forward_burst)
	{
		for(auto&& context : this->contexts)
		{
			forward_burst = context->encapsulate(std::move(forward_burst));
			if(forward_burst == nullptr)
			{
				LOG(this->log_receive, LEVEL_ERROR,
						"failed to handle packet in %s context\n",
						context->getName().c_str());
				return false;
			}
		}

		LOG(this->log_receive, LEVEL_INFO,
				"%d packet should be forwarded (multicast/broadcast or "
				"unicast not for GW)\n", forward_burst->length());

		// transmit message to the opposite channel that will
		// send it to lower layer 
		if(!this->shareMessage(std::move(forward_burst), 0))
		{
			LOG(this->log_receive, LEVEL_ERROR,
					"failed to transmit forward burst to opposite "
					"channel\n");
			success = false;
		}
	}

	return success;
}

bool Rt::UpwardChannel<BlockLanAdaptation>::writePacket(const Data& packet)
{
	// TODO move into its own function for delay...
	if(write(this->fd, packet.data(), packet.length()) < 0)
	{
		LOG(this->log_receive, LEVEL_ERROR,
		    "Unable to write data on tap interface: %s\n",
		    strerror(errno));
		return false;
	}
	return true;
}

bool BlockLanAdaptation::allocTap(int &fd)
{
	struct ifreq ifr;
	int err;

	fd = open("/dev/net/tun", O_RDWR);
	if(fd < 0)
	{
		LOG(this->log_init, LEVEL_ERROR,
		    "cannot open '/dev/net/tun': %s\n",
		    strerror(errno));
		return false;
	}

	memset(&ifr, 0, sizeof(ifr));

	/* Flags: IFF_TUN   - TUN device (no Ethernet headers)
	 *        IFF_TAP   - TAP device
	 *        IFF_NO_PI - Do not provide packet information
	 */

	/* create TAP interface */
	LOG(this->log_init, LEVEL_INFO,
	    "create %s interface\n",
	    this->tap_iface.c_str());
	memcpy(ifr.ifr_name, this->tap_iface.c_str(), IFNAMSIZ);
	ifr.ifr_flags = IFF_TAP;

	err = ioctl(fd, TUNSETIFF, static_cast<void *>(&ifr));
	if(err < 0)
	{
		LOG(this->log_init, LEVEL_ERROR,
		    "cannot set flags on file descriptor %s\n",
		    strerror(errno));
		close(fd);
		return false;
	}

	LOG(this->log_init, LEVEL_NOTICE,
	    "TAP handle with fd %d initialized\n", fd);

	return true;
}<|MERGE_RESOLUTION|>--- conflicted
+++ resolved
@@ -173,12 +173,7 @@
 		}
 	}
 
-<<<<<<< HEAD
-	uint32_t polling_rate;
-	if (delay == 0)
-=======
 	if (delay == time_ms_t::zero())
->>>>>>> cf830282
 	{
 		// No need to poll, messages are sent directly
 		return true;
