/*
 *
 * OpenSAND is an emulation testbed aiming to represent in a cost effective way a
 * satellite telecommunication system for research and engineering activities.
 *
 *
 * Copyright © 2014 TAS
 * Copyright © 2014 CNES
 *
 *
 * This file is part of the OpenSAND testbed.
 *
 *
 * OpenSAND is free software : you can redistribute it and/or modify it under the
 * terms of the GNU General Public License as published by the Free Software
 * Foundation, either version 3 of the License, or (at your option) any later
 * version.
 *
 * This program is distributed in the hope that it will be useful, but WITHOUT
 * ANY WARRANTY, without even the implied warranty of MERCHANTABILITY or FITNESS
 * FOR A PARTICULAR PURPOSE. See the GNU General Public License for more
 * details.
 *
 * You should have received a copy of the GNU General Public License along with
 * this program. If not, see http://www.gnu.org/licenses/.
 *
 */

/**
 * @file BlockEncap.cpp
 * @brief Generic Encapsulation Bloc
 * @author Didier Barvaux <didier.barvaux@toulouse.viveris.com>
 */


#include "BlockEncap.h"

#include "Plugin.h"


#include "TerminalCategoryDama.h"

#include <opensand_output/Output.h>

#include <algorithm>
#include <stdint.h>
#include <errno.h>


/**
 * @brief Check if a file exists
 *
 * @return true if the file is found, false otherwise
 */
inline bool fileExists(const string &filename)
{
	if(access(filename.c_str(), R_OK) < 0)
	{
		DFLTLOG(LEVEL_ERROR,
		        "cannot access '%s' file (%s)\n",
		        filename.c_str(), strerror(errno));
		return false;
	}
	return true;
}


BlockEncap::BlockEncap(const string &name, tal_id_t mac_id):
	Block(name),
	group_id(-1),
	tal_id(-1),
	state(link_down),
	mac_id(mac_id),
	satellite_type()
{
	// TODO we need a mutex here because some parameters may be used in upward and downward
	this->enableChannelMutex();
	// register static log
	NetBurst::log_net_burst = Output::registerLog(LEVEL_WARNING, "NetBurst");
}

BlockEncap::~BlockEncap()
{
}


bool BlockEncap::onDownwardEvent(const RtEvent *const event)
{
	switch(event->getType())
	{
		case evt_timer:
		{
			// timer event, flush corresponding encapsulation context
			LOG(this->log_rcv_from_up, LEVEL_INFO,
			    "Timer received %s\n", event->getName().c_str());
			return this->onTimer(event->getFd());
		}
		break;

		case evt_message:
		{
			// message received from another bloc
			LOG(this->log_rcv_from_up, LEVEL_INFO,
			    "message received from the upper-layer bloc\n");
			NetBurst *burst;
			burst = (NetBurst *)((MessageEvent *)event)->getData();
			return this->onRcvBurstFromUp(burst);
		}
		break;

		default:
			LOG(this->log_rcv_from_up, LEVEL_ERROR,
			    "unknown event received %s\n",
			    event->getName().c_str());
			return false;
	}

	return true;
}


bool BlockEncap::onUpwardEvent(const RtEvent *const event)
{
	switch(event->getType())
	{
		case evt_message:
		{
			LOG(this->log_rcv_from_down, LEVEL_INFO,
			    "message received from the lower layer\n");

			if(((MessageEvent *)event)->getMessageType() == msg_link_up)
			{
				T_LINK_UP *link_up_msg;
				vector<EncapPlugin::EncapContext*>::iterator encap_it;

				// 'link up' message received => forward it to upper layer
				LOG(this->log_rcv_from_down, LEVEL_INFO,
				    "'link up' message received, forward it\n");

				link_up_msg = (T_LINK_UP *)((MessageEvent *)event)->getData();
				if(this->state == link_up)
				{
					LOG(this->log_rcv_from_down, LEVEL_NOTICE,
					    "duplicate link up msg\n");
					delete link_up_msg;
					return false;
				}

				// save group id and TAL id sent by MAC layer
				this->group_id = link_up_msg->group_id;
				this->tal_id = link_up_msg->tal_id;
				this->state = link_up;

				// send the message to the upper layer
				if(!this->sendUp((void **)&link_up_msg,
					             sizeof(T_LINK_UP), msg_link_up))
				{
					LOG(this->log_rcv_from_down, LEVEL_ERROR,
					    "cannot forward 'link up' message\n");
					delete link_up_msg;
					return false;
				}

				LOG(this->log_rcv_from_down, LEVEL_INFO,
				    "'link up' message sent to the upper layer\n");

				// Set tal_id 'filter' for reception context

				for(encap_it = this->reception_ctx.begin();
				    encap_it != this->reception_ctx.end();
				    ++encap_it)
				{
					(*encap_it)->setFilterTalId(this->tal_id);
				}

				for(encap_it = this->reception_ctx_scpc.begin();
				    encap_it != this->reception_ctx_scpc.end();
				    ++encap_it)
				{
					(*encap_it)->setFilterTalId(this->tal_id);
				}

				break;
			}

			// data received
			NetBurst *burst;
			burst = (NetBurst *)((MessageEvent *)event)->getData();
			return this->onRcvBurstFromDown(burst);
		}

		default:
			LOG(this->log_rcv_from_down, LEVEL_ERROR,
			    "unknown event received %s\n",
			    event->getName().c_str());
			return false;
	}

	return true;
}

bool BlockEncap::onInit()
{
	string up_return_encap_proto;
	string downlink_encap_proto;
	string lan_name;
	string sat_type;
	ConfigurationList option_list;
	vector <EncapPlugin::EncapContext *> up_return_ctx;
	vector <EncapPlugin::EncapContext *> up_return_ctx_scpc;
	vector <EncapPlugin::EncapContext *> down_forward_ctx;
	int lan_nbr;
	int i = 0;
	LanAdaptationPlugin *lan_plugin = NULL;
	string compo_name;
	component_t host;

	if(!this->initOutput())
	{
		LOG(this->log_init, LEVEL_ERROR,
		    "failed to init output\n");
		goto error;
	}

	// satellite type: regenerative or transparent ?
	if(!Conf::getValue(Conf::section_map[COMMON_SECTION], 
	                   SATELLITE_TYPE,
	                   sat_type))
	{
		LOG(this->log_init, LEVEL_ERROR,
		    "section '%s': missing parameter '%s'\n",
		    COMMON_SECTION, SATELLITE_TYPE);
		goto error;
	}
	this->satellite_type = strToSatType(sat_type);
	

	LOG(this->log_init, LEVEL_INFO,
	    "satellite type = %s\n", sat_type.c_str());

	// Retrieve last packet handler in lan adaptation layer
	if(!Conf::getNbListItems(Conf::section_map[GLOBAL_SECTION],
		                     LAN_ADAPTATION_SCHEME_LIST,
	                         lan_nbr))
	{
		LOG(this->log_init, LEVEL_ERROR,
		    "Section %s, %s missing\n", GLOBAL_SECTION,
		    LAN_ADAPTATION_SCHEME_LIST);
		goto error;
	}
	if(!Conf::getValueInList(Conf::section_map[GLOBAL_SECTION],
		                     LAN_ADAPTATION_SCHEME_LIST,
	                         POSITION, toString(lan_nbr - 1),
	                         PROTO, lan_name))
	{
		LOG(this->log_init, LEVEL_ERROR,
		    "Section %s, invalid value %d for parameter "
		    "'%s' in %s\n", GLOBAL_SECTION, i, POSITION,
		    LAN_ADAPTATION_SCHEME_LIST);
		goto error;
	}
	if(!Plugin::getLanAdaptationPlugin(lan_name, &lan_plugin))
	{
		LOG(this->log_init, LEVEL_ERROR,
		    "cannot get plugin for %s lan adaptation\n",
		    lan_name.c_str());
		goto error;
	}
	LOG(this->log_init, LEVEL_NOTICE,
	    "lan adaptation upper layer is %s\n", lan_name.c_str());

	if (!OpenSandConf::isGw(mac_id))
	{
		LOG(this->log_init, LEVEL_DEBUG,
		    "Going to check if Tal with id:  %d is in Scpc mode\n",
		    this->mac_id);

		if(this->checkIfScpc())
		{
			LOG(this->log_init, LEVEL_INFO,
			    "SCPC mode available for ST %d - BlockEncap \n", this->mac_id);
			if(!this->getEncapContext(RETURN_UP_ENCAP_SCHEME_LIST, 
			                          lan_plugin, up_return_ctx,
			                          "return/up", true)) 
			{
				LOG(this->log_init, LEVEL_ERROR,
				    "Cannot get Up/Return GSE Encapsulation context");
				goto error;
			}
		}
	
		else
		{
			LOG(this->log_init, LEVEL_INFO,
			    "SCPC mode not available for ST%d - BlockEncap \n", this->mac_id);
			if(!this->getEncapContext(RETURN_UP_ENCAP_SCHEME_LIST,
			                         lan_plugin, up_return_ctx,
			                         "return/up", false)) 
			{
				LOG(this->log_init, LEVEL_ERROR,
				    "Cannot get Up/Return Encapsulation context");
				goto error;
			}
		}
	}
	else
	{
		if (this->satellite_type == TRANSPARENT)
		{
			LOG(this->log_init, LEVEL_NOTICE,
			    "SCPC mode available - BlockEncap");
			if(!this->getEncapContext(RETURN_UP_ENCAP_SCHEME_LIST, 
			                          lan_plugin, up_return_ctx_scpc,
			                          "return/up", true)) 
			{
				LOG(this->log_init, LEVEL_ERROR,
				    "Cannot get Up/Return GSE Encapsulation context");
				goto error;
			}
		}

		if(!this->getEncapContext(RETURN_UP_ENCAP_SCHEME_LIST, 
		                          lan_plugin, up_return_ctx,
		                          "return/up", false)) 
		{
			LOG(this->log_init, LEVEL_ERROR,
			    "Cannot get Up/Return Encapsulation context");
			goto error;
		}
	}

	if(!this->getEncapContext(FORWARD_DOWN_ENCAP_SCHEME_LIST,
	                          lan_plugin, down_forward_ctx,
	                          "forward/down", false)) 
	{
		LOG(this->log_init, LEVEL_ERROR,
		    "Cannot get Down/Forward Encapsulation context");
		goto error;
	}

	// get host type
	compo_name = "";
	if(!Conf::getComponent(compo_name))
	{
		LOG(this->log_init, LEVEL_ERROR,
		    "cannot get component type\n");
		goto error;
	}
	LOG(this->log_init, LEVEL_NOTICE, "host type = %s\n",
	    compo_name.c_str());
	host = getComponentType(compo_name);

	if(host == terminal || this->satellite_type == REGENERATIVE)
	{
		this->emission_ctx = up_return_ctx;
		this->reception_ctx = down_forward_ctx;
	}
	else
	{
		this->reception_ctx = up_return_ctx;
		this->reception_ctx_scpc = up_return_ctx_scpc;
		this->emission_ctx = down_forward_ctx;
	}
	// reorder reception context to get the deencapsulation contexts in the
	// right order
	reverse(this->reception_ctx.begin(), this->reception_ctx.end());

	return true;
error:
	return false;
}

bool BlockEncap::initOutput()
{
	this->log_init = Output::registerLog(LEVEL_WARNING, "Encap.init");
	this->log_rcv_from_up = Output::registerLog(LEVEL_WARNING, "Encap.Downward.receive");
	this->log_rcv_from_down = Output::registerLog(LEVEL_WARNING, "Encap.Upward.receive");
	this->log_send_down = Output::registerLog(LEVEL_WARNING, "Encap.Downward.send");
	return true;
}

bool BlockEncap::onTimer(event_id_t timer_id)
{
	std::map<event_id_t, int>::iterator it;
	int id;
	NetBurst *burst;
	bool status = false;

	LOG(this->log_rcv_from_up, LEVEL_INFO,
	    "emission timer received, flush corresponding emission "
	    "context\n");

	// find encapsulation context to flush
	it = this->timers.find(timer_id);
	if(it == this->timers.end())
	{
		LOG(this->log_rcv_from_up, LEVEL_ERROR,
		    "timer not found\n");
		goto error;
	}

	// context found
	id = (*it).second;
	LOG(this->log_rcv_from_up, LEVEL_INFO,
	    "corresponding emission context found (ID = %d)\n",
	    id);

	// remove emission timer from the list
	this->downward->removeEvent((*it).first);
	this->timers.erase(it);

	// flush the last encapsulation contexts
	burst = (this->emission_ctx.back())->flush(id);
	if(burst == NULL)
	{
		LOG(this->log_rcv_from_up, LEVEL_ERROR,
		    "flushing context %d failed\n", id);
		goto error;
	}

	LOG(this->log_rcv_from_up, LEVEL_INFO,
	    "%zu encapsulation packets flushed\n",
	    burst->size());

	if(burst->size() <= 0)
	{
		status = true;
		goto clean;
	}

	// send the message to the lower layer
	if(!this->sendDown((void **)&burst))
	{
		LOG(this->log_rcv_from_up, LEVEL_ERROR,
		    "cannot send burst to lower layer failed\n");
		goto clean;
	}

	LOG(this->log_rcv_from_up, LEVEL_INFO,
	    "encapsulation burst sent to the lower layer\n");

	return true;

clean:
	delete burst;
error:
	return status;
}

bool BlockEncap::onRcvBurstFromUp(NetBurst *burst)
{
	map<long, int> time_contexts;
	vector<EncapPlugin::EncapContext *>::iterator iter;
	string name;
	size_t size;
	bool status = false;

	// check packet validity
	if(burst == NULL)
	{
		LOG(this->log_rcv_from_up, LEVEL_ERROR,
		    "burst is not valid\n");
		goto error;
	}

	name = burst->name();
	size = burst->size();
	LOG(this->log_rcv_from_up, LEVEL_INFO,
	    "encapsulate %zu %s packet(s)\n",
	    size, name.c_str());

	// encapsulate packet
	for(iter = this->emission_ctx.begin(); iter != this->emission_ctx.end();
	    iter++)
	{
		burst = (*iter)->encapsulate(burst, time_contexts);
		if(burst == NULL)
		{
			LOG(this->log_rcv_from_up, LEVEL_ERROR,
			    "encapsulation failed in %s context\n",
			    (*iter)->getName().c_str());
			goto error;
		}
	}

	// set encapsulate timers if needed
	for(map<long, int>::iterator time_iter = time_contexts.begin();
	    time_iter != time_contexts.end(); time_iter++)
	{
		std::map<event_id_t, int>::iterator it;
		bool found = false;

		// check if there is already a timer armed for the context
		for(it = this->timers.begin(); !found && it != this->timers.end(); it++)
		    found = ((*it).second == (*time_iter).second);

		// set a new timer if no timer was found and timer is not null
		if(!found && (*time_iter).first != 0)
		{
			event_id_t timer;
			ostringstream name;

			name << "context_" << (*time_iter).second;
			timer = this->downward->addTimerEvent(name.str(),
			                                      (*time_iter).first,
			                                      false);

			this->timers.insert(std::make_pair(timer, (*time_iter).second));
			LOG(this->log_rcv_from_up, LEVEL_INFO,
			    "timer for context ID %d armed with %ld ms\n",
			    (*time_iter).second, (*time_iter).first);
		}
		else
		{
			LOG(this->log_rcv_from_up, LEVEL_INFO,
			    "timer already set for context ID %d\n",
			    (*time_iter).second);
		}
	}

	// check burst validity
	if(burst == NULL)
	{
		LOG(this->log_rcv_from_up, LEVEL_ERROR,
		    "encapsulation failed\n");
		goto error;
	}

	if(burst->size() > 0)
	{
		LOG(this->log_rcv_from_up, LEVEL_INFO,
		    "encapsulation packet of type %s (QoS = %d)\n",
		    burst->front()->getName().c_str(),
		    burst->front()->getQos());
	}

	LOG(this->log_rcv_from_up, LEVEL_INFO,
	    "%zu %s packet => %zu encapsulation packet(s)\n",
	    size, name.c_str(), burst->size());

	// if no encapsulation packet was created, avoid sending a message
	if(burst->size() <= 0)
	{
		status = true;
		goto clean;
	}


	// send the message to the lower layer
	if(!this->sendDown((void **)&burst))
	{
		LOG(this->log_rcv_from_up, LEVEL_ERROR,
		    "failed to send burst to lower layer\n");
		goto clean;
	}

	LOG(this->log_rcv_from_up, LEVEL_INFO,
	    "encapsulation burst sent to the lower layer\n");

	// everything is fine
	return true;

clean:
	delete burst;
error:
	return status;
}

bool BlockEncap::onRcvBurstFromDown(NetBurst *burst)
{
	vector <EncapPlugin::EncapContext *>::iterator iter;
	unsigned int nb_bursts;


	// check burst validity
	if(burst == NULL)
	{
		LOG(this->log_rcv_from_down, LEVEL_ERROR,
		    "burst is not valid\n");
		goto error;
	}

	nb_bursts = burst->size();
	LOG(this->log_rcv_from_down, LEVEL_INFO,
	    "message contains a burst of %d %s packet(s)\n",
	    nb_bursts, burst->name().c_str());

	if(burst->name() == "GSE" &&
	   OpenSandConf::isGw(mac_id) &&
	   this->satellite_type == TRANSPARENT)
	{
		// SCPC case

		// iterate on all the deencapsulation contexts to get the ip packets
		for(iter = this->reception_ctx_scpc.begin();
		    iter != this->reception_ctx_scpc.end();
		    ++iter)
		{
			burst = (*iter)->deencapsulate(burst);
			if(burst == NULL)
			{
				LOG(this->log_rcv_from_down, LEVEL_ERROR,
				    "deencapsulation failed in %s context\n",
				    (*iter)->getName().c_str());
				goto error;
			}
		}
		LOG(this->log_rcv_from_down, LEVEL_INFO,
		    "%d %s packet => %zu %s packet(s)\n",
		    nb_bursts, this->reception_ctx_scpc[0]->getName().c_str(),
		    burst->size(), burst->name().c_str());
	}
	else
	{
		// iterate on all the deencapsulation contexts to get the ip packets
		for(iter = this->reception_ctx.begin(); iter != this->reception_ctx.end();
		    ++iter)
		{
			burst = (*iter)->deencapsulate(burst);
			if(burst == NULL)
			{
				LOG(this->log_rcv_from_down, LEVEL_ERROR,
				    "deencapsulation failed in %s context\n",
				    (*iter)->getName().c_str());
				goto error;
			}
		}
		LOG(this->log_rcv_from_down, LEVEL_INFO,
		    "%d %s packet => %zu %s packet(s)\n",
		    nb_bursts, this->reception_ctx[0]->getName().c_str(),
		    burst->size(), burst->name().c_str());
	}

	if(burst->size() == 0)
	{
		delete burst;
		return true;
	}

	// send the burst to the upper layer
	if(!this->sendUp((void **)&burst))
	{
		LOG(this->log_rcv_from_down, LEVEL_ERROR,
		    "failed to send burst to upper layer\n");
		delete burst;
	}

	LOG(this->log_rcv_from_down, LEVEL_INFO,
	    "burst of deencapsulated packets sent to the upper "
	    "layer\n");

	// everthing is fine
	return true;

error:
	return false;
}

bool BlockEncap::checkIfScpc()
{
	TerminalCategories<TerminalCategoryDama> scpc_categories;
	TerminalMapping<TerminalCategoryDama> terminal_affectation;
	TerminalMapping<TerminalCategoryDama>::const_iterator tal_map_it;
	TerminalCategoryDama *default_category;
	TerminalCategoryDama *tal_category = NULL;
	time_ms_t scpc_carr_duration_ms;
	FmtSimulation scpc_fmt_simu;
	FmtDefinitionTable scpc_modcod_def;
	fifos_t dvb_fifos;
	fmt_groups_t ret_fmt_groups;
	bool is_scpc = false;
	
	ConfigurationList return_up_band = Conf::section_map[RETURN_UP_BAND];
	ConfigurationList spots;
	ConfigurationList::iterator spot_it;
	ConfigurationList current_spot;

	if(!Conf::getValue(Conf::section_map[DVB_TAL_SECTION], IS_SCPC, is_scpc))
	{
		LOG(this->log_init, LEVEL_ERROR,
		    "section '%s': missing parameter '%s'\n",
		    DVB_TAL_SECTION, BANDWIDTH);
		return false;

<<<<<<< HEAD
	for(iter = fifo_list.begin(); iter != fifo_list.end(); iter++)
	{
		string fifo_access_type;

		// get the fifo CR type
		if(!Conf::getAttributeValue(iter, FIFO_ACCESS_TYPE, fifo_access_type))
		{
			LOG(this->log_init, LEVEL_ERROR,
			    "cannot get %s from section '%s, %s'\n",
			    FIFO_ACCESS_TYPE, DVB_TAL_SECTION,
			    FIFO_LIST);
			return false;
		}

		if(fifo_access_type == "SCPC")
		{
			is_scpc = true;
		}
=======
>>>>>>> f7e69ccd
	}

	if(!is_scpc)
	{
		return false;
	}

	if(!this->initModcodFiles(FORWARD_DOWN_MODCOD_DEF_S2,
	                          RETURN_UP_MODCOD_TIME_SERIES,
	                          scpc_fmt_simu,
	                          scpc_modcod_def))
	{
		LOG(this->log_init, LEVEL_ERROR,
		    "failed to initialize the down/forward MODCOD files\n");
		return false;
	}

	//  Duration of the carrier -- in ms
	if(!Conf::getValue(Conf::section_map[SCPC_SECTION], SCPC_C_DURATION,
	                   scpc_carr_duration_ms))
	{
		LOG(this->log_init, LEVEL_ERROR,
		    "Missing %s\n", SCPC_C_DURATION);
		return false;
	}

	LOG(this->log_init, LEVEL_NOTICE,
	    "scpc_carr_duration_ms = %d ms\n", scpc_carr_duration_ms);

	// get current spot into return up band section
	if(!Conf::getListNode(return_up_band, SPOT_LIST, spots))
	{
		LOG(this->log_init, LEVEL_ERROR,
		    "there is no %s into %s section\n", 
		    SPOT_LIST, RETURN_UP_BAND);
		return false;
	}

	for(spot_it = spots.begin(); spot_it != spots.end(); ++spot_it)
	{
		current_spot.push_back(*spot_it);

		if(!this->initBand<TerminalCategoryDama>(current_spot,
		                                         RETURN_UP_BAND,
		                                         SCPC,
		                                         scpc_carr_duration_ms,
		                                         &scpc_modcod_def,
		                                         scpc_categories,
		                                         terminal_affectation,
		                                         &default_category,
		                                         ret_fmt_groups))
		{
			return false;
		}
		
		// FIXME ? at the moment we consider this is not SCPC if at least a
		//         spot is not SCPC
		if(scpc_categories.size() == 0)
		{
			LOG(this->log_init, LEVEL_INFO,
			    "No SCPC carriers\n");
			return false;
		}
		
		// Find the category for this terminal
		tal_map_it = terminal_affectation.find(this->mac_id);
		if(tal_map_it == terminal_affectation.end())
		{
			// check if the default category is concerned by SCPC
			if(!default_category)
			{
				LOG(this->log_init, LEVEL_INFO,
				    "ST not affected to a SCPC category\n");
				return false;
			}
			tal_category = default_category;
		}
		else
		{
			tal_category = (*tal_map_it).second;
		}
	
		if(!tal_category)
		{
			LOG(this->log_init, LEVEL_INFO,
			    "No SCPC carrier\n");
			// Even if there are SCPC FIFOs, SCPC is no used because
			// there are no SCPC carriers
			return false;
		}
	}
	
	// clear unused fmt_group
	for(fmt_groups_t::iterator it = ret_fmt_groups.begin();
		it != ret_fmt_groups.end(); ++it)
	{
		delete (*it).second;
	}
	
	// clear unused category
	for(TerminalCategories<TerminalCategoryDama>::iterator it = scpc_categories.begin();
	    it != scpc_categories.end(); ++it)
	{
		delete (*it).second;
	}
	
	return true;
}

bool BlockEncap::getEncapContext(const char *scheme_list,
	                             LanAdaptationPlugin *l_plugin,
	                             vector <EncapPlugin::EncapContext *> &ctx,
	                             const char *link_type, bool scpc_scheme)
{
	StackPlugin *upper_encap = NULL;
	EncapPlugin *plugin;
	int encap_nbr = 1;
	int i;
	
	
	if(!scpc_scheme)
	{
		// get the number of encapsulation context if Tal is not in SCPC mode
		if(!Conf::getNbListItems(Conf::section_map[COMMON_SECTION],
		                         scheme_list,
		                         encap_nbr))
		{
			LOG(this->log_init, LEVEL_ERROR,
			    "Section %s, %s missing\n", COMMON_SECTION,
			    scheme_list);
			goto error;
		}
	}

	upper_encap = l_plugin;

	// get all the encapsulation to use upper to lower
	for(i = 0; i < encap_nbr; i++)
	{
	
		string encap_name;
		EncapPlugin::EncapContext *context;
		
		// If Tal is in SCPC mode, only GSE is allowed
		if(!scpc_scheme)
		{
			if(!Conf::getValueInList(Conf::section_map[COMMON_SECTION],
			                         scheme_list, POSITION, toString(i),
			                         ENCAP_NAME, encap_name))
			{
				LOG(this->log_init, LEVEL_ERROR,
				    "Section %s, invalid value %d for parameter '%s'\n",
				    COMMON_SECTION, i, POSITION);
				goto error;
			}
		}
		else
		{
			encap_name = "GSE";
			LOG(this->log_init, LEVEL_INFO,
			    "Setting the encapsulation to %s because SCPC is %d\n",
			    encap_name.c_str(), scpc_scheme);
		}

		if(!Plugin::getEncapsulationPlugin(encap_name, &plugin))
		{
			LOG(this->log_init, LEVEL_ERROR,
			    "cannot get plugin for %s encapsulation\n",
			    encap_name.c_str());
			goto error;
		}

		context = plugin->getContext();
		ctx.push_back(context);
		if(!context->setUpperPacketHandler(
					upper_encap->getPacketHandler(),
					this->satellite_type))
		{
			LOG(this->log_init, LEVEL_ERROR,
			    "upper encapsulation type %s is not supported "
			    "for %s encapsulation",
			    upper_encap->getName().c_str(),
			    context->getName().c_str());
			goto error;
		}
		upper_encap = plugin;
		
		LOG(this->log_init, LEVEL_INFO,
		    "add %s encapsulation layer: %s\n",
		    upper_encap->getName().c_str(), link_type);
	}
	return true;
	
	error:
		return false;

}

// TODO try to factorize or remove
bool BlockEncap::initModcodFiles(const char *def,
                                 const char *simu,
                                 FmtSimulation &fmt_simu,
                                 FmtDefinitionTable &modcod_def)
{
	string modcod_simu_file;
	string modcod_def_file;

	// MODCOD simulations and definitions for down/forward link
	if(!Conf::getValue(Conf::section_map[PHYSICAL_LAYER_SECTION],
	                   simu, modcod_simu_file))
	{
		LOG(this->log_init, LEVEL_ERROR,
		    "section '%s', missing parameter '%s'\n",
		    PHYSICAL_LAYER_SECTION, simu);
		goto error;
	}
	LOG(this->log_init, LEVEL_NOTICE,
	    "down/forward link MODCOD simulation path set to %s\n",
	    modcod_simu_file.c_str());

	if(!Conf::getValue(Conf::section_map[PHYSICAL_LAYER_SECTION],
	                   def, modcod_def_file))
	{
		LOG(this->log_init, LEVEL_ERROR,
		    "section '%s', missing parameter '%s'\n",
		    PHYSICAL_LAYER_SECTION, def);
		goto error;
	}
	LOG(this->log_init, LEVEL_NOTICE,
	    "down/forward link MODCOD definition path set to %s\n",
	    modcod_def_file.c_str());

	// load all the MODCOD definitions from file
	if(!fileExists(modcod_def_file.c_str()))
	{
		goto error;
	}
	if(!modcod_def.load(modcod_def_file))
	{
		LOG(this->log_init, LEVEL_ERROR,
		    "failed to load the MODCOD definitions from file "
		    "'%s'\n", modcod_def_file.c_str());
		return false;
	}

	// no need for simulation file if there is a physical layer
		// set the MODCOD simulation file
	if(!fmt_simu.setModcodSimu(modcod_simu_file))
	{
		goto error;
	}

	return true;

error:
	return false;
}<|MERGE_RESOLUTION|>--- conflicted
+++ resolved
@@ -681,28 +681,6 @@
 		    "section '%s': missing parameter '%s'\n",
 		    DVB_TAL_SECTION, BANDWIDTH);
 		return false;
-
-<<<<<<< HEAD
-	for(iter = fifo_list.begin(); iter != fifo_list.end(); iter++)
-	{
-		string fifo_access_type;
-
-		// get the fifo CR type
-		if(!Conf::getAttributeValue(iter, FIFO_ACCESS_TYPE, fifo_access_type))
-		{
-			LOG(this->log_init, LEVEL_ERROR,
-			    "cannot get %s from section '%s, %s'\n",
-			    FIFO_ACCESS_TYPE, DVB_TAL_SECTION,
-			    FIFO_LIST);
-			return false;
-		}
-
-		if(fifo_access_type == "SCPC")
-		{
-			is_scpc = true;
-		}
-=======
->>>>>>> f7e69ccd
 	}
 
 	if(!is_scpc)
