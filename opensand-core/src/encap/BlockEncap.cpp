/*
 *
 * OpenSAND is an emulation testbed aiming to represent in a cost effective way a
 * satellite telecommunication system for research and engineering activities.
 *
 *
 * Copyright © 2014 TAS
 * Copyright © 2014 CNES
 *
 *
 * This file is part of the OpenSAND testbed.
 *
 *
 * OpenSAND is free software : you can redistribute it and/or modify it under the
 * terms of the GNU General Public License as published by the Free Software
 * Foundation, either version 3 of the License, or (at your option) any later
 * version.
 *
 * This program is distributed in the hope that it will be useful, but WITHOUT
 * ANY WARRANTY, without even the implied warranty of MERCHANTABILITY or FITNESS
 * FOR A PARTICULAR PURPOSE. See the GNU General Public License for more
 * details.
 *
 * You should have received a copy of the GNU General Public License along with
 * this program. If not, see http://www.gnu.org/licenses/.
 *
 */

/**
 * @file BlockEncap.cpp
 * @brief Generic Encapsulation Bloc
 * @author Didier Barvaux <didier.barvaux@toulouse.viveris.com>
 */


#include "BlockEncap.h"

#include "Plugin.h"


#include "TerminalCategoryDama.h"

#include <opensand_output/Output.h>

#include <algorithm>
#include <stdint.h>


BlockEncap::BlockEncap(const string &name, tal_id_t mac_id):
	Block(name),
	group_id(-1),
	tal_id(-1),
	state(link_down),
	mac_id(mac_id),
	satellite_type()
{
	// TODO we need a mutex here because some parameters may be used in upward and downward
	this->enableChannelMutex();
	// register static log
	NetBurst::log_net_burst = Output::registerLog(LEVEL_WARNING, "NetBurst");
}

BlockEncap::~BlockEncap()
{
}


bool BlockEncap::onDownwardEvent(const RtEvent *const event)
{
	switch(event->getType())
	{
		case evt_timer:
		{
			// timer event, flush corresponding encapsulation context
			LOG(this->log_rcv_from_up, LEVEL_INFO,
			    "Timer received %s\n", event->getName().c_str());
			return this->onTimer(event->getFd());
		}
		break;

		case evt_message:
		{
			// message received from another bloc
			LOG(this->log_rcv_from_up, LEVEL_INFO,
			    "message received from the upper-layer bloc\n");
			NetBurst *burst;
			burst = (NetBurst *)((MessageEvent *)event)->getData();
			return this->onRcvBurstFromUp(burst);
		}
		break;

		default:
			LOG(this->log_rcv_from_up, LEVEL_ERROR,
			    "unknown event received %s\n",
			    event->getName().c_str());
			return false;
	}

	return true;
}


bool BlockEncap::onUpwardEvent(const RtEvent *const event)
{
	switch(event->getType())
	{
		case evt_message:
		{
			LOG(this->log_rcv_from_down, LEVEL_INFO,
			    "message received from the lower layer\n");

			if(((MessageEvent *)event)->getMessageType() == msg_link_up)
			{
				T_LINK_UP *link_up_msg;
				vector<EncapPlugin::EncapContext*>::iterator encap_it;

				// 'link up' message received => forward it to upper layer
				LOG(this->log_rcv_from_down, LEVEL_INFO,
				    "'link up' message received, forward it\n");

				link_up_msg = (T_LINK_UP *)((MessageEvent *)event)->getData();
				if(this->state == link_up)
				{
					LOG(this->log_rcv_from_down, LEVEL_NOTICE,
					    "duplicate link up msg\n");
					delete link_up_msg;
					return false;
				}

				// save group id and TAL id sent by MAC layer
				this->group_id = link_up_msg->group_id;
				this->tal_id = link_up_msg->tal_id;
				this->state = link_up;

				// send the message to the upper layer
				if(!this->sendUp((void **)&link_up_msg,
					             sizeof(T_LINK_UP), msg_link_up))
				{
					LOG(this->log_rcv_from_down, LEVEL_ERROR,
					    "cannot forward 'link up' message\n");
					delete link_up_msg;
					return false;
				}

				LOG(this->log_rcv_from_down, LEVEL_INFO,
				    "'link up' message sent to the upper layer\n");

				// Set tal_id 'filter' for reception context

				for(encap_it = this->reception_ctx.begin();
				    encap_it != this->reception_ctx.end();
				    ++encap_it)
				{
					(*encap_it)->setFilterTalId(this->tal_id);
				}

				for(encap_it = this->reception_ctx_scpc.begin();
				    encap_it != this->reception_ctx_scpc.end();
				    ++encap_it)
				{
					(*encap_it)->setFilterTalId(this->tal_id);
				}

				break;
			}

			// data received
			NetBurst *burst;
			burst = (NetBurst *)((MessageEvent *)event)->getData();
			return this->onRcvBurstFromDown(burst);
		}

		default:
			LOG(this->log_rcv_from_down, LEVEL_ERROR,
			    "unknown event received %s",
			    event->getName().c_str());
			return false;
	}

	return true;
}

bool BlockEncap::onInit()
{
	string up_return_encap_proto;
	string downlink_encap_proto;
	string lan_name;
	string sat_type;
	ConfigurationList option_list;
	vector <EncapPlugin::EncapContext *> up_return_ctx;
	vector <EncapPlugin::EncapContext *> up_return_ctx_scpc;
	vector <EncapPlugin::EncapContext *> down_forward_ctx;
	int lan_nbr;
	int i=0;
	LanAdaptationPlugin *lan_plugin = NULL;
	string compo_name;
	component_t host;

	if(!this->initOutput())
	{
		LOG(this->log_init, LEVEL_ERROR,
		    "failed to init output\n");
		goto error;
	}

	// satellite type: regenerative or transparent ?
<<<<<<< HEAD
	if(!Conf::getValue(GLOBAL_SECTION, SATELLITE_TYPE,
	                   sat_type))
=======
	if(!Conf::getValue(Conf::section_map[COMMON_SECTION], 
		               SATELLITE_TYPE,
	                   satellite_type))
>>>>>>> 8c0164e4
	{
		LOG(this->log_init, LEVEL_ERROR,
		    "section '%s': missing parameter '%s'\n",
		    COMMON_SECTION, SATELLITE_TYPE);
		goto error;
	}
	this->satellite_type = strToSatType(sat_type);
	

	LOG(this->log_init, LEVEL_INFO,
	    "satellite type = %s\n", sat_type.c_str());

	// Retrieve last packet handler in lan adaptation layer
	if(!Conf::getNbListItems(Conf::section_map[GLOBAL_SECTION],
		                     LAN_ADAPTATION_SCHEME_LIST,
	                         lan_nbr))
	{
		LOG(this->log_init, LEVEL_ERROR,
		    "Section %s, %s missing\n", GLOBAL_SECTION,
		    LAN_ADAPTATION_SCHEME_LIST);
		goto error;
	}
	if(!Conf::getValueInList(Conf::section_map[GLOBAL_SECTION],
		                     LAN_ADAPTATION_SCHEME_LIST,
	                         POSITION, toString(lan_nbr - 1),
	                         PROTO, lan_name))
	{
		LOG(this->log_init, LEVEL_ERROR,
		    "Section %s, invalid value %d for parameter "
		    "'%s' in %s\n", GLOBAL_SECTION, i, POSITION,
		    LAN_ADAPTATION_SCHEME_LIST);
		goto error;
	}
	if(!Plugin::getLanAdaptationPlugin(lan_name, &lan_plugin))
	{
		LOG(this->log_init, LEVEL_ERROR,
		    "cannot get plugin for %s lan adaptation",
		    lan_name.c_str());
		goto error;
	}
	LOG(this->log_init, LEVEL_NOTICE,
	    "lan adaptation upper layer is %s\n", lan_name.c_str());
<<<<<<< HEAD
	
	if (this->mac_id != GW_TAL_ID)
	{
		LOG(this->log_init, LEVEL_DEBUG,
		"Going to check if Tal with id:  %d is in Scpc mode\n", this->mac_id);

		if(this->checkIfScpc(sat_type))
		{
			LOG(this->log_init, LEVEL_INFO,
			    "SCPC mode available for ST %d - BlockEncap \n", this->mac_id);
			if(!this->getEncapContext(GLOBAL_SECTION, RETURN_UP_ENCAP_SCHEME_LIST, 
			                          lan_plugin, up_return_ctx, sat_type,
			                          "return/up", true)) 
			{
				LOG(this->log_init, LEVEL_ERROR,
				    "Cannot get Up/Return GSE Encapsulation context");
				goto error;
			}
		}
	
		else
		{
			LOG(this->log_init, LEVEL_INFO,
			    "SCPC mode not available for ST %d - BlockEncap \n", this->mac_id);
			if(!this->getEncapContext(GLOBAL_SECTION, RETURN_UP_ENCAP_SCHEME_LIST,
			                         lan_plugin, up_return_ctx, sat_type,
			                         "return/up", false)) 
			{
				LOG(this->log_init, LEVEL_ERROR,
				    "Cannot get Up/Return Encapsulation context");
				goto error;
			}
		}
=======

	// get the number of encapsulation context to use for up/return link
	if(!Conf::getNbListItems(Conf::section_map[COMMON_SECTION],
		                     RETURN_UP_ENCAP_SCHEME_LIST,
	                         encap_nbr))
	{
		LOG(this->log_init, LEVEL_ERROR,
		    "Section %s, %s missing\n", COMMON_SECTION,
		    RETURN_UP_ENCAP_SCHEME_LIST);
		goto error;
	}

	upper_encap = lan_plugin;
	for(i = 0; i < encap_nbr; i++)
	{
		string encap_name;
		EncapPlugin::EncapContext *context;

		// get all the encapsulation to use from upper to lower
		if(!Conf::getValueInList(Conf::section_map[COMMON_SECTION],
			                     RETURN_UP_ENCAP_SCHEME_LIST,
		                         POSITION, toString(i), ENCAP_NAME, encap_name))
		{
			LOG(this->log_init, LEVEL_ERROR,
			    "Section %s, invalid value %d for parameter '%s'\n",
			    COMMON_SECTION, i, POSITION);
			goto error;
		}

		if(!Plugin::getEncapsulationPlugin(encap_name, &plugin))
		{
			LOG(this->log_init, LEVEL_ERROR,
			    "cannot get plugin for %s encapsulation\n",
			    encap_name.c_str());
			goto error;
		}

		context = plugin->getContext();
		up_return_ctx.push_back(context);
		if(!context->setUpperPacketHandler(upper_encap->getPacketHandler(),
			                               strToSatType(satellite_type)))
		{
			LOG(this->log_init, LEVEL_ERROR,
			    "upper encapsulation type %s is not supported "
			    "for %s encapsulation\n",
			    upper_encap->getName().c_str(),
			    context->getName().c_str());
			goto error;
		}
		upper_encap = plugin;
		LOG(this->log_init, LEVEL_INFO,
		    "add up/return encapsulation layer: %s\n",
		    upper_encap->getName().c_str());
	}

	// get the number of encapsulation context to use for down/forward link
	if(!Conf::getNbListItems(Conf::section_map[COMMON_SECTION], 
		                     FORWARD_DOWN_ENCAP_SCHEME_LIST,
	                         encap_nbr))
	{
		LOG(this->log_init, LEVEL_ERROR,
		    " Section %s, %s missing\n", COMMON_SECTION,
		    FORWARD_DOWN_ENCAP_SCHEME_LIST);
		goto error;
>>>>>>> 8c0164e4
	}
	else
	{
<<<<<<< HEAD
		if (sat_type == "transparent")
		{
			LOG(this->log_init, LEVEL_NOTICE,
			    "SCPC mode available - BlockEncap");
			if(!this->getEncapContext(GLOBAL_SECTION, RETURN_UP_ENCAP_SCHEME_LIST, 
			                          lan_plugin, up_return_ctx_scpc, sat_type,
			                          "return/up", true)) 
			{
				LOG(this->log_init, LEVEL_ERROR,
				    "Cannot get Up/Return GSE Encapsulation context");
				goto error;
			}
=======
		string encap_name;
		EncapPlugin::EncapContext *context;

		// get all the encapsulation to use from upper to lower
		if(!Conf::getValueInList(Conf::section_map[COMMON_SECTION],
			                     FORWARD_DOWN_ENCAP_SCHEME_LIST,
		                         POSITION, toString(i), ENCAP_NAME,
		                         encap_name))
		{
			LOG(this->log_init, LEVEL_ERROR,
			    "Section %s, invalid value %d for parameter '%s'\n",
			    COMMON_SECTION, i, POSITION);
			goto error;
>>>>>>> 8c0164e4
		}

		if(!this->getEncapContext(GLOBAL_SECTION, RETURN_UP_ENCAP_SCHEME_LIST, 
		                          lan_plugin, up_return_ctx, sat_type,
		                          "return/up", false)) 
		{
			LOG(this->log_init, LEVEL_ERROR,
<<<<<<< HEAD
			    "Cannot get Up/Return Encapsulation context");
=======
			    "cannot get plugin for %s encapsulation\n",
			    encap_name.c_str());
>>>>>>> 8c0164e4
			goto error;
		}
	}

<<<<<<< HEAD
	if(!this->getEncapContext(GLOBAL_SECTION, FORWARD_DOWN_ENCAP_SCHEME_LIST,
	                         lan_plugin, down_forward_ctx, sat_type,
	                         "forward/down", false)) 
	{
		LOG(this->log_init, LEVEL_ERROR,
		    "Cannot get Down/Forward Encapsulation context");
		goto error;
=======
		context = plugin->getContext();
		down_forward_ctx.push_back(context);
		if(!context->setUpperPacketHandler(
					upper_encap->getPacketHandler(),
					strToSatType(satellite_type)))
		{
			LOG(this->log_init, LEVEL_ERROR,
			    "upper encapsulation type %s is not supported "
			    "for %s encapsulation\n",
			    upper_encap->getName().c_str(),
			    context->getName().c_str());
			goto error;
		}
		upper_encap = plugin;
		LOG(this->log_init, LEVEL_INFO,
		    "add down/forward encapsulation layer: %s\n",
		    upper_encap->getName().c_str());
>>>>>>> 8c0164e4
	}

	// get host type
	compo_name = "";
	if(!Conf::getComponent(compo_name))
	{
		LOG(this->log_init, LEVEL_ERROR,
		    "cannot get component type\n");
		goto error;
	}
	LOG(this->log_init, LEVEL_NOTICE, "host type = %s\n",
	    compo_name.c_str());
	host = getComponentType(compo_name);

	if(host == terminal || sat_type == "regenerative")
	{
		this->emission_ctx = up_return_ctx;
		this->reception_ctx = down_forward_ctx;
	}
	else
	{
		this->reception_ctx = up_return_ctx;
		this->reception_ctx_scpc = up_return_ctx_scpc;
		this->emission_ctx = down_forward_ctx;
	}
	// reorder reception context to get the deencapsulation contexts in the
	// right order
	reverse(this->reception_ctx.begin(), this->reception_ctx.end());

	return true;
error:
	return false;
}

bool BlockEncap::initOutput()
{
	this->log_init = Output::registerLog(LEVEL_WARNING, "Encap.init");
	this->log_rcv_from_up = Output::registerLog(LEVEL_WARNING, "Encap.Downward.receive");
	this->log_rcv_from_down = Output::registerLog(LEVEL_WARNING, "Encap.Upward.receive");
	this->log_send_down = Output::registerLog(LEVEL_WARNING, "Encap.Downward.send");
	return true;
}

bool BlockEncap::onTimer(event_id_t timer_id)
{
	std::map<event_id_t, int>::iterator it;
	int id;
	NetBurst *burst;
	bool status = false;

	LOG(this->log_rcv_from_up, LEVEL_INFO,
	    "emission timer received, flush corresponding emission "
	    "context\n");

	// find encapsulation context to flush
	it = this->timers.find(timer_id);
	if(it == this->timers.end())
	{
		LOG(this->log_rcv_from_up, LEVEL_ERROR,
		    "timer not found\n");
		goto error;
	}

	// context found
	id = (*it).second;
	LOG(this->log_rcv_from_up, LEVEL_INFO,
	    "corresponding emission context found (ID = %d)\n",
	    id);

	// remove emission timer from the list
	this->downward->removeEvent((*it).first);
	this->timers.erase(it);

	// flush the last encapsulation contexts
	burst = (this->emission_ctx.back())->flush(id);
	if(burst == NULL)
	{
		LOG(this->log_rcv_from_up, LEVEL_ERROR,
		    "flushing context %d failed\n", id);
		goto error;
	}

	LOG(this->log_rcv_from_up, LEVEL_INFO,
	    "%zu encapsulation packets flushed\n",
	    burst->size());

	if(burst->size() <= 0)
	{
		status = true;
		goto clean;
	}

	// send the message to the lower layer
	if(!this->sendDown((void **)&burst))
	{
		LOG(this->log_rcv_from_up, LEVEL_ERROR,
		    "cannot send burst to lower layer failed\n");
		goto clean;
	}

	LOG(this->log_rcv_from_up, LEVEL_INFO,
	    "encapsulation burst sent to the lower layer\n");

	return true;

clean:
	delete burst;
error:
	return status;
}

bool BlockEncap::onRcvBurstFromUp(NetBurst *burst)
{
	map<long, int> time_contexts;
	vector<EncapPlugin::EncapContext *>::iterator iter;
	string name;
	size_t size;
	bool status = false;

	// check packet validity
	if(burst == NULL)
	{
		LOG(this->log_rcv_from_up, LEVEL_ERROR,
		    "burst is not valid\n");
		goto error;
	}

	name = burst->name();
	size = burst->size();
	LOG(this->log_rcv_from_up, LEVEL_INFO,
	    "encapsulate %zu %s packet(s)\n",
	    size, name.c_str());

	// encapsulate packet
	for(iter = this->emission_ctx.begin(); iter != this->emission_ctx.end();
	    iter++)
	{
		burst = (*iter)->encapsulate(burst, time_contexts);
		if(burst == NULL)
		{
			LOG(this->log_rcv_from_up, LEVEL_ERROR,
			    "encapsulation failed in %s context\n",
			    (*iter)->getName().c_str());
			goto error;
		}
	}

	// set encapsulate timers if needed
	for(map<long, int>::iterator time_iter = time_contexts.begin();
	    time_iter != time_contexts.end(); time_iter++)
	{
		std::map<event_id_t, int>::iterator it;
		bool found = false;

		// check if there is already a timer armed for the context
		for(it = this->timers.begin(); !found && it != this->timers.end(); it++)
		    found = ((*it).second == (*time_iter).second);

		// set a new timer if no timer was found and timer is not null
		if(!found && (*time_iter).first != 0)
		{
			event_id_t timer;
			ostringstream name;

			name << "context_" << (*time_iter).second;
			timer = this->downward->addTimerEvent(name.str(),
			                                      (*time_iter).first,
			                                      false);

			this->timers.insert(std::make_pair(timer, (*time_iter).second));
			LOG(this->log_rcv_from_up, LEVEL_INFO,
			    "timer for context ID %d armed with %ld ms\n",
			    (*time_iter).second, (*time_iter).first);
		}
		else
		{
			LOG(this->log_rcv_from_up, LEVEL_INFO,
			    "timer already set for context ID %d\n",
			    (*time_iter).second);
		}
	}

	// check burst validity
	if(burst == NULL)
	{
		LOG(this->log_rcv_from_up, LEVEL_ERROR,
		    "encapsulation failed\n");
		goto error;
	}

	if(burst->size() > 0)
	{
		LOG(this->log_rcv_from_up, LEVEL_INFO,
		    "encapsulation packet of type %s (QoS = %d)\n",
		    burst->front()->getName().c_str(),
		    burst->front()->getQos());
	}

	LOG(this->log_rcv_from_up, LEVEL_INFO,
	    "%zu %s packet => %zu encapsulation packet(s)\n",
	    size, name.c_str(), burst->size());

	// if no encapsulation packet was created, avoid sending a message
	if(burst->size() <= 0)
	{
		status = true;
		goto clean;
	}


	// send the message to the lower layer
	if(!this->sendDown((void **)&burst))
	{
		LOG(this->log_rcv_from_up, LEVEL_ERROR,
		    "failed to send burst to lower layer\n");
		goto clean;
	}

	LOG(this->log_rcv_from_up, LEVEL_INFO,
	    "encapsulation burst sent to the lower layer\n");

	// everything is fine
	return true;

clean:
	delete burst;
error:
	return status;
}

bool BlockEncap::onRcvBurstFromDown(NetBurst *burst)
{
	vector <EncapPlugin::EncapContext *>::iterator iter;
	unsigned int nb_bursts;


	// check burst validity
	if(burst == NULL)
	{
		LOG(this->log_rcv_from_down, LEVEL_ERROR,
		    "burst is not valid\n");
		goto error;
	}

	nb_bursts = burst->size();
	LOG(this->log_rcv_from_down, LEVEL_INFO,
	    "message contains a burst of %d %s packet(s)\n",
	    nb_bursts, burst->name().c_str());

	if(burst->name() == "GSE" && this->mac_id == GW_TAL_ID && this->satellite_type == TRANSPARENT)
	{
		// iterate on all the deencapsulation contexts to get the ip packets
		for(iter = this->reception_ctx_scpc.begin();
		    iter != this->reception_ctx_scpc.end();
		    ++iter)
		{
			burst = (*iter)->deencapsulate(burst);
			if(burst == NULL)
			{
				LOG(this->log_rcv_from_down, LEVEL_ERROR,
				    "deencapsulation failed in %s context\n",
				    (*iter)->getName().c_str());
				goto error;
			}
		}
		LOG(this->log_rcv_from_down, LEVEL_INFO,
		    "%d %s packet => %zu %s packet(s)\n",
		    nb_bursts, this->reception_ctx_scpc[0]->getName().c_str(),
		    burst->size(), burst->name().c_str());
	}
	else
	{
		// iterate on all the deencapsulation contexts to get the ip packets
		for(iter = this->reception_ctx.begin(); iter != this->reception_ctx.end();
		    ++iter)
		{
			burst = (*iter)->deencapsulate(burst);
			if(burst == NULL)
			{
				LOG(this->log_rcv_from_down, LEVEL_ERROR,
				    "deencapsulation failed in %s context\n",
				    (*iter)->getName().c_str());
				goto error;
			}
		}
		LOG(this->log_rcv_from_down, LEVEL_INFO,
		    "%d %s packet => %zu %s packet(s)\n",
		    nb_bursts, this->reception_ctx[0]->getName().c_str(),
		    burst->size(), burst->name().c_str());
	}

	if(burst->size() == 0)
	{
		delete burst;
		return true;
	}

	// send the burst to the upper layer
	if(!this->sendUp((void **)&burst))
	{
		LOG(this->log_rcv_from_down, LEVEL_ERROR,
		    "failed to send burst to upper layer\n");
		delete burst;
	}

	LOG(this->log_rcv_from_down, LEVEL_INFO,
	    "burst of deencapsulated packets sent to the upper "
	    "layer\n");

	// everthing is fine
	return true;

error:
	return false;
}

bool BlockEncap::checkIfScpc(string &sat_type)
{
	TerminalCategories<TerminalCategoryDama> scpc_categories;
	TerminalMapping<TerminalCategoryDama> terminal_affectation;
	TerminalMapping<TerminalCategoryDama>::const_iterator tal_map_it;
	TerminalCategoryDama *default_category;
	TerminalCategoryDama *tal_category = NULL;
	time_ms_t scpc_carr_duration_ms;
	FmtSimulation scpc_fmt_simu;
	fifos_t dvb_fifos;
	fmt_groups_t ret_fmt_groups;
	bool is_scpc = false;
	
	ConfigurationList fifo_list;
	ConfigurationList::iterator iter;

	/*
	* Read the MAC queues configuration in the configuration file.
	* Create and initialize MAC FIFOs
	*/
	if(!Conf::getListItems(DVB_TAL_SECTION, FIFO_LIST, fifo_list))
	{
		LOG(this->log_init, LEVEL_ERROR,
		    "section '%s, %s': missing fifo list", DVB_TAL_SECTION,
		    FIFO_LIST);
		goto no_scpc;
	}

	for(iter = fifo_list.begin(); iter != fifo_list.end(); iter++)
	{
		string fifo_access_type;

		// get the fifo CR type
		if(!Conf::getAttributeValue(iter, FIFO_ACCESS_TYPE, fifo_access_type))
		{
			LOG(this->log_init, LEVEL_ERROR,
			"cannot get %s from section '%s, %s'\n",
			FIFO_ACCESS_TYPE, DVB_TAL_SECTION,
			FIFO_LIST);
			goto no_scpc;
		}
		
		if(fifo_access_type == "SCPC")
		{   
			is_scpc = true;
		}
	}
	
	if(!is_scpc)
	{
		goto no_scpc;
	}	

	if(!this->initModcodFiles(FORWARD_DOWN_MODCOD_DEF_S2,
	                          FORWARD_DOWN_MODCOD_TIME_SERIES,
	                          scpc_fmt_simu))
	{
		LOG(this->log_init, LEVEL_ERROR,
			"failed to initialize the down/forward MODCOD files\n");
		goto no_scpc;
	}
	
	//  Duration of the carrier -- in ms
	if(!Conf::getValue(SCPC_SECTION, SCPC_C_DURATION,
	                   scpc_carr_duration_ms))
	{
		LOG(this->log_init, LEVEL_ERROR,
		    "Missing %s\n", SCPC_C_DURATION);
		goto no_scpc;
	}

	LOG(this->log_init, LEVEL_NOTICE,
	    "scpc_carr_duration_ms = %d ms\n", scpc_carr_duration_ms);



	if(!this->initBand<TerminalCategoryDama>(RETURN_UP_BAND,
	                                         SCPC,
	                                         scpc_carr_duration_ms,
	                                         sat_type,
	                                         scpc_fmt_simu.getModcodDefinitions(),
	                                         scpc_categories,
	                                         terminal_affectation,
	                                         &default_category,
	                                         ret_fmt_groups))
	{
		goto no_scpc;
	}

	if(scpc_categories.size() == 0)
	{
		LOG(this->log_init, LEVEL_INFO,
		    "No SCPC carriers\n");
		goto no_scpc;
	}
	// Find the category for this terminal
	tal_map_it = terminal_affectation.find(this->mac_id);
	if(tal_map_it == terminal_affectation.end())
	{
		// check if the default category is concerned by SCPC
		if(!default_category)
		{
			LOG(this->log_init, LEVEL_INFO,
			    "ST not affected to a SCPC category\n");
			goto no_scpc;
		}
		tal_category = default_category;
	}
	else
	{
		tal_category = (*tal_map_it).second;
	}
	
	if(!tal_category)
	{
		LOG(this->log_init, LEVEL_INFO,
		    "No SCPC carrier\n");
		//Even if there are SCPC FIFOs, SCPC is no used because there are no SCPC carriers
		goto no_scpc;
	}
	
	return true;

	no_scpc: 
		return false;
}

bool BlockEncap::getEncapContext(const char *section, 
	                             const char *scheme_list,
	                             LanAdaptationPlugin *l_plugin,
	                             vector <EncapPlugin::EncapContext *> &ctx,
	                             string &sat_type,
	                             const char *link_type, bool scpc_scheme)
{
	StackPlugin *upper_encap = NULL;
	EncapPlugin *plugin;
	int encap_nbr = 1;
	int i;
	
	
	if(!scpc_scheme)
	{
		// get the number of encapsulation context if Tal is not in SCPC mode
		if(!Conf::getNbListItems(section, scheme_list,
		                         encap_nbr))
		{
			LOG(this->log_init, LEVEL_ERROR,
			    "Section %s, %s missing\n", section,
				scheme_list);
			goto error;
		}
	}

	upper_encap = l_plugin;

	// get all the encapsulation to use upper to lower
	for(i = 0; i < encap_nbr; i++)
	{
	
		string encap_name;
		EncapPlugin::EncapContext *context;
		
		// If Tal is in SCPC mode, only GSE is allowed
		if(!scpc_scheme)
		{
			if(!Conf::getValueInList(section, scheme_list,
				                     POSITION, toString(i), ENCAP_NAME, encap_name))
			{
				LOG(this->log_init, LEVEL_ERROR,
				    "Section %s, invalid value %d for parameter '%s'\n",
				    section, i, POSITION);
				goto error;
			}
		}
		else
		{
			encap_name = "GSE";
			LOG(this->log_init, LEVEL_INFO,
			    "Setting the encapsulation to %s because SCPC is %d\n",
			    encap_name.c_str(), scpc_scheme);
		}

		if(!Plugin::getEncapsulationPlugin(encap_name, &plugin))
		{
			LOG(this->log_init, LEVEL_ERROR,
			    "cannot get plugin for %s encapsulation",
			    encap_name.c_str());
			goto error;
		}

		context = plugin->getContext();
		ctx.push_back(context);
		if(!context->setUpperPacketHandler(
					upper_encap->getPacketHandler(),
					strToSatType(sat_type)))
		{
			LOG(this->log_init, LEVEL_ERROR,
			    "upper encapsulation type %s is not supported "
			    "for %s encapsulation",
			    upper_encap->getName().c_str(),
			    context->getName().c_str());
			goto error;
		}
		upper_encap = plugin;
		
		LOG(this->log_init, LEVEL_INFO,
		    "add %s encapsulation layer: %s\n",
		    upper_encap->getName().c_str(), link_type);
	}
	return true;
	
	error:
		return false;

}




bool BlockEncap::initModcodFiles(const char *def,
                                 const char *simu,
                                 FmtSimulation &fmt_simu)
{
	string modcod_simu_file;
	string modcod_def_file;

	// MODCOD simulations and definitions for down/forward link
	if(!Conf::getValue(PHYSICAL_LAYER_SECTION, simu,
	                   modcod_simu_file))
	{
		LOG(this->log_init, LEVEL_ERROR,
		    "section '%s', missing parameter '%s'\n",
		    PHYSICAL_LAYER_SECTION, simu);
		goto error;
	}
	LOG(this->log_init, LEVEL_NOTICE,
	    "down/forward link MODCOD simulation path set to %s\n",
	    modcod_simu_file.c_str());

	if(!Conf::getValue(PHYSICAL_LAYER_SECTION, def,
	                   modcod_def_file))
	{
		LOG(this->log_init, LEVEL_ERROR,
		    "section '%s', missing parameter '%s'\n",
		    PHYSICAL_LAYER_SECTION, def);
		goto error;
	}
	LOG(this->log_init, LEVEL_NOTICE,
	    "down/forward link MODCOD definition path set to %s\n",
	    modcod_def_file.c_str());

	// load all the MODCOD definitions from file
	if(!fmt_simu.setModcodDef(modcod_def_file))
	{
		goto error;
	}

	// no need for simulation file if there is a physical layer
		// set the MODCOD simulation file
	if(!fmt_simu.setModcodSimu(modcod_simu_file))
	{
		goto error;
	}



	return true;

error:
	return false;
}<|MERGE_RESOLUTION|>--- conflicted
+++ resolved
@@ -172,7 +172,7 @@
 
 		default:
 			LOG(this->log_rcv_from_down, LEVEL_ERROR,
-			    "unknown event received %s",
+			    "unknown event received %s\n",
 			    event->getName().c_str());
 			return false;
 	}
@@ -191,7 +191,7 @@
 	vector <EncapPlugin::EncapContext *> up_return_ctx_scpc;
 	vector <EncapPlugin::EncapContext *> down_forward_ctx;
 	int lan_nbr;
-	int i=0;
+	int i = 0;
 	LanAdaptationPlugin *lan_plugin = NULL;
 	string compo_name;
 	component_t host;
@@ -204,14 +204,9 @@
 	}
 
 	// satellite type: regenerative or transparent ?
-<<<<<<< HEAD
-	if(!Conf::getValue(GLOBAL_SECTION, SATELLITE_TYPE,
+	if(!Conf::getValue(Conf::section_map[COMMON_SECTION], 
+	                   SATELLITE_TYPE,
 	                   sat_type))
-=======
-	if(!Conf::getValue(Conf::section_map[COMMON_SECTION], 
-		               SATELLITE_TYPE,
-	                   satellite_type))
->>>>>>> 8c0164e4
 	{
 		LOG(this->log_init, LEVEL_ERROR,
 		    "section '%s': missing parameter '%s'\n",
@@ -248,25 +243,25 @@
 	if(!Plugin::getLanAdaptationPlugin(lan_name, &lan_plugin))
 	{
 		LOG(this->log_init, LEVEL_ERROR,
-		    "cannot get plugin for %s lan adaptation",
+		    "cannot get plugin for %s lan adaptation\n",
 		    lan_name.c_str());
 		goto error;
 	}
 	LOG(this->log_init, LEVEL_NOTICE,
 	    "lan adaptation upper layer is %s\n", lan_name.c_str());
-<<<<<<< HEAD
-	
-	if (this->mac_id != GW_TAL_ID)
+
+	if (!OpenSandConf::isGw(mac_id))
 	{
 		LOG(this->log_init, LEVEL_DEBUG,
-		"Going to check if Tal with id:  %d is in Scpc mode\n", this->mac_id);
-
-		if(this->checkIfScpc(sat_type))
+		    "Going to check if Tal with id:  %d is in Scpc mode\n",
+		    this->mac_id);
+
+		if(this->checkIfScpc())
 		{
 			LOG(this->log_init, LEVEL_INFO,
 			    "SCPC mode available for ST %d - BlockEncap \n", this->mac_id);
-			if(!this->getEncapContext(GLOBAL_SECTION, RETURN_UP_ENCAP_SCHEME_LIST, 
-			                          lan_plugin, up_return_ctx, sat_type,
+			if(!this->getEncapContext(RETURN_UP_ENCAP_SCHEME_LIST, 
+			                          lan_plugin, up_return_ctx,
 			                          "return/up", true)) 
 			{
 				LOG(this->log_init, LEVEL_ERROR,
@@ -278,9 +273,9 @@
 		else
 		{
 			LOG(this->log_init, LEVEL_INFO,
-			    "SCPC mode not available for ST %d - BlockEncap \n", this->mac_id);
-			if(!this->getEncapContext(GLOBAL_SECTION, RETURN_UP_ENCAP_SCHEME_LIST,
-			                         lan_plugin, up_return_ctx, sat_type,
+			    "SCPC mode not available for ST%d - BlockEncap \n", this->mac_id);
+			if(!this->getEncapContext(RETURN_UP_ENCAP_SCHEME_LIST,
+			                         lan_plugin, up_return_ctx,
 			                         "return/up", false)) 
 			{
 				LOG(this->log_init, LEVEL_ERROR,
@@ -288,147 +283,40 @@
 				goto error;
 			}
 		}
-=======
-
-	// get the number of encapsulation context to use for up/return link
-	if(!Conf::getNbListItems(Conf::section_map[COMMON_SECTION],
-		                     RETURN_UP_ENCAP_SCHEME_LIST,
-	                         encap_nbr))
-	{
-		LOG(this->log_init, LEVEL_ERROR,
-		    "Section %s, %s missing\n", COMMON_SECTION,
-		    RETURN_UP_ENCAP_SCHEME_LIST);
-		goto error;
-	}
-
-	upper_encap = lan_plugin;
-	for(i = 0; i < encap_nbr; i++)
-	{
-		string encap_name;
-		EncapPlugin::EncapContext *context;
-
-		// get all the encapsulation to use from upper to lower
-		if(!Conf::getValueInList(Conf::section_map[COMMON_SECTION],
-			                     RETURN_UP_ENCAP_SCHEME_LIST,
-		                         POSITION, toString(i), ENCAP_NAME, encap_name))
-		{
-			LOG(this->log_init, LEVEL_ERROR,
-			    "Section %s, invalid value %d for parameter '%s'\n",
-			    COMMON_SECTION, i, POSITION);
-			goto error;
-		}
-
-		if(!Plugin::getEncapsulationPlugin(encap_name, &plugin))
-		{
-			LOG(this->log_init, LEVEL_ERROR,
-			    "cannot get plugin for %s encapsulation\n",
-			    encap_name.c_str());
-			goto error;
-		}
-
-		context = plugin->getContext();
-		up_return_ctx.push_back(context);
-		if(!context->setUpperPacketHandler(upper_encap->getPacketHandler(),
-			                               strToSatType(satellite_type)))
-		{
-			LOG(this->log_init, LEVEL_ERROR,
-			    "upper encapsulation type %s is not supported "
-			    "for %s encapsulation\n",
-			    upper_encap->getName().c_str(),
-			    context->getName().c_str());
-			goto error;
-		}
-		upper_encap = plugin;
-		LOG(this->log_init, LEVEL_INFO,
-		    "add up/return encapsulation layer: %s\n",
-		    upper_encap->getName().c_str());
-	}
-
-	// get the number of encapsulation context to use for down/forward link
-	if(!Conf::getNbListItems(Conf::section_map[COMMON_SECTION], 
-		                     FORWARD_DOWN_ENCAP_SCHEME_LIST,
-	                         encap_nbr))
-	{
-		LOG(this->log_init, LEVEL_ERROR,
-		    " Section %s, %s missing\n", COMMON_SECTION,
-		    FORWARD_DOWN_ENCAP_SCHEME_LIST);
-		goto error;
->>>>>>> 8c0164e4
 	}
 	else
 	{
-<<<<<<< HEAD
-		if (sat_type == "transparent")
+		if (this->satellite_type == TRANSPARENT)
 		{
 			LOG(this->log_init, LEVEL_NOTICE,
 			    "SCPC mode available - BlockEncap");
-			if(!this->getEncapContext(GLOBAL_SECTION, RETURN_UP_ENCAP_SCHEME_LIST, 
-			                          lan_plugin, up_return_ctx_scpc, sat_type,
+			if(!this->getEncapContext(RETURN_UP_ENCAP_SCHEME_LIST, 
+			                          lan_plugin, up_return_ctx_scpc,
 			                          "return/up", true)) 
 			{
 				LOG(this->log_init, LEVEL_ERROR,
 				    "Cannot get Up/Return GSE Encapsulation context");
 				goto error;
 			}
-=======
-		string encap_name;
-		EncapPlugin::EncapContext *context;
-
-		// get all the encapsulation to use from upper to lower
-		if(!Conf::getValueInList(Conf::section_map[COMMON_SECTION],
-			                     FORWARD_DOWN_ENCAP_SCHEME_LIST,
-		                         POSITION, toString(i), ENCAP_NAME,
-		                         encap_name))
+		}
+
+		if(!this->getEncapContext(RETURN_UP_ENCAP_SCHEME_LIST, 
+		                          lan_plugin, up_return_ctx,
+		                          "return/up", false)) 
 		{
 			LOG(this->log_init, LEVEL_ERROR,
-			    "Section %s, invalid value %d for parameter '%s'\n",
-			    COMMON_SECTION, i, POSITION);
+			    "Cannot get Up/Return Encapsulation context");
 			goto error;
->>>>>>> 8c0164e4
-		}
-
-		if(!this->getEncapContext(GLOBAL_SECTION, RETURN_UP_ENCAP_SCHEME_LIST, 
-		                          lan_plugin, up_return_ctx, sat_type,
-		                          "return/up", false)) 
-		{
-			LOG(this->log_init, LEVEL_ERROR,
-<<<<<<< HEAD
-			    "Cannot get Up/Return Encapsulation context");
-=======
-			    "cannot get plugin for %s encapsulation\n",
-			    encap_name.c_str());
->>>>>>> 8c0164e4
-			goto error;
-		}
-	}
-
-<<<<<<< HEAD
-	if(!this->getEncapContext(GLOBAL_SECTION, FORWARD_DOWN_ENCAP_SCHEME_LIST,
-	                         lan_plugin, down_forward_ctx, sat_type,
-	                         "forward/down", false)) 
+		}
+	}
+
+	if(!this->getEncapContext(FORWARD_DOWN_ENCAP_SCHEME_LIST,
+	                          lan_plugin, down_forward_ctx,
+	                          "forward/down", false)) 
 	{
 		LOG(this->log_init, LEVEL_ERROR,
 		    "Cannot get Down/Forward Encapsulation context");
 		goto error;
-=======
-		context = plugin->getContext();
-		down_forward_ctx.push_back(context);
-		if(!context->setUpperPacketHandler(
-					upper_encap->getPacketHandler(),
-					strToSatType(satellite_type)))
-		{
-			LOG(this->log_init, LEVEL_ERROR,
-			    "upper encapsulation type %s is not supported "
-			    "for %s encapsulation\n",
-			    upper_encap->getName().c_str(),
-			    context->getName().c_str());
-			goto error;
-		}
-		upper_encap = plugin;
-		LOG(this->log_init, LEVEL_INFO,
-		    "add down/forward encapsulation layer: %s\n",
-		    upper_encap->getName().c_str());
->>>>>>> 8c0164e4
 	}
 
 	// get host type
@@ -443,7 +331,7 @@
 	    compo_name.c_str());
 	host = getComponentType(compo_name);
 
-	if(host == terminal || sat_type == "regenerative")
+	if(host == terminal || this->satellite_type == REGENERATIVE)
 	{
 		this->emission_ctx = up_return_ctx;
 		this->reception_ctx = down_forward_ctx;
@@ -678,8 +566,12 @@
 	    "message contains a burst of %d %s packet(s)\n",
 	    nb_bursts, burst->name().c_str());
 
-	if(burst->name() == "GSE" && this->mac_id == GW_TAL_ID && this->satellite_type == TRANSPARENT)
-	{
+	if(burst->name() == "GSE" &&
+	   OpenSandConf::isGw(mac_id) &&
+	   this->satellite_type == TRANSPARENT)
+	{
+		// SCPC case
+
 		// iterate on all the deencapsulation contexts to get the ip packets
 		for(iter = this->reception_ctx_scpc.begin();
 		    iter != this->reception_ctx_scpc.end();
@@ -745,7 +637,7 @@
 	return false;
 }
 
-bool BlockEncap::checkIfScpc(string &sat_type)
+bool BlockEncap::checkIfScpc()
 {
 	TerminalCategories<TerminalCategoryDama> scpc_categories;
 	TerminalMapping<TerminalCategoryDama> terminal_affectation;
@@ -761,16 +653,21 @@
 	ConfigurationList fifo_list;
 	ConfigurationList::iterator iter;
 
+	ConfigurationList return_up_band = Conf::section_map[RETURN_UP_BAND];
+	ConfigurationList spots;
+	ConfigurationList::iterator spot_it;
+	ConfigurationList current_spot;
+
 	/*
 	* Read the MAC queues configuration in the configuration file.
 	* Create and initialize MAC FIFOs
 	*/
-	if(!Conf::getListItems(DVB_TAL_SECTION, FIFO_LIST, fifo_list))
+	if(!Conf::getListItems(Conf::section_map[DVB_TAL_SECTION], FIFO_LIST, fifo_list))
 	{
 		LOG(this->log_init, LEVEL_ERROR,
 		    "section '%s, %s': missing fifo list", DVB_TAL_SECTION,
 		    FIFO_LIST);
-		goto no_scpc;
+		return false;
 	}
 
 	for(iter = fifo_list.begin(); iter != fifo_list.end(); iter++)
@@ -781,10 +678,10 @@
 		if(!Conf::getAttributeValue(iter, FIFO_ACCESS_TYPE, fifo_access_type))
 		{
 			LOG(this->log_init, LEVEL_ERROR,
-			"cannot get %s from section '%s, %s'\n",
-			FIFO_ACCESS_TYPE, DVB_TAL_SECTION,
-			FIFO_LIST);
-			goto no_scpc;
+			    "cannot get %s from section '%s, %s'\n",
+			    FIFO_ACCESS_TYPE, DVB_TAL_SECTION,
+			    FIFO_LIST);
+			return false;
 		}
 		
 		if(fifo_access_type == "SCPC")
@@ -795,7 +692,7 @@
 	
 	if(!is_scpc)
 	{
-		goto no_scpc;
+		return false;
 	}	
 
 	if(!this->initModcodFiles(FORWARD_DOWN_MODCOD_DEF_S2,
@@ -804,79 +701,90 @@
 	{
 		LOG(this->log_init, LEVEL_ERROR,
 			"failed to initialize the down/forward MODCOD files\n");
-		goto no_scpc;
-	}
-	
+		return false;
+	}
+
 	//  Duration of the carrier -- in ms
-	if(!Conf::getValue(SCPC_SECTION, SCPC_C_DURATION,
+	if(!Conf::getValue(Conf::section_map[SCPC_SECTION], SCPC_C_DURATION,
 	                   scpc_carr_duration_ms))
 	{
 		LOG(this->log_init, LEVEL_ERROR,
 		    "Missing %s\n", SCPC_C_DURATION);
-		goto no_scpc;
+		return false;
 	}
 
 	LOG(this->log_init, LEVEL_NOTICE,
 	    "scpc_carr_duration_ms = %d ms\n", scpc_carr_duration_ms);
 
-
-
-	if(!this->initBand<TerminalCategoryDama>(RETURN_UP_BAND,
-	                                         SCPC,
-	                                         scpc_carr_duration_ms,
-	                                         sat_type,
-	                                         scpc_fmt_simu.getModcodDefinitions(),
-	                                         scpc_categories,
-	                                         terminal_affectation,
-	                                         &default_category,
-	                                         ret_fmt_groups))
-	{
-		goto no_scpc;
-	}
-
-	if(scpc_categories.size() == 0)
-	{
-		LOG(this->log_init, LEVEL_INFO,
-		    "No SCPC carriers\n");
-		goto no_scpc;
-	}
-	// Find the category for this terminal
-	tal_map_it = terminal_affectation.find(this->mac_id);
-	if(tal_map_it == terminal_affectation.end())
-	{
-		// check if the default category is concerned by SCPC
-		if(!default_category)
+	// get current spot into return up band section
+	if(!Conf::getListNode(return_up_band, SPOT_LIST, spots))
+	{
+		LOG(this->log_init, LEVEL_ERROR,
+		    "there is no %s into %s section\n", 
+		    SPOT_LIST, RETURN_UP_BAND);
+		return false;
+	}
+
+	for(spot_it = spots.begin(); spot_it != spots.end(); ++spot_it)
+	{
+		current_spot.push_back(*spot_it);
+
+		if(!this->initBand<TerminalCategoryDama>(current_spot,
+		                                         RETURN_UP_BAND,
+		                                         SCPC,
+		                                         scpc_carr_duration_ms,
+		                                         scpc_fmt_simu.getModcodDefinitions(),
+		                                         scpc_categories,
+		                                         terminal_affectation,
+		                                         &default_category,
+		                                         ret_fmt_groups))
+		{
+			return false;
+		}
+
+		// FIXME ? at the moment we consider this is not SCPC if at least a
+		//         spot is not SCPC
+		if(scpc_categories.size() == 0)
 		{
 			LOG(this->log_init, LEVEL_INFO,
-			    "ST not affected to a SCPC category\n");
-			goto no_scpc;
-		}
-		tal_category = default_category;
-	}
-	else
-	{
-		tal_category = (*tal_map_it).second;
-	}
+			    "No SCPC carriers\n");
+			return false;
+		}
+
+		// Find the category for this terminal
+		tal_map_it = terminal_affectation.find(this->mac_id);
+		if(tal_map_it == terminal_affectation.end())
+		{
+			// check if the default category is concerned by SCPC
+			if(!default_category)
+			{
+				LOG(this->log_init, LEVEL_INFO,
+				    "ST not affected to a SCPC category\n");
+				return false;
+			}
+			tal_category = default_category;
+		}
+		else
+		{
+			tal_category = (*tal_map_it).second;
+		}
 	
-	if(!tal_category)
-	{
-		LOG(this->log_init, LEVEL_INFO,
-		    "No SCPC carrier\n");
-		//Even if there are SCPC FIFOs, SCPC is no used because there are no SCPC carriers
-		goto no_scpc;
-	}
-	
+		if(!tal_category)
+		{
+			LOG(this->log_init, LEVEL_INFO,
+			    "No SCPC carrier\n");
+			// Even if there are SCPC FIFOs, SCPC is no used because
+			// there are no SCPC carriers
+			return false;
+		}
+	}
+
 	return true;
-
-	no_scpc: 
-		return false;
-}
-
-bool BlockEncap::getEncapContext(const char *section, 
-	                             const char *scheme_list,
+}
+
+bool BlockEncap::getEncapContext(const char *scheme_list,
 	                             LanAdaptationPlugin *l_plugin,
 	                             vector <EncapPlugin::EncapContext *> &ctx,
-	                             string &sat_type,
 	                             const char *link_type, bool scpc_scheme)
 {
 	StackPlugin *upper_encap = NULL;
@@ -888,12 +796,13 @@
 	if(!scpc_scheme)
 	{
 		// get the number of encapsulation context if Tal is not in SCPC mode
-		if(!Conf::getNbListItems(section, scheme_list,
+		if(!Conf::getNbListItems(Conf::section_map[COMMON_SECTION],
+		                         scheme_list,
 		                         encap_nbr))
 		{
 			LOG(this->log_init, LEVEL_ERROR,
-			    "Section %s, %s missing\n", section,
-				scheme_list);
+			    "Section %s, %s missing\n", COMMON_SECTION,
+			    scheme_list);
 			goto error;
 		}
 	}
@@ -910,12 +819,13 @@
 		// If Tal is in SCPC mode, only GSE is allowed
 		if(!scpc_scheme)
 		{
-			if(!Conf::getValueInList(section, scheme_list,
-				                     POSITION, toString(i), ENCAP_NAME, encap_name))
+			if(!Conf::getValueInList(Conf::section_map[COMMON_SECTION],
+			                         scheme_list, POSITION, toString(i),
+			                         ENCAP_NAME, encap_name))
 			{
 				LOG(this->log_init, LEVEL_ERROR,
 				    "Section %s, invalid value %d for parameter '%s'\n",
-				    section, i, POSITION);
+				    COMMON_SECTION, i, POSITION);
 				goto error;
 			}
 		}
@@ -930,7 +840,7 @@
 		if(!Plugin::getEncapsulationPlugin(encap_name, &plugin))
 		{
 			LOG(this->log_init, LEVEL_ERROR,
-			    "cannot get plugin for %s encapsulation",
+			    "cannot get plugin for %s encapsulation\n",
 			    encap_name.c_str());
 			goto error;
 		}
@@ -939,7 +849,7 @@
 		ctx.push_back(context);
 		if(!context->setUpperPacketHandler(
 					upper_encap->getPacketHandler(),
-					strToSatType(sat_type)))
+					this->satellite_type))
 		{
 			LOG(this->log_init, LEVEL_ERROR,
 			    "upper encapsulation type %s is not supported "
@@ -961,9 +871,7 @@
 
 }
 
-
-
-
+// TODO try to factorize or remove
 bool BlockEncap::initModcodFiles(const char *def,
                                  const char *simu,
                                  FmtSimulation &fmt_simu)
@@ -972,8 +880,8 @@
 	string modcod_def_file;
 
 	// MODCOD simulations and definitions for down/forward link
-	if(!Conf::getValue(PHYSICAL_LAYER_SECTION, simu,
-	                   modcod_simu_file))
+	if(!Conf::getValue(Conf::section_map[PHYSICAL_LAYER_SECTION],
+	                   simu, modcod_simu_file))
 	{
 		LOG(this->log_init, LEVEL_ERROR,
 		    "section '%s', missing parameter '%s'\n",
@@ -984,8 +892,8 @@
 	    "down/forward link MODCOD simulation path set to %s\n",
 	    modcod_simu_file.c_str());
 
-	if(!Conf::getValue(PHYSICAL_LAYER_SECTION, def,
-	                   modcod_def_file))
+	if(!Conf::getValue(Conf::section_map[PHYSICAL_LAYER_SECTION],
+	                   def, modcod_def_file))
 	{
 		LOG(this->log_init, LEVEL_ERROR,
 		    "section '%s', missing parameter '%s'\n",
@@ -1009,8 +917,6 @@
 		goto error;
 	}
 
-
-
 	return true;
 
 error:
