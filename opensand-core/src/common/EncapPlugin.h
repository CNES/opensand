/*
 *
 * OpenSAND is an emulation testbed aiming to represent in a cost effective way a
 * satellite telecommunication system for research and engineering activities.
 *
 *
 * Copyright © 2012 CNES
 *
 *
 * This file is part of the OpenSAND testbed.
 *
 *
 * OpenSAND is free software : you can redistribute it and/or modify it under the
 * terms of the GNU General Public License as published by the Free Software
 * Foundation, either version 3 of the License, or (at your option) any later
 * version.
 *
 * This program is distributed in the hope that it will be useful, but WITHOUT
 * ANY WARRANTY, without even the implied warranty of MERCHANTABILITY or FITNESS
 * FOR A PARTICULAR PURPOSE. See the GNU General Public License for more
 * details.
 *
 * You should have received a copy of the GNU General Public License along with
 * this program. If not, see http://www.gnu.org/licenses/.
 *
 */

/**
 * @file EncapPlugin.h
 * @brief Generic encapsulation / deencapsulation context
 * @author Didier Barvaux <didier.barvaux@toulouse.viveris.com>
 * @author Julien Bernard <julien.bernard@toulouse.viveris.com>
 */

#ifndef ENCAP_CONTEXT_H
#define ENCAP_CONTEXT_H

#include <map>
#include <vector>
#include <string>
#include <algorithm>

#include "NetPacket.h"
#include "NetBurst.h"
#include "OpenSandCore.h"
#include "OpenSandPlugin.h"


typedef enum
{
	REGENERATIVE,
	TRANSPARENT,
} sat_type_t;


/**
 * @class EncapPlugin
 * @brief Generic encapsulation / deencapsulation plugin
 */
class EncapPlugin:public OpenSandPlugin
{

 public:

	/**
	 * @class EncapPacketHandler
	 * @brief Functions to handle the encapsulated packets
	 */
	class EncapPacketHandler
	{

	  public:

		/**
		 * @brief EncapPacketHandler constructor
		 */
		/* Allow packets to access EncapPlugin members */
		EncapPacketHandler(EncapPlugin &pl): plugin(pl) {};

		/**
		 * @brief EncapPacketHandler destructor
		 */
		virtual ~EncapPacketHandler() {};

		/**
		 * @brief get the packet length if constant (Bytes)
		 *
		 * @return the packet length if constant, 0 otherwise
		 */
		virtual size_t getFixedLength() const = 0;

		/**
		 * @brief get the minimum packet length
		 *
		 * @return the minimum packet length
		 */
		virtual size_t getMinLength() const = 0;

		/**
		 * @brief Create a NetPacket from data with the relevant attributes.
		 *
		 * @param data        The packet data
		 * @param data_length The packet length
		 * @param qos         The QoS value to associate with the packet
		 * @param src_tal_id  The source terminal ID to associate with the packet
		 * @param dst_tal_id  The destination terminal ID to associate with the packet
		 *
		 * @return The packet
		 */
		virtual NetPacket *build(unsigned char *data, size_t data_length,
		                         uint8_t qos,
		                         uint8_t src_tal_id, uint8_t dst_tal_id) = 0;

		/**
		 * @brief Get a packet length
		 *
		 * @param data The packet content
		 * @return the packet length
		 */
		virtual size_t getLength(const unsigned char *data) const = 0;

		/**
		 * @brief get a NetPacket that can be encapsulated in the frame
		 * 
		 *   There is 4 use case:
		 *    1. the whole packet can be encapsulated
		 *    2. the packet should be fragmented to be encapsulated
		 *    3. the packet cannot be encapsulated, even fragmented
		 *    4. an error occured
		 * 
		 * @param packet            IN: The initial NetPacket, it should be
		 *                              deleted in this function
		 * @param remaining_length  The maximum length that can be encapsulated
		 *                          in the frame
		 * @param data              OUT: The NetPacket that can be encapsulated
		 *                               (case 1, 2)
		 *                               NULL case (3, 4)
		 * @param remaining_data    OUT: The part of the initial packet that
		 *                               cannot be encapsulated in the current
		 *                               frame (case 2, 3)
		 *                               NULL (case 1, 4)
		 * @return true on success (case 1, 2, 3), false otherwise (case 4)
		 */
		virtual bool getChunk(NetPacket *packet, size_t remaining_length,
		                      NetPacket **data, NetPacket **remaining_data) = 0;

		/**
		 * @brief Get the EtherType associated with the encapsulation protocol
		 *
		 * return The EtherType
		 */
		virtual uint16_t getEtherType() const {return plugin.ether_type;};

		/**
		 * @brief Get the type of encapsulation / deencapsulation context (ATM, MPEG, etc.)
		 *
		 * @return the name of the encapsulation / deencapsulation context
		 */
<<<<<<< HEAD
		virtual std::string getName() const {return plugin.encap_name;};
=======
		virtual std::string getName() {return plugin.name;};
>>>>>>> d394a09b

	  private:

		EncapPlugin &plugin;
	};

	/**
	 * @class EncapContext
	 * @brief The encapsulation/deencapsulation context
	 */
	class EncapContext
	{
	  public:

		/* Allow context to access EncapPlugin members */
		/**
		 * @brief EncapContext constructor
		 */
		EncapContext(EncapPlugin &pl): plugin(pl)
		{
			this->dst_tal_id = BROADCAST_TAL_ID;
		};

		/**
		 * @brief EncapContext destructor
		 */
		virtual ~EncapContext() {};

		/**
		 * Encapsulate some packets into one or several packets.
		 * The function returns a context ID and expiration time vector.
		 * It's the caller charge to arm the timers to manage contextis expiration.
		 * It's also the caller charge to delete the returned NetBurst after use.
		 *
		 * @param packet        the packet to encapsulate
		 * @param time_contexts a map of time and context ID where:
		 *                       - context ID identifies the context in which the
		 *                         IP packet was encapsulated
		 *                       - time is the time before the context identified by
		 *                         the context ID expires
		 * @return              a list of packets
		 */
		virtual NetBurst *encapsulate(NetBurst *burst,
		                              std::map<long, int> &time_contexts) = 0;

		/**
		 * Deencapsulate some packets into one or several packets.
		 * It's the caller charge to delete the returned NetBurst after use.
		 *
		 * @param packet  the encapsulation packet to deencapsulate
		 * @return        a list of packets
		 */
		virtual NetBurst *deencapsulate(NetBurst *burst) = 0;

		/**
		 * Flush the encapsulation context identified by context_id (after a context
		 * expiration for example). It's the caller charge to delete the returned
		 * NetBurst after use.
		 *
		 * @param context_id  the context to flush
		 * @return            a list of encapsulation packets
		 */
		virtual NetBurst *flush(int context_id) = 0;

		/**
		 * Flush all the encapsulation contexts. It's the caller charge to delete
		 * the returned NetBurst after use.
		 *
		 * @return  a list of encapsulation packets
		 */
		virtual NetBurst *flushAll() = 0;

		/** @brief Get the list of protocols that can be encapsulated
		 *
		 *  @param sat_type The satellite payload type (REGENERATIVE or
		 *                                              TRANSPARENT)
		 *  @param return The list of protocols that can be encapsulated
		 */
		std::vector<std::string> getAvailableUpperProto(sat_type_t sat_type) const
		{
			return plugin.upper[sat_type];
		};

		/**
		 * @brief Get the EtherType associated with the encapsulation protocol
		 *
		 * @param name     The upper encapsulation name for compatibility check
		 * @param sat_type The satellite type for compatibility check
		 *
		 * return The EtherType
		 */
		uint16_t getEtherType() const {return plugin.ether_type;};

		/**
		 * @brief Set the encapsulated packet handler
		 *
		 * @param pkt_hdl  The encapsulated packet handler
		 * @param sat_type The type of satellite payload
		 * @return true if this type of packet can be encapsulated, false otherwise
		 */
		bool setUpperPacketHandler(EncapPlugin::EncapPacketHandler *pkt_hdl,
		                           sat_type_t sat_type)
		{
			if(!pkt_hdl)
			{
				this->current_upper = NULL;
				return false;
			}
			
			std::vector<std::string>::iterator iter;

			iter = find((plugin.upper[sat_type]).begin(),
			            (plugin.upper[sat_type]).end(), pkt_hdl->getName());

			if(iter == (plugin.upper[sat_type]).end())
				return false;

			this->current_upper = pkt_hdl;
			return true;
		};

		/**
		 * @brief Get the type of encapsulation / deencapsulation context (ATM, MPEG, etc.)
		 *
		 * @return the type of encapsulation / deencapsulation context
		 */
<<<<<<< HEAD
		std::string getName() const {return plugin.encap_name;};
=======
		std::string getName() {return plugin.name;};
>>>>>>> d394a09b

		/**
		 * @brief Create a NetPacket from data with the relevant attributes
		 * 
		 * @param data        The packet data
		 * @param data_length The length of the packet
		 * @param qos         The QoS value to associate with the packet
		 * @param src_tal_id  The source terminal ID to associate with the packet
		 * @param dst_tal_id  The destination terminal ID to associate with the packet
		 * @return the packet on success, NULL otherwise
		 */
		NetPacket *createPacket(unsigned char *data, size_t data_length,
		                        uint8_t qos,
		                        uint8_t src_tal_id, uint8_t dst_tal_id)
		{
			return plugin.packet_handler->build(data, data_length,
			                                    qos,
			                                    src_tal_id, dst_tal_id);
		}

		/**
		 * @brief Set the filter on destination TAL Id.
		 *
		 * @param tal_id  The destination TAL Id.
		 */
		void setFilterTalId(uint8_t tal_id)
		{
			this->dst_tal_id = tal_id;
		}

	  protected:

		/// the current upper encapsulation protocol EtherType
		EncapPlugin::EncapPacketHandler *current_upper;

		/// The destination TAL Id to filter received packet on
		uint8_t dst_tal_id;

	  private:

		/// The plugin
		EncapPlugin &plugin;

	};
	
	/**
	 * @brief EncapPlugin constructor
	 */
	EncapPlugin(uint16_t ether_type): OpenSandPlugin()
	{
		this->ether_type = ether_type;
	};


	/**
	 * @brief EncapPlugin destructor
	 */
	virtual ~EncapPlugin()
	{
		if(this->context)
		{
			delete this->context;
		}

		if(this->packet_handler)
		{
			delete this->packet_handler;
		}
	};

	/**
	 * @brief Get the encapsulation context
	 *
	 * @return the context
	 */
	EncapContext *getContext() const {return this->context;};

	/**
	 * @brief Get the encapsulation packet handler
	 *
	 * @return the packet handler
	 */
	EncapPacketHandler *getPacketHandler() const {return this->packet_handler;};

	/**
	 * @brief Get The plugin name
	 *
	 * @return the plugin name
	 */
<<<<<<< HEAD
	std::string getName() const {return this->encap_name;};
=======
	string getName() {return this->name;};
>>>>>>> d394a09b

	/**
	 * @brief Create the Plugin, this function should be called instead of constructor
	 *
	 * @return The plugin
	 */
	template<class Plugin, class Context, class Handler>
	static OpenSandPlugin *create(std::string name)
	{
		Plugin *plugin = new Plugin();
		Context *context = new Context(*plugin);
		Handler *handler = new Handler(*plugin);
		plugin->context = context;
		plugin->packet_handler = handler;
		plugin->name = name;
		return plugin;
	};

 protected:

	/// The EtherType (or EtherType like) of the associated protocol
	uint16_t ether_type;

	/** The list of protocols that can be encapsulated according to satellite
	 *  payload type */
	std::map<sat_type_t, std::vector<std::string> > upper;

	/// The encapsulation context
	EncapContext *context;

	/// The encapsulation packet
	EncapPacketHandler *packet_handler;

};

/// Define the function that will create the plugin class
#ifdef CREATE
#undef CREATE
#define CREATE(CLASS, CONTEXT, HANDLER, pl_name) \
	extern "C" OpenSandPlugin *create_ptr(){return CLASS::create<CLASS, CONTEXT, HANDLER>(pl_name);}; \
	extern "C" opensand_plugin_t *init() \
	{\
		opensand_plugin_t *pl = (opensand_plugin_t *)calloc(1, sizeof(opensand_plugin_t)); \
		pl->create = create_ptr; \
		pl->type = encapsulation_plugin; \
		strncpy(pl->name, pl_name, PLUGIN_MAX_LEN - 1); \
		pl->name[PLUGIN_MAX_LEN - 1] = '\0'; \
		return pl; \
	};
#endif

#endif<|MERGE_RESOLUTION|>--- conflicted
+++ resolved
@@ -156,11 +156,7 @@
 		 *
 		 * @return the name of the encapsulation / deencapsulation context
 		 */
-<<<<<<< HEAD
-		virtual std::string getName() const {return plugin.encap_name;};
-=======
-		virtual std::string getName() {return plugin.name;};
->>>>>>> d394a09b
+		virtual std::string const getName() {return plugin.name;};
 
 	  private:
 
@@ -287,11 +283,7 @@
 		 *
 		 * @return the type of encapsulation / deencapsulation context
 		 */
-<<<<<<< HEAD
-		std::string getName() const {return plugin.encap_name;};
-=======
-		std::string getName() {return plugin.name;};
->>>>>>> d394a09b
+		std::string getName() const {return plugin.name;};
 
 		/**
 		 * @brief Create a NetPacket from data with the relevant attributes
@@ -381,11 +373,7 @@
 	 *
 	 * @return the plugin name
 	 */
-<<<<<<< HEAD
-	std::string getName() const {return this->encap_name;};
-=======
-	string getName() {return this->name;};
->>>>>>> d394a09b
+	std::string getName() const {return this->name;};
 
 	/**
 	 * @brief Create the Plugin, this function should be called instead of constructor
