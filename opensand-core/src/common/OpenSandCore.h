--- conflicted
+++ resolved
@@ -57,13 +57,6 @@
 
 /// Broadcast tal id is maximal tal_id value authorized (5 bits).
 #define BROADCAST_TAL_ID 0x1F
-/// Terminal ID for Gateway
-<<<<<<< HEAD
-#define GW_TAL_ID 0
-=======
-#define GW_TAL_ID 0L, 6L
-#define NB_GW 2
->>>>>>> 8c0164e4
 
 /** The different types of DVB components */
 typedef enum
