/*
 *
 * OpenSAND is an emulation testbed aiming to represent in a cost effective way a
 * satellite telecommunication system for research and engineering activities.
 *
 *
 * Copyright © 2019 TAS
 *
 *
 * This file is part of the OpenSAND testbed.
 *
 *
 * OpenSAND is free software : you can redistribute it and/or modify it under the
 * terms of the GNU General Public License as published by the Free Software
 * Foundation, either version 3 of the License, or (at your option) any later
 * version.
 *
 * This program is distributed in the hope that it will be useful, but WITHOUT
 * ANY WARRANTY, without even the implied warranty of MERCHANTABILITY or FITNESS
 * FOR A PARTICULAR PURPOSE. See the GNU General Public License for more
 * details.
 *
 * You should have received a copy of the GNU General Public License along with
 * this program. If not, see http://www.gnu.org/licenses/.
 *
 */

/**
 * @file sat_carrier_channel_set.h
 * @brief This implements a set of satellite carrier channels
 * @author AQL (Antoine)
 * @author Didier Barvaux <didier.barvaux@b2i-toulouse.com>
 */

#ifndef SAT_CARRIER_CHANNEL_SET_H
#define SAT_CARRIER_CHANNEL_SET_H


#include "UdpChannel.h"
#include "OpenSandCore.h"
#include "OpenSandModelConf.h"

#include <vector>
#include <net/if.h>


/**
 * @class sat_carrier_channel_set
 * @brief This implements a set of satellite carrier channels
 */
// TODO why not a map<fd, carrier>?
class sat_carrier_channel_set: public std::vector < UdpChannel * >
{
 public:

	sat_carrier_channel_set(tal_id_t tal_id);
	~sat_carrier_channel_set();

	/**
	 * Read data from the configuration file and create input channels
	 *
	 * @param local_ip_addr     The IP address for emulation network
	 * @param destination_host  For sat only: destination handled by this part of the stack (terminal or gateway)
	 * @param spot_id           For sat only: the spot handled by this part of the stack
	 * @return true on success, false otherwise
	 */
<<<<<<< HEAD
	bool readInConfig(const string local_ip_addr,
	                  Component destination_host,
	                  spot_id_t spot_id);
=======
	bool readInConfig(const std::string local_ip_addr);
>>>>>>> ecda355b

	/**
	 * Read data from the configuration file and create output channels
	 *
	 * @param local_ip_addr   The IP address for emulation network
     * @param destination_host  For sat only: destination handled by this part of the stack (terminal or gateway)
	 * @param spot_id           For sat only: the spot handled by this part of the stack
	 * @return true on success, false otherwise
	 */
<<<<<<< HEAD
	bool readOutConfig(const string local_ip_addr,
	                   Component destination_host,
	                   spot_id_t spot_id);
=======
	bool readOutConfig(const std::string local_ip_addr);
>>>>>>> ecda355b

	/**
	 * @brief Send data on a satellite carrier
	 *
	 * @param carrier_id  The satellite carrier ID
	 * @param data        The data to send
	 * @param length      The liength of the data
	 * @return true on success, false otherwise
	 */
	bool send(uint8_t carrier_id, const unsigned char *data, size_t length);

	/**
	* @brief Receive data on a channel set
	*
	* The function works in blocking mode, so call it only when you are sure
	* some data is ready to be received.
	*
	* @param event         The event on channel fd
	* @param op_carrier    Satellite Carrier id
	* @param op_buf        pointer to a char buffer
	* @param op_len        the received data length
	* @return  0 on success, 1 if the function should be
	 *         called another time, -1 on error
	*/
	int receive(NetSocketEvent *const event,
	            unsigned int &op_carrier,
	            spot_id_t &op_spot,
	            unsigned char **op_buf, size_t &op_len);

	int getChannelFdByChannelId(unsigned int i_channelID);

	unsigned int getNbChannel();

 private:

	/**
	 * Read data from the configuration file and create channels
	 *
	 * @param local_ip_addr   The IP address for emulation network
	 * @param destination_host  For sat only: destination handled by this part of the stack (terminal or gateway)
	 * @param spot_id           For sat only: the spot handled by this part of the stack
	 * @param in              Whether we want input or output channels
	 * @return true on success, false otherwise
	 */
<<<<<<< HEAD
	bool readConfig(const string local_ip_addr,
	                Component destination_host,
	                spot_id_t spot_id,
=======
	bool readConfig(const std::string local_ip_addr,
>>>>>>> ecda355b
	                bool in);
	bool readSpot(const std::string &local_ip_addr,
	              bool in,
<<<<<<< HEAD
	              Component host,
	              tal_id_t gw_id,
	              bool is_satellite);
	bool readCarrier(const string &local_ip_addr,
=======
	              component_t host,
	              const std::string &compo_name,
	              tal_id_t gw_id);
	bool readCarrier(const std::string &local_ip_addr,
>>>>>>> ecda355b
	                 tal_id_t gw_id,
	                 const OpenSandModelConf::carrier_socket &carrier,
	                 bool is_input);

	/// The terminal ID
	tal_id_t tal_id;

	// Output Log
	std::shared_ptr<OutputLog> log_init;
	std::shared_ptr<OutputLog> log_sat_carrier;
};

#endif<|MERGE_RESOLUTION|>--- conflicted
+++ resolved
@@ -64,13 +64,9 @@
 	 * @param spot_id           For sat only: the spot handled by this part of the stack
 	 * @return true on success, false otherwise
 	 */
-<<<<<<< HEAD
-	bool readInConfig(const string local_ip_addr,
+	bool readInConfig(const std::string local_ip_addr,
 	                  Component destination_host,
 	                  spot_id_t spot_id);
-=======
-	bool readInConfig(const std::string local_ip_addr);
->>>>>>> ecda355b
 
 	/**
 	 * Read data from the configuration file and create output channels
@@ -80,13 +76,9 @@
 	 * @param spot_id           For sat only: the spot handled by this part of the stack
 	 * @return true on success, false otherwise
 	 */
-<<<<<<< HEAD
-	bool readOutConfig(const string local_ip_addr,
+	bool readOutConfig(const std::string local_ip_addr,
 	                   Component destination_host,
 	                   spot_id_t spot_id);
-=======
-	bool readOutConfig(const std::string local_ip_addr);
->>>>>>> ecda355b
 
 	/**
 	 * @brief Send data on a satellite carrier
@@ -131,27 +123,16 @@
 	 * @param in              Whether we want input or output channels
 	 * @return true on success, false otherwise
 	 */
-<<<<<<< HEAD
-	bool readConfig(const string local_ip_addr,
+	bool readConfig(const std::string local_ip_addr,
 	                Component destination_host,
 	                spot_id_t spot_id,
-=======
-	bool readConfig(const std::string local_ip_addr,
->>>>>>> ecda355b
 	                bool in);
 	bool readSpot(const std::string &local_ip_addr,
 	              bool in,
-<<<<<<< HEAD
 	              Component host,
 	              tal_id_t gw_id,
 	              bool is_satellite);
-	bool readCarrier(const string &local_ip_addr,
-=======
-	              component_t host,
-	              const std::string &compo_name,
-	              tal_id_t gw_id);
 	bool readCarrier(const std::string &local_ip_addr,
->>>>>>> ecda355b
 	                 tal_id_t gw_id,
 	                 const OpenSandModelConf::carrier_socket &carrier,
 	                 bool is_input);
