--- conflicted
+++ resolved
@@ -67,20 +67,8 @@
 	int carrier_id = carrier.id;
 	long carrier_port = carrier.port;
 	bool carrier_multicast = carrier.is_multicast;
-<<<<<<< HEAD
-	string carrier_ip = carrier.address;
-	
-=======
 	std::string carrier_ip = carrier.address;
 
-	bool is_input = is_satellite ? carrier_up : carrier_down;
-	bool is_output = is_satellite ? carrier_down : carrier_up;
-	if ((in && !is_input) || (!in && !is_output))
-	{
-		return true;
-	}
-
->>>>>>> ecda355b
 	LOG(this->log_init, LEVEL_INFO,
 	    "Creating carrier with ID: %u, IP address: %s, "
 	    "port: %ld, input: %s, multicast: %s\n",
@@ -116,20 +104,11 @@
 	return true;
 }
 
-<<<<<<< HEAD
-bool sat_carrier_channel_set::readSpot(const string &local_ip_addr,
+bool sat_carrier_channel_set::readSpot(const std::string &local_ip_addr,
                                        bool in,
                                        Component host,
                                        tal_id_t gw_id,
                                        bool is_satellite)
-=======
-
-bool sat_carrier_channel_set::readSpot(const std::string &local_ip_addr,
-                                       bool in,
-                                       component_t host,
-                                       const std::string &compo_name,
-                                       tal_id_t gw_id)
->>>>>>> ecda355b
 {
 	auto Conf = OpenSandModelConf::Get();
 	OpenSandModelConf::spot_infrastructure carriers;
@@ -185,14 +164,9 @@
 	return true;
 }
 
-<<<<<<< HEAD
-bool sat_carrier_channel_set::readConfig(const string local_ip_addr,
+bool sat_carrier_channel_set::readConfig(const std::string local_ip_addr,
                                          Component destination_host,
                                          spot_id_t spot_id,
-=======
-
-bool sat_carrier_channel_set::readConfig(const std::string local_ip_addr,
->>>>>>> ecda355b
                                          bool in)
 {
 	auto Conf = OpenSandModelConf::Get();
@@ -230,24 +204,16 @@
 	return true;
 }
 
-<<<<<<< HEAD
-bool sat_carrier_channel_set::readInConfig(const string local_ip_addr,
+bool sat_carrier_channel_set::readInConfig(const std::string local_ip_addr,
                                            Component destination_host,
                                            spot_id_t spot_id)
-=======
-bool sat_carrier_channel_set::readInConfig(const std::string local_ip_addr)
->>>>>>> ecda355b
 {
 	return this->readConfig(local_ip_addr, destination_host, spot_id, true);
 }
 
-<<<<<<< HEAD
-bool sat_carrier_channel_set::readOutConfig(const string local_ip_addr,
+bool sat_carrier_channel_set::readOutConfig(const std::string local_ip_addr,
                                             Component destination_host,
                                             spot_id_t spot_id)
-=======
-bool sat_carrier_channel_set::readOutConfig(const std::string local_ip_addr)
->>>>>>> ecda355b
 {
 	return this->readConfig(local_ip_addr, destination_host, spot_id, false);
 }
