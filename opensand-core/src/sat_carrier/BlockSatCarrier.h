--- conflicted
+++ resolved
@@ -45,15 +45,11 @@
 struct sc_specific
 {
 	tal_id_t tal_id;     ///< the terminal id for terminal
-<<<<<<< HEAD
-	string ip_addr;      ///< the IP address for emulation
+	std::string ip_addr;      ///< the IP address for emulation
 	/// for sat only: destination handled by this part of the stack (terminal or gateway)
 	Component destination_host = Component::unknown;    
 	/// for sat only: the spot handled by this part of the stack
 	spot_id_t spot_id = 255;
-=======
-	std::string ip_addr;      ///< the IP address for emulation
->>>>>>> ecda355b
 };
 
 /**
@@ -76,16 +72,7 @@
 	class Upward: public RtUpward
 	{
 	 public:
-<<<<<<< HEAD
-		Upward(const string &name, struct sc_specific specific);
-=======
-		Upward(const std::string &name, struct sc_specific specific):
-			RtUpward(name),
-			ip_addr(specific.ip_addr),
-			tal_id(specific.tal_id),
-			in_channel_set(specific.tal_id)
-		{};
->>>>>>> ecda355b
+		Upward(const std::string &name, struct sc_specific specific);
 
 		bool onInit(void);
 		bool onEvent(const RtEvent *const event);
@@ -118,16 +105,7 @@
 	class Downward: public RtDownward
 	{
 	 public:
-<<<<<<< HEAD
-		Downward(const string &name, struct sc_specific specific);
-=======
-		Downward(const std::string &name, struct sc_specific specific):
-			RtDownward(name),
-			ip_addr(specific.ip_addr),
-			tal_id(specific.tal_id),
-			out_channel_set(specific.tal_id)
-		{};
->>>>>>> ecda355b
+		Downward(const std::string &name, struct sc_specific specific);
 
 		bool onInit(void);
 		bool onEvent(const RtEvent *const event);
