--- conflicted
+++ resolved
@@ -58,9 +58,7 @@
 #include <assert.h>
 #include <unistd.h>
 
-int BlockDvbTal::Downward::Downward::qos_server_sock = -1;
-int BlockDvbTal::Downward::Downward::scpc_on = 0;
-EncapPlugin::EncapPacketHandler *BlockDvbTal::Downward::Downward::scpc_tal_pkt_hdl = NULL;
+int BlockDvbTal::Downward::qos_server_sock = -1;
 
 
 /*****************************************************************************/
@@ -175,9 +173,9 @@
 	this->dvb_fifos.clear();
 
 	// close QoS Server socket if it was opened
-	if(BlockDvbTal::Downward::Downward::qos_server_sock != -1)
-	{
-		close(BlockDvbTal::Downward::Downward::qos_server_sock);
+	if(BlockDvbTal::Downward::qos_server_sock != -1)
+	{
+		close(BlockDvbTal::Downward::qos_server_sock);
 	}
 
 	this->complete_dvb_frames.clear();
@@ -297,7 +295,6 @@
 
 	return true;
 error:
-// TODO something to release ?
 	return false;
 }
 
@@ -318,29 +315,29 @@
 	ConfigurationList::iterator iter;
 	tal_id_t gw_id = 0;
 
-	if(Conf::spot_table.find(this->mac_id) != Conf::spot_table.end())
-	{
-		this->spot_id = Conf::spot_table[this->mac_id];
+	if(OpenSandConf::spot_table.find(this->mac_id) != OpenSandConf::spot_table.end())
+	{
+		this->spot_id = OpenSandConf::spot_table[this->mac_id];
 	}
 	else if(!Conf::getValue(Conf::section_map[SPOT_TABLE_SECTION],
 		                    DEFAULT_SPOT, this->spot_id))
 	{
-		LOG(this->log_init_channel, LEVEL_ERROR, 
-		    "couldn't find spot for tal %d", 
-			this->mac_id);
+		LOG(this->log_init_channel, LEVEL_ERROR,
+		    "couldn't find spot for tal %d",
+		    this->mac_id);
 		return false;
 	}
 	
-	if(Conf::gw_table.find(this->mac_id) != Conf::gw_table.end())
-	{
-		gw_id = Conf::gw_table[this->mac_id];
+	if(OpenSandConf::gw_table.find(this->mac_id) != OpenSandConf::gw_table.end())
+	{
+		gw_id = OpenSandConf::gw_table[this->mac_id];
 	}
 	else if(!Conf::getValue(Conf::section_map[GW_TABLE_SECTION], 
 		                    DEFAULT_GW, gw_id))
 	{
 		LOG(this->log_init_channel, LEVEL_ERROR, 
 		    "couldn't find gw for tal %d", 
-			this->mac_id);
+		    this->mac_id);
 		return false;
 	}
 
@@ -412,7 +409,7 @@
 			this->carrier_id_ctrl = carrier_id;
 		}
 		// Get the ID for data carrier
-		else if(strcmp(carrier_type.c_str(), DATA_IN_GW) == 0)
+		else if(strcmp(carrier_type.c_str(), DATA_IN_ST) == 0)
 		{
 			this->carrier_id_data = carrier_id;
 		}
@@ -621,7 +618,7 @@
 	{
 		LOG(this->log_init_channel, LEVEL_ERROR,
 		    "there is no attribute %s with value: %d into %s/%s\n",
-		    ID, this->spot_id, FORWARD_DOWN_BAND, SPOT_LIST);
+		    ID, this->spot_id, RETURN_UP_BAND, SPOT_LIST);
 		return false;
 	}
 	
@@ -886,7 +883,6 @@
 		}
 	}
 
-
 	// get current spot into return up band section
 	ConfigurationList return_up_band = Conf::section_map[RETURN_UP_BAND];
 	ConfigurationList spots;
@@ -904,7 +900,7 @@
 	{
 		LOG(this->log_init_channel, LEVEL_ERROR,
 		    "there is no attribute %s with value: %d into %s/%s\n",
-		    ID, this->spot_id, FORWARD_DOWN_BAND, SPOT_LIST);
+		    ID, this->spot_id, RETURN_UP_BAND, SPOT_LIST);
 		return false;
 	}
 
@@ -1052,6 +1048,10 @@
 	TerminalCategoryDama *cat;
 	TerminalMapping<TerminalCategoryDama>::const_iterator tal_map_it;
 	TerminalCategories<TerminalCategoryDama>::iterator cat_it;
+
+	ConfigurationList return_up_band = Conf::section_map[RETURN_UP_BAND];
+	ConfigurationList spots;
+	ConfigurationList current_spot;
 	
 	for(fifos_t::iterator it = this->dvb_fifos.begin();
 	    it != this->dvb_fifos.end(); ++it)
@@ -1063,6 +1063,7 @@
 	}
 	
 	// init fmt_simu
+	// TODO: we take forward because we need S2
 	if(!this->initModcodFiles(FORWARD_DOWN_MODCOD_DEF_S2, 
 		                      FORWARD_DOWN_MODCOD_TIME_SERIES,
 		                      this->scpc_fmt_simu))
@@ -1073,7 +1074,8 @@
 	}
 	
 	//  Duration of the carrier -- in ms
-	if(!Conf::getValue(SCPC_SECTION, SCPC_C_DURATION,
+	if(!Conf::getValue(Conf::section_map[SCPC_SECTION],
+	                   SCPC_C_DURATION,
 	                   this->scpc_carr_duration_ms))
 	{
 		LOG(this->log_init, LEVEL_ERROR,
@@ -1084,7 +1086,26 @@
 	LOG(this->log_init, LEVEL_NOTICE,
 	    "scpc_carr_duration_ms = %d ms\n", this->scpc_carr_duration_ms);
 
-	if(!this->initBand<TerminalCategoryDama>(RETURN_UP_BAND,
+	// get current spot into return up band section
+	if(!Conf::getListNode(return_up_band, SPOT_LIST, spots))
+	{
+		LOG(this->log_init_channel, LEVEL_ERROR,
+		    "there is no %s into %s section\n", 
+		    SPOT_LIST, RETURN_UP_BAND);
+		return false;
+	}
+
+	if(!Conf::getElementWithAttributeValue(spots, ID,
+		                                   this->spot_id, current_spot))
+	{
+		LOG(this->log_init_channel, LEVEL_ERROR,
+		    "there is no attribute %s with value: %d into %s/%s\n",
+		    ID, this->spot_id, RETURN_UP_BAND, SPOT_LIST);
+		return false;
+	}
+
+	if(!this->initBand<TerminalCategoryDama>(current_spot,
+	                                         RETURN_UP_BAND,
 	                                         SCPC,
 	                                         this->scpc_carr_duration_ms,
 	                                         this->satellite_type,
@@ -1104,7 +1125,8 @@
 	{
 		LOG(this->log_init, LEVEL_INFO,
 		    "No SCPC carriers\n");
-		goto release_scpc;
+		// no SCPC return
+		return true;
 	}
 	// Find the category for this terminal
 	tal_map_it = terminal_affectation.find(this->mac_id);
@@ -1144,7 +1166,8 @@
 			}
 			goto error;
 		}
-		goto release_scpc;
+		// no SCPC return
+		return true;
 	}
 	if(!is_scpc_fifo)
 	{
@@ -1156,7 +1179,8 @@
 		{
 			delete (*cat_it).second;
 		}
-		goto release_scpc;
+		// no SCPC return
+		return true;
 	}
 	
 	// Check if there are DAMA or SALOHA FIFOs in the terminal
@@ -1196,18 +1220,12 @@
 	                                      this->dvb_fifos,
 	                                      &this->scpc_fmt_simu,
 	                                      cat);
-	BlockDvbTal::Downward::Downward::scpc_tal_pkt_hdl = this->pkt_hdl;                                          
-	
 	if(!this->scpc_sched)
 	{
 		LOG(this->log_init, LEVEL_ERROR,
 		    "failed to initialize SCPC\n");
 		goto error;
 	}
-	BlockDvbTal::Downward::Downward::scpc_on = 1;
-	return true;
-
-release_scpc: //Something TODO
 	return true;
 
 error:
@@ -1428,7 +1446,7 @@
 			// Cross layer information: if connected to QoS Server, build XML
 			// message and send it
 			// TODO move in a dedicated class
-			if(BlockDvbTal::Downward::Downward::qos_server_sock == -1)
+			if(BlockDvbTal::Downward::qos_server_sock == -1)
 			{
 				break;
 			}
@@ -1458,7 +1476,7 @@
 			message.append(" </Type>\n");
 			message.append("</XMLQoSMessage>\n");
 
-			ret = write(BlockDvbTal::Downward::Downward::qos_server_sock,
+			ret = write(BlockDvbTal::Downward::qos_server_sock,
 			            message.c_str(),
 			            message.length());
 			if(ret == -1)
@@ -1489,7 +1507,7 @@
 			else if(*event == this->qos_server_timer)
 			{
 				// try to re-connect to QoS Server if not already connected
-				if(BlockDvbTal::Downward::Downward::qos_server_sock == -1)
+				if(BlockDvbTal::Downward::qos_server_sock == -1)
 				{
 					if(!this->connectToQoSServer())
 					{
@@ -1508,7 +1526,7 @@
 				this->scpc_frame_counter++;
 				//Schedule Creation
 				if(!this->scpc_sched->schedule(this->scpc_frame_counter,
-				                               this->getCurrentTime(),
+				                               getCurrentTime(),
 				                               &this->complete_dvb_frames,
 				                               remaining_alloc_sym))
 				{
@@ -1958,7 +1976,7 @@
 	// TODO static function, no this->
 	DFLTLOG(LEVEL_NOTICE,
 	        "TCP connection broken, close socket\n");
-	close(BlockDvbTal::Downward::Downward::qos_server_sock);
+	close(BlockDvbTal::Downward::qos_server_sock);
 	BlockDvbTal::Downward::qos_server_sock = -1;
 }
 
@@ -2142,7 +2160,6 @@
 	tal_id(),
 	spot_id(),
 	state(state_initializing),
-	//scpc_tal_pkt_hdl(NULL),
 	probe_st_l2_from_sat(NULL),
 	probe_st_real_modcod(NULL),
 	probe_st_received_modcod(NULL),
@@ -2245,21 +2262,8 @@
 //      dedicated to each host ?
 bool BlockDvbTal::Upward::initMode(void)
 {
-<<<<<<< HEAD
-	this->receptionStd = new DvbS2Std(this->pkt_hdl);
-	
-	/*if(!this->initPktHdl("GSE", &this->scpc_tal_pkt_hdl, true))
-	{
-		LOG(this->log_init, LEVEL_ERROR,
-		    "failed get packet handler for SCPC\n");
-		     goto error;
-	}*/
-	
-	if(this->receptionStd == NULL)
-=======
 	this->reception_std = new DvbS2Std(this->pkt_hdl);
 	if(this->reception_std == NULL)
->>>>>>> 8c0164e4
 	{
 		LOG(this->log_init, LEVEL_ERROR,
 		    "Failed to initialize reception standard\n");
@@ -2310,38 +2314,6 @@
 		case MSG_TYPE_BBFRAME:
 		case MSG_TYPE_CORRUPTED:
 		{
-<<<<<<< HEAD
-			//  TODO: This should be resolved with Multi-Spot (no need to test if BBframes 
-			//  is coming from same ST in SCPC mode
-			BBFrame *frame = dvb_frame->operator BBFrame*();
-			tal_id_t tal_id;
-
-			// decode the first packet in frame to be able to get source terminal ID
-			if(BlockDvbTal::Downward::Downward::scpc_on == 1) 
-			{
-
-				if(!BlockDvbTal::Downward::Downward::scpc_tal_pkt_hdl->getSrc(frame->getPayload(), tal_id))
-				{
-					LOG(this->log_receive, LEVEL_ERROR,
-					    "unable to read source terminal ID in"
-					    " frame, won't be able to discard BBframes sent from ST%d to ST%d \n", 
-					    this->mac_id, this->mac_id);
-				}
-				else
-				{
-					if(tal_id == this->mac_id)
-					{
-						LOG(this->log_receive, LEVEL_INFO,
-						    "ignore received BB frame from ST%d in transparent \n"
-						    "scenario\n", this->mac_id);
-						delete dvb_frame;
-						return true;
-					}
-				}
-			}
-=======
-
->>>>>>> 8c0164e4
 			NetBurst *burst = NULL;
 			DvbS2Std *std = (DvbS2Std *)this->reception_std;
 
@@ -2590,13 +2562,3 @@
 	// reset stat context for next frame
 }
 
-<<<<<<< HEAD
-
-
-
-=======
-void BlockDvbTal::Upward::resetStatsCxt(void)
-{
-	this->l2_from_sat_bytes = 0;
-}
->>>>>>> 8c0164e4
