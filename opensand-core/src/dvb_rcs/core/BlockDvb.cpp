/*
 *
 * OpenSAND is an emulation testbed aiming to represent in a cost effective way a
 * satellite telecommunication system for research and engineering activities.
 *
 *
 * Copyright © 2014 TAS
 * Copyright © 2014 CNES
 *
 *
 * This file is part of the OpenSAND testbed.
 *
 *
 * OpenSAND is free software : you can redistribute it and/or modify it under the
 * terms of the GNU General Public License as published by the Free Software
 * Foundation, either version 3 of the License, or (at your option) any later
 * version.
 *
 * This program is distributed in the hope that it will be useful, but WITHOUT
 * ANY WARRANTY, without even the implied warranty of MERCHANTABILITY or FITNESS
 * FOR A PARTICULAR PURPOSE. See the GNU General Public License for more
 * details.
 *
 * You should have received a copy of the GNU General Public License along with
 * this program. If not, see http://www.gnu.org/licenses/.
 *
 */

/**
 * @file BlockDvb.cpp
 * @brief This bloc implements a DVB-S2/RCS stack.
 * @author Didier Barvaux <didier.barvaux@toulouse.viveris.com>
 * @author Julien Bernard <julien.bernard@toulouse.viveris.com>
 */


#include "BlockDvb.h"

#include "Plugin.h"
#include "DvbS2Std.h"
#include "DvbScpcStd.h"
#include "EncapPlugin.h"

OutputLog *BlockDvb::dvb_fifo_log = NULL;


BlockDvb::~BlockDvb()
{
}

bool DvbChannel::initSpots(void)
{
	map<tal_id_t, spot_id_t>::iterator iter;

	if(Conf::spot_table.empty())
	{
		LOG(this->log_init_channel, LEVEL_ERROR,
		    "The termnal map is empty");
		return false;
	}

	for(iter = Conf::spot_table.begin() ; iter != Conf::spot_table.end() ;
	    ++iter)
	{
		this->spots[iter->second] = NULL;
	}

	return true;
}

bool DvbChannel::initSatType(void)
{
	string sat_type;

	// satellite type
	if(!Conf::getValue(Conf::section_map[COMMON_SECTION],
		               SATELLITE_TYPE,
	                   sat_type))
	{
		LOG(this->log_init_channel, LEVEL_ERROR,
		    "section '%s': missing parameter '%s'\n",
		    COMMON_SECTION, SATELLITE_TYPE);
		return false;
	}
	LOG(this->log_init_channel, LEVEL_NOTICE,
	    "satellite type = %s\n", sat_type.c_str());
	this->satellite_type = strToSatType(sat_type);

	return true;
}


bool DvbChannel::initPktHdl(const char *encap_schemes,
                            EncapPlugin::EncapPacketHandler **pkt_hdl, bool force)
{
	string encap_name;
	int encap_nbr;
	EncapPlugin *plugin;

<<<<<<< HEAD
	// if GSE is imposed (e.g. if Tal is in SCPC mode or for receiving GSE packet in the GW)
	if(force)
	{
		encap_name = "GSE";
		LOG(this->log_init, LEVEL_NOTICE,
		    "New packet handler for ENCAP type = %s\n", encap_name.c_str());
				
	}
	else
	{
		// get the packet types
		if(!Conf::getNbListItems(GLOBAL_SECTION, encap_schemes,
	                         encap_nbr))
		{
			LOG(this->log_init, LEVEL_ERROR,
			    "Section %s, %s missing\n",
			    GLOBAL_SECTION, encap_schemes);
			goto error;
		}


		// get all the encapsulation to use from lower to upper
		if(!Conf::getValueInList(GLOBAL_SECTION, encap_schemes,
		                         POSITION, toString(encap_nbr - 1),
		                         ENCAP_NAME, encap_name))
		{
			LOG(this->log_init, LEVEL_ERROR,
			    "Section %s, invalid value %d for parameter '%s'\n",
			    GLOBAL_SECTION, encap_nbr - 1, POSITION);
			goto error;
		}
=======
	// get the packet types
	if(!Conf::getNbListItems(Conf::section_map[COMMON_SECTION], 
	                         encap_schemes,
	                         encap_nbr))
	{
		LOG(this->log_init_channel, LEVEL_ERROR,
		    "Section %s, %s missing\n",
		    COMMON_SECTION, encap_schemes);
		goto error;
	}

	// get all the encapsulation to use from lower to upper
	if(!Conf::getValueInList(Conf::section_map[COMMON_SECTION],
	                         encap_schemes, POSITION,
	                         toString(encap_nbr - 1),
	                         ENCAP_NAME, encap_name))
	{
		LOG(this->log_init_channel, LEVEL_ERROR,
		    "Section %s, invalid value %d for parameter '%s'\n",
		    COMMON_SECTION, encap_nbr - 1, POSITION);
		goto error;
>>>>>>> 8c0164e4
	}

	if(!Plugin::getEncapsulationPlugin(encap_name, &plugin))
	{
		LOG(this->log_init_channel, LEVEL_ERROR,
		    "cannot get plugin for %s encapsulation\n",
		    encap_name.c_str());
		goto error;
	}

	*pkt_hdl = plugin->getPacketHandler();
	if(!pkt_hdl)
	{
		LOG(this->log_init_channel, LEVEL_ERROR,
		    "cannot get %s packet handler\n", encap_name.c_str());
		goto error;
	}
	LOG(this->log_init_channel, LEVEL_NOTICE,
	    "encapsulation scheme = %s\n",
	    (*pkt_hdl)->getName().c_str());

	return true;
error:
	return false;
}

bool DvbChannel::initCommon(const char *encap_schemes)
{
	//********************************************************
	//        init spot list
	//********************************************************
	if(!this->initSpots())
	{
		LOG(this->log_init_channel, LEVEL_ERROR,
		    "failed to initialize satellite type\n");
		goto error;
	}
	
	//********************************************************
	//         init Common values from sections
	//********************************************************	
	if(!this->initSatType())
	{
		LOG(this->log_init_channel, LEVEL_ERROR,
		    "failed to initialize satellite type\n");
		goto error;
	}

	// Retrieve the value of the ‘enable’ parameter for the physical layer
	if(!Conf::getValue(Conf::section_map[PHYSICAL_LAYER_SECTION],
		               ENABLE,
	                   this->with_phy_layer))
	{
		LOG(this->log_init_channel, LEVEL_ERROR,
		    "Section %s, %s missing\n",
		    PHYSICAL_LAYER_SECTION, ENABLE);
		goto error;
	}

	// frame duration
<<<<<<< HEAD
	if(!Conf::getValue(GLOBAL_SECTION, RET_UP_CARRIER_DURATION,
=======
	if(!Conf::getValue(Conf::section_map[COMMON_SECTION],
		               RET_UP_FRAME_DURATION,
>>>>>>> 8c0164e4
	                   this->ret_up_frame_duration_ms))
	{
		LOG(this->log_init_channel, LEVEL_ERROR,
		    "section '%s': missing parameter '%s'\n",
<<<<<<< HEAD
		    GLOBAL_SECTION, RET_UP_CARRIER_DURATION);
=======
		    COMMON_SECTION, RET_UP_FRAME_DURATION);
>>>>>>> 8c0164e4
		goto error;
	}
	LOG(this->log_init_channel, LEVEL_NOTICE,
	    "frame duration set to %d\n", this->ret_up_frame_duration_ms);

	if(!this->initPktHdl(encap_schemes, &this->pkt_hdl, false))
	{
		LOG(this->log_init_channel, LEVEL_ERROR,
		    "failed to initialize packet handler\n");
		goto error;
	}

	// statistics timer
	if(!Conf::getValue(Conf::section_map[COMMON_SECTION], 
		               STATS_TIMER,
	                   this->stats_period_ms))
	{
		LOG(this->log_init_channel, LEVEL_ERROR,
		    "section '%s': missing parameter '%s'\n",
		    COMMON_SECTION, STATS_TIMER);
		goto error;
	}

	return true;
error:
	return false;
}


void DvbChannel::initStatsTimer(time_ms_t frame_duration_ms)
{
	// convert the pediod into a number of frames here to be
	// precise when computing statistics
	this->stats_period_frame = std::max(1, (int)round((double)this->stats_period_ms /
	                                                  (double)frame_duration_ms));
	LOG(this->log_init_channel, LEVEL_NOTICE,
	    "statistics_timer set to %d, converted into %d frame(s)\n",
	    this->stats_period_ms, this->stats_period_frame);
	this->stats_period_ms = this->stats_period_frame * frame_duration_ms;
}

bool DvbChannel::initModcodFiles(const char *def, const char *simu)
{
	return this->initModcodFiles(def, simu, this->fmt_simu);
}


bool DvbChannel::initModcodFiles(const char *def,
                                 const char *simu,
                                 FmtSimulation &fmt_simu)
{
	string modcod_simu_file;
	string modcod_def_file;

	// MODCOD simulations and definitions for down/forward link
	if(!Conf::getValue(Conf::section_map[PHYSICAL_LAYER_SECTION],
		               simu, modcod_simu_file))
	{
		LOG(this->log_init_channel, LEVEL_ERROR,
		    "section '%s', missing parameter '%s'\n",
		    PHYSICAL_LAYER_SECTION, simu);
		goto error;
	}
	LOG(this->log_init_channel, LEVEL_NOTICE,
	    "down/forward link MODCOD simulation path set to %s\n",
	    modcod_simu_file.c_str());

	if(!Conf::getValue(Conf::section_map[PHYSICAL_LAYER_SECTION],
		               def, modcod_def_file))
	{
		LOG(this->log_init_channel, LEVEL_ERROR,
		    "section '%s', missing parameter '%s'\n",
		    PHYSICAL_LAYER_SECTION, def);
		goto error;
	}
	LOG(this->log_init_channel, LEVEL_NOTICE,
	    "down/forward link MODCOD definition path set to %s\n",
	    modcod_def_file.c_str());

	// load all the MODCOD definitions from file
	if(!fmt_simu.setModcodDef(modcod_def_file))
	{
		goto error;
	}

	// no need for simulation file if there is a physical layer
	if(!this->with_phy_layer)
	{
		// set the MODCOD simulation file
		if(!fmt_simu.setModcodSimu(modcod_simu_file))
		{
			goto error;
		}
	}

	return true;

error:
	return false;
}

bool DvbChannel::pushInFifo(DvbFifo *fifo,
                            NetContainer *data,
                            time_ms_t fifo_delay)
{
	MacFifoElement *elem;
	time_ms_t current_time = getCurrentTime();

    // TODO log receive is not really adapted (log_fifo ?)
	// create a new FIFO element to store the packet
	elem = new MacFifoElement(data, current_time, current_time + fifo_delay);
	if(!elem)
	{
		LOG(this->log_receive_channel, LEVEL_ERROR,
		    "cannot allocate FIFO element, drop data\n");
		goto error;
	}

	// append the data in the fifo
	if(!fifo->push(elem))
	{
		LOG(this->log_receive_channel, LEVEL_ERROR,
		    "FIFO is full: drop data\n");
		goto release_elem;
	}

	LOG(this->log_receive_channel, LEVEL_NOTICE,
	    "%s data stored in FIFO %s (tick_in = %ld, tick_out = %ld)\n",
	    data->getName().c_str(), fifo->getName().c_str(),
	    elem->getTickIn(), elem->getTickOut());

	return true;

release_elem:
	delete elem;
error:
	delete data;
	return false;
}


bool DvbChannel::doSendStats(void)
{
	bool res = (this->check_send_stats == 0);
	this->check_send_stats = (this->check_send_stats + 1)
	                          % this->stats_period_frame;
	return res;
}


DvbChannel *DvbChannel::getSpot(spot_id_t spot_id) const
{
	map<spot_id_t, DvbChannel *>::const_iterator spot_it;

	spot_it = this->spots.find(spot_id);
	if(spot_it == this->spots.end())
	{
		// TODO log receive ?
		LOG(this->log_receive_channel, LEVEL_ERROR,
		    "spot %d does not exist\n",
		    spot_id);
		return NULL;
	}
	return (*spot_it).second;
}


//****************************************************//
//                   DVB  UPWARD                      // 
//****************************************************//
BlockDvb::DvbUpward::~DvbUpward()
{
}


//****************************************************//
//                   DVB  DOWNWARD                    // 
//****************************************************//
bool BlockDvb::DvbDownward::initDown(void)
{
	// forward timer
<<<<<<< HEAD
	if(!Conf::getValue(GLOBAL_SECTION, FWD_DOWN_CARRIER_DURATION,
=======
	if(!Conf::getValue(Conf::section_map[COMMON_SECTION],
		               FWD_DOWN_FRAME_DURATION,
>>>>>>> 8c0164e4
	                   this->fwd_down_frame_duration_ms))
	{
		LOG(this->log_init, LEVEL_ERROR,
		    "section '%s': missing parameter '%s'\n",
<<<<<<< HEAD
		    GLOBAL_SECTION, FWD_DOWN_CARRIER_DURATION);
=======
		    COMMON_SECTION, FWD_DOWN_FRAME_DURATION);
>>>>>>> 8c0164e4
		goto error;
	}

	LOG(this->log_init, LEVEL_NOTICE,
	    "forward timer set to %u\n",
	    this->fwd_down_frame_duration_ms);

	// scenario refresh interval
	if(!Conf::getValue(Conf::section_map[PHYSICAL_LAYER_SECTION],
		               ACM_PERIOD_REFRESH,
	                   this->dvb_scenario_refresh))
	{
		LOG(this->log_init, LEVEL_ERROR,
		    "section '%s': missing parameter '%s'\n",
		    PHYSICAL_LAYER_SECTION, ACM_PERIOD_REFRESH);
		goto error;
	}
	LOG(this->log_init, LEVEL_NOTICE,
	    "dvb_scenario_refresh set to %d\n",
	    this->dvb_scenario_refresh);

	return true;
error:
	return false;
}


bool BlockDvb::DvbDownward::sendBursts(list<DvbFrame *> *complete_frames,
                                       uint8_t carrier_id)
{
	list<DvbFrame *>::iterator frame_it;
	bool status = true;

	// send all complete DVB-RCS frames
	LOG(this->log_send, LEVEL_DEBUG,
	    "send all %zu complete DVB frames...\n",
	    complete_frames->size());
	for(frame_it = complete_frames->begin();
	    frame_it != complete_frames->end();
	    ++frame_it)
	{
		// Send DVB frames to lower layer
		if(!this->sendDvbFrame(*frame_it, carrier_id))
		{
			status = false;
			if(*frame_it)
			{
				delete *frame_it;
			}
			continue;
		}

		// DVB frame is now sent, so delete its content
		LOG(this->log_send, LEVEL_INFO,
		    "complete DVB frame sent to carrier %u\n", carrier_id);
	}
	// clear complete DVB frames
	complete_frames->clear();

	return status;
}

bool BlockDvb::DvbDownward::sendDvbFrame(DvbFrame *dvb_frame,
                                         uint8_t carrier_id)
{
	if(!dvb_frame)
	{
		LOG(this->log_send, LEVEL_ERROR,
		    "frame is %p\n", dvb_frame);
		goto error;
	}

	dvb_frame->setCarrierId(carrier_id);

	if(dvb_frame->getTotalLength() <= 0)
	{
		LOG(this->log_send, LEVEL_ERROR,
		    "empty frame, header and payload are not present\n");
		goto error;
	}

	// send the message to the lower layer
	// do not count carrier_id in len, this is the dvb_meta->hdr length
	if(!this->enqueueMessage((void **)(&dvb_frame)))
	{
		LOG(this->log_send, LEVEL_ERROR,
		    "failed to send DVB frame to lower layer\n");
		goto release_dvb_frame;
	}
	// TODO make a log_send_frame and a log_send_sig
	LOG(this->log_send, LEVEL_INFO,
	    "DVB frame sent to the lower layer\n");

	return true;

release_dvb_frame:
	delete dvb_frame;
error:
	return false;
}


bool BlockDvb::DvbDownward::onRcvEncapPacket(NetPacket *packet,
                                             DvbFifo *fifo,
                                             time_ms_t fifo_delay)
{
    return this->pushInFifo(fifo, packet, fifo_delay);
}

<|MERGE_RESOLUTION|>--- conflicted
+++ resolved
@@ -4,8 +4,8 @@
  * satellite telecommunication system for research and engineering activities.
  *
  *
- * Copyright © 2014 TAS
- * Copyright © 2014 CNES
+ * Copyright © 2015 TAS
+ * Copyright © 2015 CNES
  *
  *
  * This file is part of the OpenSAND testbed.
@@ -38,7 +38,6 @@
 
 #include "Plugin.h"
 #include "DvbS2Std.h"
-#include "DvbScpcStd.h"
 #include "EncapPlugin.h"
 
 OutputLog *BlockDvb::dvb_fifo_log = NULL;
@@ -52,14 +51,14 @@
 {
 	map<tal_id_t, spot_id_t>::iterator iter;
 
-	if(Conf::spot_table.empty())
-	{
-		LOG(this->log_init_channel, LEVEL_ERROR,
-		    "The termnal map is empty");
+	if(OpenSandConf::spot_table.empty())
+	{
+		LOG(this->log_init_channel, LEVEL_ERROR,
+		    "The terminal map is empty");
 		return false;
 	}
-
-	for(iter = Conf::spot_table.begin() ; iter != Conf::spot_table.end() ;
+	
+	for(iter = OpenSandConf::spot_table.begin() ; iter != OpenSandConf::spot_table.end() ;
 	    ++iter)
 	{
 		this->spots[iter->second] = NULL;
@@ -97,61 +96,39 @@
 	int encap_nbr;
 	EncapPlugin *plugin;
 
-<<<<<<< HEAD
-	// if GSE is imposed (e.g. if Tal is in SCPC mode or for receiving GSE packet in the GW)
+	// if GSE is imposed
+	// (e.g. if Tal is in SCPC mode or for receiving GSE packet in the GW)
 	if(force)
 	{
 		encap_name = "GSE";
-		LOG(this->log_init, LEVEL_NOTICE,
+		LOG(this->log_init_channel, LEVEL_NOTICE,
 		    "New packet handler for ENCAP type = %s\n", encap_name.c_str());
-				
 	}
 	else
 	{
 		// get the packet types
-		if(!Conf::getNbListItems(GLOBAL_SECTION, encap_schemes,
+		if(!Conf::getNbListItems(Conf::section_map[COMMON_SECTION],
+		                         encap_schemes,
 	                         encap_nbr))
 		{
-			LOG(this->log_init, LEVEL_ERROR,
+			LOG(this->log_init_channel, LEVEL_ERROR,
 			    "Section %s, %s missing\n",
-			    GLOBAL_SECTION, encap_schemes);
+			    COMMON_SECTION, encap_schemes);
 			goto error;
 		}
 
 
 		// get all the encapsulation to use from lower to upper
-		if(!Conf::getValueInList(GLOBAL_SECTION, encap_schemes,
+		if(!Conf::getValueInList(Conf::section_map[COMMON_SECTION],
+		                         encap_schemes,
 		                         POSITION, toString(encap_nbr - 1),
 		                         ENCAP_NAME, encap_name))
 		{
-			LOG(this->log_init, LEVEL_ERROR,
+			LOG(this->log_init_channel, LEVEL_ERROR,
 			    "Section %s, invalid value %d for parameter '%s'\n",
-			    GLOBAL_SECTION, encap_nbr - 1, POSITION);
+			    COMMON_SECTION, encap_nbr - 1, POSITION);
 			goto error;
 		}
-=======
-	// get the packet types
-	if(!Conf::getNbListItems(Conf::section_map[COMMON_SECTION], 
-	                         encap_schemes,
-	                         encap_nbr))
-	{
-		LOG(this->log_init_channel, LEVEL_ERROR,
-		    "Section %s, %s missing\n",
-		    COMMON_SECTION, encap_schemes);
-		goto error;
-	}
-
-	// get all the encapsulation to use from lower to upper
-	if(!Conf::getValueInList(Conf::section_map[COMMON_SECTION],
-	                         encap_schemes, POSITION,
-	                         toString(encap_nbr - 1),
-	                         ENCAP_NAME, encap_name))
-	{
-		LOG(this->log_init_channel, LEVEL_ERROR,
-		    "Section %s, invalid value %d for parameter '%s'\n",
-		    COMMON_SECTION, encap_nbr - 1, POSITION);
-		goto error;
->>>>>>> 8c0164e4
 	}
 
 	if(!Plugin::getEncapsulationPlugin(encap_name, &plugin))
@@ -212,21 +189,13 @@
 	}
 
 	// frame duration
-<<<<<<< HEAD
-	if(!Conf::getValue(GLOBAL_SECTION, RET_UP_CARRIER_DURATION,
-=======
 	if(!Conf::getValue(Conf::section_map[COMMON_SECTION],
-		               RET_UP_FRAME_DURATION,
->>>>>>> 8c0164e4
+	                   RET_UP_CARRIER_DURATION,
 	                   this->ret_up_frame_duration_ms))
 	{
 		LOG(this->log_init_channel, LEVEL_ERROR,
 		    "section '%s': missing parameter '%s'\n",
-<<<<<<< HEAD
-		    GLOBAL_SECTION, RET_UP_CARRIER_DURATION);
-=======
-		    COMMON_SECTION, RET_UP_FRAME_DURATION);
->>>>>>> 8c0164e4
+		    COMMON_SECTION, RET_UP_CARRIER_DURATION);
 		goto error;
 	}
 	LOG(this->log_init_channel, LEVEL_NOTICE,
@@ -408,21 +377,13 @@
 bool BlockDvb::DvbDownward::initDown(void)
 {
 	// forward timer
-<<<<<<< HEAD
-	if(!Conf::getValue(GLOBAL_SECTION, FWD_DOWN_CARRIER_DURATION,
-=======
 	if(!Conf::getValue(Conf::section_map[COMMON_SECTION],
-		               FWD_DOWN_FRAME_DURATION,
->>>>>>> 8c0164e4
+		               FWD_DOWN_CARRIER_DURATION,
 	                   this->fwd_down_frame_duration_ms))
 	{
 		LOG(this->log_init, LEVEL_ERROR,
 		    "section '%s': missing parameter '%s'\n",
-<<<<<<< HEAD
-		    GLOBAL_SECTION, FWD_DOWN_CARRIER_DURATION);
-=======
-		    COMMON_SECTION, FWD_DOWN_FRAME_DURATION);
->>>>>>> 8c0164e4
+		    COMMON_SECTION, FWD_DOWN_CARRIER_DURATION);
 		goto error;
 	}
 
