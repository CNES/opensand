/*
 *
 * OpenSAND is an emulation testbed aiming to represent in a cost effective way a
 * satellite telecommunication system for research and engineering activities.
 *
 *
 * Copyright © 2015 TAS
 * Copyright © 2015 CNES
 *
 *
 * This file is part of the OpenSAND testbed.
 *
 *
 * OpenSAND is free software : you can redistribute it and/or modify it under the
 * terms of the GNU General Public License as published by the Free Software
 * Foundation, either version 3 of the License, or (at your option) any later
 * version.
 *
 * This program is distributed in the hope that it will be useful, but WITHOUT
 * ANY WARRANTY, without even the implied warranty of MERCHANTABILITY or FITNESS
 * FOR A PARTICULAR PURPOSE. See the GNU General Public License for more
 * details.
 *
 * You should have received a copy of the GNU General Public License along with
 * this program. If not, see http://www.gnu.org/licenses/.
 *
 */

/**
 * @file BlockDvbSat.cpp
 * @brief This bloc implements a DVB-S/RCS stack for a Satellite.
 * @author Didier Barvaux <didier.barvaux@toulouse.viveris.com>
 * @author Julien Bernard <julien.bernard@toulouse.viveris.com>
 * @author Bénédicte Motto <benedicte.motto@toulouse.viveris.com>
 */

#include "BlockDvbSat.h"

#include "DvbRcsStd.h"
#include "DvbS2Std.h"
#include "GenericSwitch.h"
#include "SlottedAlohaFrame.h"

#include <opensand_rt/Rt.h>
#include <opensand_conf/conf.h>

#include <opensand_output/Output.h>

#include <math.h>
#include <stdlib.h>
#include <stdio.h>
#include <assert.h>
#include <fstream>
#include <iostream>
#include <sstream>
#include <ios>


typedef struct
{
	tal_id_t tal_id;
	double cni;
} cni_info_t;


/*****************************************************************************/
/*                                Block                                      */
/*****************************************************************************/

BlockDvbSat::BlockDvbSat(const string &name):
	BlockDvb(name),
	spots()
{
}


// BlockDvbSat dtor
BlockDvbSat::~BlockDvbSat()
{
	sat_spots_t::iterator i_spot;

	// delete the satellite spots
	for(i_spot = this->spots.begin(); i_spot != this->spots.end(); i_spot++)
	{
		delete i_spot->second;
	}
	
}


bool BlockDvbSat::onInit()
{
	// initialize the satellite spots
	if(!this->initSpots())
	{
		LOG(this->log_init, LEVEL_ERROR,
		    "failed to complete the spots part of the "
		    "initialisation\n");
		goto error;
	}

	return true;

error:
	return false;
}


bool BlockDvbSat::onUpwardEvent(const RtEvent *const event)
{
	return ((Upward *)this->upward)->onEvent(event);
}


bool BlockDvbSat::onDownwardEvent(const RtEvent *const event)
{
	return ((Downward *)this->downward)->onEvent(event);
}


bool BlockDvbSat::initSpots(void)
{
	sat_spots_t::iterator it_s;
	list<SatGw *>::iterator it_g;
	list<SatGw *> list_g;
	
	int i = 0;
	size_t fifo_size;
	ConfigurationList spot_list;
	ConfigurationList::iterator carrier_iter;
	ConfigurationList::iterator spot_iter;

	// get satellite channels from configuration
	if(!Conf::getListNode(Conf::section_map[SATCAR_SECTION], 
		                  SPOT_LIST, 
		                  spot_list))
	{
		LOG(this->log_init, LEVEL_ERROR,
		    "section '%s, %s': missing satellite channels\n",
		    SATCAR_SECTION, SPOT_LIST);
		goto error;
	}

	for(spot_iter = spot_list.begin(); spot_iter != spot_list.end(); spot_iter++)
	{
		ConfigurationList carrier_list ; 
		
		spot_id_t spot_id = 0;
		tal_id_t gw_id = 0;
		uint8_t ctrl_id = 0;
		uint8_t data_in_carrier_id = 0;
		uint8_t data_out_gw_id = 0;
		uint8_t data_out_st_id = 0;
		uint8_t log_id = 0;
		SatSpot *new_spot;
		SatGw *new_gw;

		// Retrive FIFO size
		if(!Conf::getValue(Conf::section_map[ADV_SECTION],
			               DELAY_BUFFER, fifo_size))
		{
			LOG(this->log_init, LEVEL_ERROR,
			    "section '%s': missing parameter '%s'\n",
			    ADV_SECTION, DELAY_BUFFER);
			goto error;
		}

		i++;
		// get the spot_id
		if(!Conf::getAttributeValue(spot_iter, 
			                        ID, 
			                        spot_id))
		{
			LOG(this->log_init, LEVEL_ERROR,
			    "section '%s, %s': failed to retrieve %s at "
			    "line %d\n", SATCAR_SECTION, SPOT_LIST,
			    ID, i);
			goto error;
		}
		
		// get the gw_id
		if(!Conf::getAttributeValue(spot_iter, 
			                        GW, 
			                        gw_id))
		{
			LOG(this->log_init, LEVEL_ERROR,
			    "section '%s, %s': failed to retrieve %s at "
			    "line %d\n", SATCAR_SECTION, SPOT_LIST,
			    GW, i);
			goto error;
		}
		// get satellite channels from configuration
		if(!Conf::getListItems(*spot_iter, CARRIER_LIST, carrier_list))
		{
			LOG(this->log_init, LEVEL_ERROR,
			    "section '%s/%s%d, %s': missing satellite channels\n",
			    SATCAR_SECTION, SPOT_LIST, spot_id, CARRIER_LIST);
			goto error;
		}

		// check id du spot correspond au id du spot dans lequel est le bloc actuel!
		for(carrier_iter = carrier_list.begin(); carrier_iter != carrier_list.end(); 
		    carrier_iter++)
		{
			unsigned int carrier_id;
			string carrier_type;
			
			// Get the carrier id
			if(!Conf::getAttributeValue(carrier_iter,
				                        CARRIER_ID,
				                        carrier_id))
			{
				LOG(this->log_init, LEVEL_ERROR,
				    "section '%s/%s%d/%s': missing parameter '%s'\n",
				    SATCAR_SECTION, SPOT_LIST, spot_id, 
				    CARRIER_LIST, CARRIER_ID);
				goto error;
			}

			// Get the carrier type
			if(!Conf::getAttributeValue(carrier_iter,
				                        CARRIER_TYPE,
				                        carrier_type))
			{
				LOG(this->log_init, LEVEL_ERROR,
				    "section '%s/%s%d/%s': missing parameter '%s'\n",
				    SATCAR_SECTION, SPOT_LIST, spot_id, 
				    CARRIER_LIST, CARRIER_TYPE);
				goto error;
			}

			// Get the ID for control carrier
			if(strcmp(carrier_type.c_str(), CTRL_OUT) == 0)
			{
				ctrl_id = carrier_id;
			}
			// Get the ID for data carrier
			else if(strcmp(carrier_type.c_str(), DATA_IN_ST) == 0)
			{
				data_in_carrier_id = carrier_id;
			}
			// Get the ID for data out gw carrier
			else if(strcmp(carrier_type.c_str(), DATA_OUT_GW) == 0)
			{
				data_out_gw_id = carrier_id;
			}
			// Get the ID for data out st carrier
			else if(strcmp(carrier_type.c_str(), DATA_OUT_ST) == 0)
			{
				data_out_st_id = carrier_id;
			}
			// Get the ID for logon out carrier
			else if(strcmp(carrier_type.c_str(), LOGON_OUT) == 0)
			{
				log_id = carrier_id;
			}
		}
	
		LOG(this->log_init, LEVEL_NOTICE,
		    "SF#: carrier IDs for Ctrl = %u, data_in = %u, "
		    "data out gw = %u, data out st = %u, log id = %u\n", 
		    ctrl_id, data_in_carrier_id, data_out_gw_id,
		    data_out_st_id, log_id);
		//***************************
		// create a new gw
		//***************************
		new_gw = new SatGw(gw_id, spot_id,
		                   data_in_carrier_id,
		                   log_id,
		                   ctrl_id,
		                   data_out_st_id,
		                   data_out_gw_id,
		                   fifo_size);

		if(this->spots[spot_id] == NULL)
		{
			//***************************
			// create a new spot
			//***************************
			new_spot = new SatSpot(spot_id);
			if(new_spot == NULL)
			{
				LOG(this->log_init, LEVEL_ERROR,
						"failed to create a new satellite spot\n");
				goto error;
			}
			
			new_spot->addGw(new_gw);

			LOG(this->log_init, LEVEL_NOTICE,
					"satellite spot %u: logon = %u, control = %u, "
					"data out ST = %u, data out GW = %u\n",
					spot_id, log_id, ctrl_id, data_out_st_id,
					data_out_gw_id);
			// store the new satellite spot in the list of spots
			this->spots[spot_id] = new_spot;
		}
		else
		{
			this->spots[spot_id]->addGw(new_gw);
		}
	}


	((Upward *)this->upward)->setSpots(this->spots);
	((Downward *)this->downward)->setSpots(this->spots);


	return true;

error:
	return false;
}


/*****************************************************************************/
/*                              Downward                                     */
/*****************************************************************************/
BlockDvbSat::Downward::Downward(Block *const bl):
	DvbDownward(bl),
	down_frame_counter(),
	sat_delay(),
	fwd_timer(-1),
	scenario_timer(-1),
	terminal_affectation(),
	default_category(),
	fmt_groups(),
	spots(),
	probe_frame_interval(NULL)
{
};



BlockDvbSat::Downward::~Downward()
{

	// delete FMT groups here because they may be present in many carriers
	for(fmt_groups_t::iterator it = this->fmt_groups.begin();
	    it != this->fmt_groups.end(); ++it)
	{
		delete (*it).second;
	}

	this->terminal_affectation.clear();
}


void BlockDvbSat::Downward::setSpots(const sat_spots_t &spots)
{
	this->spots = spots;
}

bool BlockDvbSat::Downward::onInit()
{
	// get the common parameters
	// TODO no need to init pkt hdl in transparent mode,
	//      this will avoid loggers for encap to be instanciated
	if(!this->initCommon(FORWARD_DOWN_ENCAP_SCHEME_LIST))
	{
		LOG(this->log_init, LEVEL_ERROR,
		    "failed to complete the common part of the "
		    "initialisation\n");
		return false;
	}
	if(!this->initDown())
	{
		LOG(this->log_init, LEVEL_ERROR,
		    "failed to complete the downward common "
		    "initialisation\n");
		return false;
	}

	this->down_frame_counter = 0;

	// load the modcod files (regenerative satellite only)
	if(this->satellite_type == REGENERATIVE)
	{
		if(!this->initModcodFiles(FORWARD_DOWN_MODCOD_DEF_S2,
		                          FORWARD_DOWN_MODCOD_TIME_SERIES))
		{
			LOG(this->log_init, LEVEL_ERROR,
			    "failed to complete the modcod part of the "
			    "initialisation\n");
			return false;
		}
		// initialize the MODCOD scheme ID
		if(!this->fmt_simu.goNextScenarioStep(true))
		{
			LOG(this->log_init, LEVEL_ERROR,
			    "failed to initialize downlink MODCOD IDs\n");
			return false;
		}

		if(!this->initStList())
		{
			LOG(this->log_init, LEVEL_ERROR,
			    "failed to complete the ST part of the"
			    "initialisation\n");
			return false;
		}
	}

	if(!this->initSatLink())
	{
		LOG(this->log_init, LEVEL_ERROR,
		    "failed to complete the initialisation of "
		    "link parameters\n");
		return false;
	}

	this->initStatsTimer(this->fwd_down_frame_duration_ms);

	if(!this->initOutput())
	{
		LOG(this->log_init, LEVEL_ERROR,
		    "failed to initialize Output probes ans stats\n");
		return false;
	}

	if(!this->initTimers())
	{
		LOG(this->log_init, LEVEL_ERROR,
		    "failed to initialize timers\n");
		return false;
	}

	return true;
}


bool BlockDvbSat::Downward::initSatLink(void)
{
	if(!Conf::getValue(Conf::section_map[COMMON_SECTION],
		               SAT_DELAY, this->sat_delay))
	{
		LOG(this->log_init, LEVEL_ERROR,
		    "section '%s': missing parameter '%s'\n",
		    COMMON_SECTION, SAT_DELAY);
		return false;
	}
	LOG(this->log_init, LEVEL_NOTICE,
	    "Satellite delay = %d\n", this->sat_delay);

	if(this->satellite_type == REGENERATIVE)
	{
		// TODO check for multispot, loop should also be on initBand
		for(sat_spots_t::iterator i_spot = this->spots.begin();
		    i_spot != this->spots.end(); i_spot++)
		{

			// Init all gw by spot
			SatSpot *spot = (*i_spot).second;
			list<SatGw*> sat_gws = spot->getGwList();
			list<SatGw*>::iterator iter;
			for(iter = sat_gws.begin() ; iter != sat_gws.end() ; ++iter)
			{
				SatGw * gw = *iter;

				TerminalCategories<TerminalCategoryDama> categories;
				ConfigurationList current_spot;
				ConfigurationList current_gw;
				ConfigurationList spot_list;
				SatSpot *spot;
				spot = i_spot->second;
				spot_id_t spot_id = spot->getSpotId();
				tal_id_t gw_id = gw->getGwId();


				if(!Conf::getListNode(Conf::section_map[FORWARD_DOWN_BAND],
				                      SPOT_LIST,
				                      spot_list))
				{
					LOG(this->log_init, LEVEL_ERROR, 
					    "section %s, missing %s", 
					    FORWARD_DOWN_BAND, SPOT_LIST);
				}

				if(!Conf::getElementWithAttributeValue(spot_list,
				                                       ID,
				                                       spot_id,
				                                       current_spot))
				{
					LOG(this->log_init, LEVEL_ERROR,
					    "section %s,%s, missing %s",
					    FORWARD_DOWN_BAND, SPOT_LIST, ID);
				}
				
				if(!Conf::getElementWithAttributeValue(current_spot,
				                                       GW,
				                                       gw_id,
				                                       current_gw))
				{
					LOG(this->log_init, LEVEL_ERROR,
					    "section %s,%s, missing %s",
					    FORWARD_DOWN_BAND, SPOT_LIST, ID);
				}
				// TODO no need of tal_aff and dflt_cat in attributes
				if(!this->initBand<TerminalCategoryDama>(current_spot,
				                                         FORWARD_DOWN_BAND,
				                                         TDM,
				                                         this->fwd_down_frame_duration_ms,
				                                         this->satellite_type,
				                                         this->fmt_simu.getModcodDefinitions(),
				                                         categories,
				                                         this->terminal_affectation,
				                                         &this->default_category,
				                                         this->fmt_groups))
				{
					return false;
				}
				

				if(categories.size() != 1)
				{
					// TODO see NCC for that, we may handle categories in
					//      spots here.
					LOG(this->log_init, LEVEL_ERROR,
							"cannot support more than one category for "
							"downlink band\n");
					return false;
				}

				TerminalCategoryDama *category = categories.begin()->second;

				// TODO delete category dans le spot
				if(!gw->initScheduling(this->fwd_down_frame_duration_ms,
			                           this->pkt_hdl,
			                           &this->fmt_simu,
			                           category))
				{
					LOG(this->log_init, LEVEL_ERROR,
					    "failed to init the spot scheduling\n");
					delete spot;
					delete gw;
					TerminalCategories<TerminalCategoryDama>::iterator cat_it;
					for(cat_it = categories.begin();
							cat_it != categories.end(); ++cat_it)
					{
						delete (*cat_it).second;
					}
					categories.clear();
					return false;
				}
			}
		}
	}
	return true;
}


bool BlockDvbSat::Downward::initTimers(void)
{
	// create frame timer (also used to send packets waiting in fifo)
	this->fwd_timer = this->addTimerEvent("fwd_timer",
	                                       this->fwd_down_frame_duration_ms);

	if(this->satellite_type == REGENERATIVE && !this->with_phy_layer)
	{
		// launch the timer in order to retrieve the modcods
		this->scenario_timer = this->addTimerEvent("dvb_scenario_timer",
		                                           this->dvb_scenario_refresh);
	}

	return true;
}


bool BlockDvbSat::Downward::initStList(void)
{
	int i = 0;
	ConfigurationList column_list;
	ConfigurationList::iterator iter;

	// Get the list of STs
	if(!Conf::getListItems(Conf::section_map[SAT_SIMU_COL_SECTION],
		                   COLUMN_LIST, column_list))
	{
		LOG(this->log_init, LEVEL_ERROR,
		    "section '%s, %s': problem retrieving simulation "
		    "column list\n", SAT_SIMU_COL_SECTION, COLUMN_LIST);
		goto error;
	}

	for(iter = column_list.begin(); iter != column_list.end(); iter++)
	{
		i++;
		tal_id_t tal_id = 0;
		long column_nbr;

		// Get the Tal ID
		if(!Conf::getAttributeValue(iter, TAL_ID, tal_id))
		{
			LOG(this->log_init, LEVEL_ERROR,
			    "problem retrieving %s in simulation column "
			    "entry %d\n", TAL_ID, i);
			goto error;
		}
		// Get the column nbr
		if(!Conf::getAttributeValue(iter, COLUMN_NBR, column_nbr))
		{
			LOG(this->log_init, LEVEL_ERROR,
			    "problem retrieving %s in simulation column "
			    "entry %d\n", COLUMN_NBR, i);
			goto error;
		}

		// register a ST only if it did not exist yet
		// (duplicate because STs are 'defined' in spot table)
		if(!this->fmt_simu.doTerminalExist(tal_id))
		{
			if(!this->fmt_simu.addTerminal(tal_id, column_nbr))
			{
				LOG(this->log_init, LEVEL_ERROR,
				    "failed to register ST with Tal ID %u\n",
				    tal_id);
				goto error;
			}
		}
	}

	return true;

error:
	return false;
}

bool BlockDvbSat::Downward::initOutput(void)
{
	// Output probes and stats
	sat_spots_t::iterator spot_it;
	for(spot_it = this->spots.begin(); spot_it != spots.end(); ++spot_it)
	{
		SatSpot* spot = spot_it->second;
		list<SatGw *> list_gw = spot->getGwList();
		list<SatGw *>::iterator gw_it;

		for(gw_it = list_gw.begin() ; gw_it != list_gw.end() ;
		    ++ gw_it)
		{
			SatGw *gw = *gw_it;
			gw->initProbes(this->satellite_type);
		}
	}

	this->probe_frame_interval = Output::registerProbe<float>(
		"Perf.Frames_interval", "ms", true, SAMPLE_LAST);

	return true;
}


bool BlockDvbSat::Downward::onEvent(const RtEvent *const event)
{
	switch(event->getType())
	{
		case evt_message:
		{
			if(((MessageEvent *)event)->getMessageType() == msg_cni)
			{
				cni_info_t *info = (cni_info_t *)((MessageEvent *)event)->getData();
				this->fmt_simu.setRequiredModcod(info->tal_id,
				                                 info->cni);
				delete info;
				break;
			}
			if(((MessageEvent *)event)->getMessageType() == msg_sig)
			{
				bool status = true;
				DvbFrame *dvb_frame;
				dvb_frame = (DvbFrame *)((MessageEvent *)event)->getData();
				sat_spots_t::iterator spot;
				spot_id_t spot_id ;
				unsigned int carrier_id = dvb_frame->getCarrierId();
				tal_id_t gw_id = 0;
				
				if(!Conf::getSpotWithCarrierId(carrier_id, spot_id, gw_id))
				{
					LOG(this->log_receive, LEVEL_ERROR,
					    "cannot find spot with carrier ID %u in spot "
					    "list\n", carrier_id);
					break;
				}

				if(spot_id != dvb_frame->getSpot())
				{
					LOG(this->log_receive, LEVEL_ERROR,
					    "Frame: wrong carrier id (%u) or spot id (%u)\n",
					    carrier_id, dvb_frame->getSpot());
					break;
				}

				spot = this->spots.find(spot_id);
				if(spot == this->spots.end())
				{
					LOG(this->log_receive, LEVEL_ERROR,
					    "cannot find spot with ID %u in spot "
					    "list\n", spot_id);
					break;
				}
				SatSpot *current_spot = spots[spot_id];
				SatGw *current_gw = current_spot->getGw(gw_id);

				if(current_gw == NULL)
				{
					LOG(this->log_send, LEVEL_ERROR,
					    "Spot %u does'nt have gw %u\n", spot_id, gw_id);
					break;
				}

				// send frame for every satellite spot
				if(dvb_frame->getMessageType() != MSG_TYPE_SOF)
				{
					LOG(this->log_send, LEVEL_ERROR,
					    "Forwarded frame is not a SoF\n");
					status = false;
					break;
				}

				// create a message for the DVB frame
				if(!this->sendDvbFrame(dvb_frame,
				     current_gw->getControlCarrierId()))
				{
					LOG(this->log_send, LEVEL_ERROR,
					    "failed to send sig frame to lower layer, "
					    "drop it\n");
					status = false;
				}
				return status;
			}

			if(this->satellite_type != REGENERATIVE)
			{
				LOG(this->log_receive, LEVEL_ERROR,
				    "message event while satellite is "
				    "transparent");
				return false;
			}

			NetBurst *burst;
			spot_id_t spot_id;
			tal_id_t gw_id;
			tal_id_t tal_id;
			NetBurst::iterator pkt_it;

			// message from upper layer: burst of encapsulation packets
			burst = (NetBurst *)((MessageEvent *)event)->getData();

			LOG(this->log_receive, LEVEL_INFO,
			    "encapsulation burst received (%d packet(s))\n",
			    burst->length());

			// for each packet of the burst
			for(pkt_it = burst->begin(); pkt_it != burst->end();
			    pkt_it++)
			{
				sat_spots_t::iterator iter;
				tal_id_t tab[NB_GW] = {GW_TAL_ID};
				list<tal_id_t> gw_tal_id (tab, tab + sizeof(tab) / sizeof(tal_id_t) );
				list<tal_id_t>::iterator it_tal_id;
				
				LOG(this->log_receive, LEVEL_INFO,
				    "store one encapsulation packet\n");
				
				spot_id = (*pkt_it)->getSpot();
				tal_id = (*pkt_it)->getDstTalId();
				
				it_tal_id = find(gw_tal_id.begin(), gw_tal_id.end(), tal_id);
				
				if(it_tal_id != gw_tal_id.end())
				{
					gw_id = (*it_tal_id);
				}
				else if(Conf::gw_table.find(tal_id) != Conf::gw_table.end())
				{
					gw_id = Conf::gw_table[tal_id];
				}
				else if(!Conf::getValue(Conf::section_map[GW_TABLE_SECTION],
					                    DEFAULT_GW, gw_id))
				{
					LOG(this->log_receive, LEVEL_ERROR, 
							"couldn't find gw for tal %d", 
							tal_id);
					return false;
				}

				iter = this->spots.find(spot_id);
				if(iter == this->spots.end())
				{
					LOG(this->log_receive, LEVEL_ERROR,
					    "cannot find spot with ID %u in spot "
					    "list\n", spot_id);
					break;
				}
				
				SatGw *gw = this->spots[spot_id]->getGw(gw_id);

				if(gw == NULL)
				{
					LOG(this->log_receive, LEVEL_ERROR,
					    "coudn't find gw %u in spot %u\n",
					    gw_id, spot_id);
					burst->clear();
					delete burst;
					return false;
				}
				
				if(!this->onRcvEncapPacket(*pkt_it,
					                       gw->getDataOutStFifo(),
					                       this->sat_delay))
				{
					// FIXME a problem occured, we got memory allocation error
					// or fifo full and we won't empty fifo until next
					// call to onDownwardEvent => return
					LOG(this->log_receive, LEVEL_ERROR,
					    "unable to store packet\n");
					burst->clear();
					delete burst;
					return false;
				}
			}

			// avoid deteleting packets when deleting burst
			burst->clear();

			delete burst;
		}
		break;

		case evt_timer:
		{
			if(*event == this->fwd_timer)
			{
				this->updateStats();
				// Update stats and probes
				if(this->probe_frame_interval->isEnabled())
				{
					timeval interval = event->getAndSetCustomTime();
					float val = interval.tv_sec * 1000000L + interval.tv_usec;
					this->probe_frame_interval->put(val / 1000);
				}

				// increment counter of superframes
				this->down_frame_counter++;
				LOG(this->log_receive, LEVEL_DEBUG,
				    "frame timer expired, send DVB frames\n");

				// send frame for every satellite spot
				for(sat_spots_t::iterator i_spot = this->spots.begin();
				    i_spot != this->spots.end(); i_spot++)
				{

					SatSpot *current_spot = i_spot->second;
					list<SatGw *> listGw = current_spot->getGwList();
					list<SatGw *>::iterator gw_iter;

					for(gw_iter = listGw.begin() ; gw_iter != listGw.end() ;
					    ++gw_iter)
					{
						SatGw *current_gw = *gw_iter;
						LOG(this->log_send, LEVEL_DEBUG,
								"send logon frames on satellite spot %u\n",
								i_spot->first);
						if(!this->sendFrames(current_gw->getLogonFifo()))
						{
							LOG(this->log_send, LEVEL_ERROR,
									"Failed to send logon frames on spot %u\n",
									i_spot->first);
						}

						LOG(this->log_send, LEVEL_DEBUG,
								"send control frames on satellite spot %u\n",
								i_spot->first);
						if(!this->sendFrames(current_gw->getControlFifo()))
						{
							LOG(this->log_send, LEVEL_ERROR,
									"Failed to send contol frames on spot %u\n",
									i_spot->first);
						}

						if(this->satellite_type == TRANSPARENT)
						{
							// send frame for every satellite spot
							bool status = true;

							LOG(this->log_receive, LEVEL_DEBUG,
									"send data frames on satellite spot "
									"%u\n", i_spot->first);
							if(!this->sendFrames(current_gw->getDataOutGwFifo()))
							{
								status = false;
							}
							if(!this->sendFrames(current_gw->getDataOutStFifo()))
							{
								status = false;
							}
							if(!status)
							{
								return false;
							}
						}
						else
						{
							if(!current_gw->schedule(this->down_frame_counter,
										(time_ms_t)getCurrentTime()))
							{
								LOG(this->log_receive, LEVEL_ERROR,
										"failed to schedule packets for satellite spot %u "
										"on regenerative satellite\n", i_spot->first);
								return false;
							}

							if(!this->sendBursts(&current_gw->getCompleteDvbFrames(),
										current_gw->getDataOutStFifo()->getCarrierId()))
							{
								LOG(this->log_receive, LEVEL_ERROR,
										"failed to build and send DVB/BB frames "
										"for satellite spot %u on regenerative satellite\n",
										i_spot->first);
								return false;
							}
						}
					}
				}
			}
			else if(*event == this->scenario_timer)
			{
				LOG(this->log_receive, LEVEL_DEBUG,
				    "MODCOD scenario timer expired\n");

				LOG(this->log_receive, LEVEL_DEBUG,
				    "update modcod table\n");
				if(!this->fmt_simu.goNextScenarioStep(true))
				{
					LOG(this->log_receive, LEVEL_ERROR,
					    "failed to update MODCOD IDs\n");
					return false;
				}
			}
			else
			{
				LOG(this->log_receive, LEVEL_ERROR,
				    "unknown timer event received %s\n",
				    event->getName().c_str());
			}
		}
		break;

		default:
			LOG(this->log_receive, LEVEL_ERROR,
			    "unknown event: %s\n", event->getName().c_str());
	}

	return true;
}


bool BlockDvbSat::Downward::sendFrames(DvbFifo *fifo)
{
	MacFifoElement *elem;
<<<<<<< HEAD
	//Be careful: When using other than time_ms_t in 32-bit machine, the RTT is no correct!
	time_ms_t current_time = this->getCurrentTime();
=======
	time_ms_t current_time = getCurrentTime();
>>>>>>> 8c0164e4

	while(fifo->getTickOut() <= current_time &&
	      fifo->getCurrentSize() > 0)
	{
		DvbFrame *dvb_frame;
		size_t length;

		elem = fifo->pop();
		assert(elem != NULL);

		dvb_frame = elem->getElem<DvbFrame>();
		length = dvb_frame->getTotalLength();

		// create a message for the DVB frame
		if(!this->sendDvbFrame(dvb_frame, fifo->getCarrierId()))
		{
			LOG(this->log_send, LEVEL_ERROR,
			    "failed to send message, drop the DVB or BB "
			    "frame\n");
			goto error;
		}

		LOG(this->log_send, LEVEL_INFO,
		    "Frame sent with a size of %zu\n", length);

		delete elem;
	}

	return true;

error:
	delete elem;
	return false;
}

void BlockDvbSat::Downward::updateStats(void)
{
	if(!this->doSendStats())
	{
		return;
	}
	// Update stats and probes
	sat_spots_t::iterator spot_it;
	for (spot_it = this->spots.begin(); spot_it != spots.end(); ++spot_it)
	{
		SatSpot* spot = (*spot_it).second;

		list<SatGw *> listGw = spot->getGwList();
		list<SatGw *>::iterator gw_iter;

		for(gw_iter = listGw.begin() ; gw_iter != listGw.end() ;
				++gw_iter)
		{
<<<<<<< HEAD
			// L2 from GW
			this->probe_sat_l2_from_gw[spot_id]->put(
				spot->getL2FromGw() * 8 / this->stats_period_ms);

			spot->getDataOutGwFifo()->getStatsCxt(output_gw_fifo_stat);

			// L2 to GW
			this->probe_sat_l2_to_gw[spot_id]->put(
				((int) output_gw_fifo_stat.out_length_bytes * 8 /
				this->stats_period_ms));

			// Queue sizes
			this->probe_sat_output_gw_queue_size[spot_id]->put(
				output_gw_fifo_stat.current_pkt_nbr);
			this->probe_sat_output_gw_queue_size_kb[spot_id]->put(
				((int) output_gw_fifo_stat.current_length_bytes * 8 / 1000));
=======
			SatGw *current_gw = *gw_iter;
			current_gw->updateProbes(this->satellite_type, this->stats_period_ms);	
>>>>>>> 8c0164e4
		}
	}

	// Send probes
	Output::sendProbes();
}



/*****************************************************************************/
/*                               Upward                                      */
/*****************************************************************************/


BlockDvbSat::Upward::Upward(Block *const bl):
	DvbUpward(bl),
	reception_std(NULL),	
	spots(),
	cni(),
	sat_delay()
{
};


BlockDvbSat::Upward::~Upward()
{
	// release the reception DVB standards
	if(this->reception_std != NULL)
	{
	   delete this->reception_std;
	}
}


void BlockDvbSat::Upward::setSpots(const sat_spots_t &spots)
{
	this->spots = spots;
}


bool BlockDvbSat::Upward::onInit()
{
	// get the common parameters
	// TODO no need to init pkt hdl in transparent mode,
	//      this will avoid loggers for encap to be instanciated
	if(!this->initCommon(RETURN_UP_ENCAP_SCHEME_LIST))
	{
		LOG(this->log_init, LEVEL_ERROR,
		    "failed to complete the common part of the "
		    "initialisation\n");
		return false;;
	}

	if(!this->initMode())
	{
		LOG(this->log_init, LEVEL_ERROR,
		    "failed to complete the mode part of the "
		    "initialisation\n");
		return false;
	}

	// load the modcod files (regenerative satellite only)
	if(this->satellite_type == REGENERATIVE)
	{
		// initialize the satellite internal switch
		if(!this->initSwitchTable())
		{
			LOG(this->log_init, LEVEL_ERROR,
			    "failed to complete the switch part of the "
			    "initialisation\n");
			return false;
		}
	}

	return true;
}


bool BlockDvbSat::Upward::initMode(void)
{
	// Delay to apply to the medium
	if(!Conf::getValue(Conf::section_map[COMMON_SECTION], 
		               SAT_DELAY, this->sat_delay))
	{
		LOG(this->log_init, LEVEL_ERROR,
		    "section '%s': missing parameter '%s'\n",
		    COMMON_SECTION, SAT_DELAY);
		goto error;
	}
	    
	LOG(this->log_init, LEVEL_NOTICE,
	     "Satellite delay = %d", this->sat_delay);

	if(this->satellite_type == REGENERATIVE)
	{
		this->reception_std = new DvbRcsStd(this->pkt_hdl);
	}
	else
	{
		// create the reception standard
		this->reception_std = new DvbRcsStd(); 
	}
	if(this->reception_std == NULL)
	{
		LOG(this->log_init, LEVEL_ERROR,
		    "failed to create the reception standard\n");
		goto error;
	}

	return true;

error:
	return false;
}


bool BlockDvbSat::Upward::initSwitchTable(void)
{
	ConfigurationList spot_table;
	ConfigurationList::iterator iter;
	GenericSwitch *generic_switch = new GenericSwitch();
	spot_id_t spot_id;
	unsigned int i;

	// no need for switch in non-regenerative mode
	if(this->satellite_type != REGENERATIVE)
	{
		return true;
	}

	// Retrieving switching table entries
	if(!Conf::getListNode(Conf::section_map[SPOT_TABLE_SECTION],
		                   SPOT_LIST, spot_table))
	{

		LOG(this->log_init, LEVEL_ERROR,
		    "section '%s, %s': missing satellite spot "
		    "table\n", SPOT_TABLE_SECTION, SPOT_LIST);
		goto error;
	}


	i = 0;
	for(iter = spot_table.begin(); iter != spot_table.end(); iter++)
	{
		ConfigurationList tal_list;
		ConfigurationList current_spot;
		ConfigurationList::iterator tal_iter;
		current_spot.push_front(*iter);
		tal_id_t tal_id = 0;
		spot_id = 0;

		i++;
		// get the Spot ID attribute
		if(!Conf::getAttributeValue(iter, ID, spot_id))
		{
			LOG(this->log_init, LEVEL_ERROR,
			    "problem retrieving %s in switching table"
			    "entry %u\n", ID, i);
			goto release_switch;
		}
	
		// Retrieving switching table entries
		if(!Conf::getListItems(current_spot, TERMINAL_LIST, tal_list))
		{

			LOG(this->log_init, LEVEL_ERROR,
					"section '%s, %s': missing satellite terminal id ",
					 SPOT_TABLE_SECTION, SPOT_LIST);
			goto error;
		}

		for(tal_iter = tal_list.begin() ; tal_iter != tal_list.end() ;
			++tal_iter)
		{	
			// get the Tal ID attribute
			if(!Conf::getAttributeValue(tal_iter, ID, tal_id))
			{
				LOG(this->log_init, LEVEL_ERROR,
				    "problem retrieving %s in spot table"
				    "entry %u\n", TAL_ID, i);
				goto release_switch;
			}

			if(!generic_switch->add(tal_id, spot_id))
			{
				LOG(this->log_init, LEVEL_ERROR,
				    "failed to add switching entry "
				    "(Tal ID = %u, Spot ID = %u)\n",
				    tal_id, spot_id);
				goto release_switch;
			}

			LOG(this->log_init, LEVEL_NOTICE,
			    "Switching entry added (Tal ID = %u, "
			    "Spot ID = %u)\n", tal_id, spot_id);
		}
	}

	// get default spot id
	if(!Conf::getValue(Conf::section_map[SPOT_TABLE_SECTION],
		               DEFAULT_SPOT, spot_id))
	{
		LOG(this->log_init, LEVEL_ERROR,
		    "section '%s': missing parameter '%s'\n",
		    SPOT_TABLE_SECTION, DEFAULT_SPOT);
		goto error;
	}
	generic_switch->setDefault(spot_id);

	if(!(dynamic_cast<DvbRcsStd *>(this->reception_std)->setSwitch(generic_switch)))
	{
		goto error;
	}

	return true;

release_switch:
	delete generic_switch;
error:
	return false;
}


bool BlockDvbSat::Upward::onEvent(const RtEvent *const event)
{
	switch(event->getType())
	{
		case evt_message:
		{
			// message from lower layer: dvb frame
			DvbFrame *dvb_frame;
			dvb_frame = (DvbFrame *)((MessageEvent *)event)->getData();
		
			if(!this->onRcvDvbFrame(dvb_frame))
			{
				LOG(this->log_receive, LEVEL_ERROR,
				    "failed to handle received DVB frame\n");
				return false;
			}
		}
		break;

		default:
			LOG(this->log_receive, LEVEL_ERROR,
			    "unknown event: %s", event->getName().c_str());
			return false;
	}
	return true;
}



// About multithreaded channels implementation:
// We choose to let the transparent treatment and push in FIFO in Upward
// while we could have only transmitted the frame to the Downward channel
// that would have analysed it but with this solution brings better task
// sharing between channels
// The fifo is protected with a mutex
// The spots also protected for some shared elements
bool BlockDvbSat::Upward::onRcvDvbFrame(DvbFrame *dvb_frame)
{
	bool status = true;
	sat_spots_t::iterator spot;
	spot_id_t spot_id;
	tal_id_t gw_id;
	unsigned int carrier_id = dvb_frame->getCarrierId();

	// get the satellite spot from which the DVB frame comes from
	// TODO with spot id, not loop and carrier id
	//      check if input carrier id is still usefull
	if(!Conf::getSpotWithCarrierId(carrier_id, spot_id, gw_id))
	{
		LOG(this->log_receive, LEVEL_ERROR,
				"cannot find gw id for carrier %u\n", carrier_id);
		return false;
	}

	SatSpot *current_spot = spots[spot_id];
	SatGw *current_gw = current_spot->getGw(gw_id);

	if(current_gw == NULL)
	{
		LOG(this->log_receive, LEVEL_ERROR,
				"cannot find gw id in spot %u\n", spot_id);
		return false;
	}

	spot = this->spots.find(spot_id);
	if(spot == this->spots.end())
	{
		LOG(this->log_receive, LEVEL_ERROR,
				"cannot find spot with ID %u in spot "
				"list\n", spot_id);
		return false;
	}
	
	LOG(this->log_receive, LEVEL_DEBUG,
	    "DVB frame received from lower layer (type = %d, len %zu)\n",
	    dvb_frame->getMessageType(),
	    dvb_frame->getTotalLength());


	switch(dvb_frame->getMessageType())
	{
		case MSG_TYPE_CORRUPTED:
			if(this->satellite_type == TRANSPARENT)
			{
				// in transparent scenario, satellite physical layer cannot corrupt
				LOG(this->log_receive, LEVEL_INFO,
				    "the message was corrupted by physical layer, "
				    "drop it\n");
				delete dvb_frame;
				break;
			}
			// continue to handle the corrupted message in onRcvFrame
		case MSG_TYPE_DVB_BURST:
		{
			/* the DVB frame contains a burst of packets:
			 *  - if the satellite is a regenerative one, forward the burst to the
			 *    encapsulation layer,
			 *  - if the satellite is a transparent one, forward DVB burst as the
			 *    other DVB frames.
			 */

			LOG(this->log_receive, LEVEL_INFO,
			    "DVB-Frame received\n");
			
			// satellite spot found, forward DVB frame on the same spot
			DvbRcsFrame *frame = dvb_frame->operator DvbRcsFrame*();

		 	if(this->satellite_type == TRANSPARENT)
			{
				// Update probes and stats
				current_gw->updateL2FromSt(frame->getPayloadLength());

				// TODO: forward according to a table
				LOG(this->log_receive, LEVEL_INFO,
				    "DVB burst comes from spot %u (carrier "
				    "%u) => forward it to spot %u (carrier "
				    "%u)\n", current_spot->getSpotId(),
				    dvb_frame->getCarrierId(),
				    current_spot->getSpotId(),
				    current_gw->getDataOutGwFifo()->
				    getCarrierId());

				if(!this->forwardDvbFrame(current_gw->getDataOutGwFifo(),
				                          dvb_frame))
				{
					status = false;
				}
			}
			else // else satellite_type == REGENERATIVE
			{
				/* The satellite is a regenerative one and the DVB frame contains
				 * a burst:
				 *  - extract the packets from the DVB frame,
				 *  - find the destination spot ID for each packet
				 *  - create a burst of encapsulation packets (NetBurst object)
				 *    with all the packets extracted from the DVB frame,
				 *  - send the burst to the upper layer.
				 */

				NetBurst *burst = NULL;

				// Update probes and stats
				// get the satellite spot from which the DVB frame comes from
				current_gw->updateL2FromSt(frame->getPayloadLength());

				if(this->with_phy_layer && this->satellite_type == REGENERATIVE &&
				   this->reception_std->getType() == "DVB-RCS")
				{
					tal_id_t src_tal_id;
					// decode the first packet in frame to be able to get source terminal ID
					if(!this->pkt_hdl->getSrc(frame->getPayload(), src_tal_id))
					{
						LOG(this->log_receive, LEVEL_ERROR,
						    "unable to read source terminal ID in "
						    "frame, won't be able to update C/N "
						    "value\n");
					}
					else
					{
						double cn = frame->getCn();
						LOG(this->log_receive, LEVEL_INFO,
						    "Uplink CNI for terminal %u = %f\n",
						    src_tal_id, cn);

						this->cni[src_tal_id] = cn;
					}
				}

				if(!this->reception_std->onRcvFrame(dvb_frame,
							0 /* no used */, &burst))
				{
					LOG(this->log_receive, LEVEL_ERROR,
					    "failed to handle received DVB frame "
					    "(regenerative satellite)\n");
					status = false;
					burst = NULL;
				}

				// send the message to the upper layer
				if(burst && !this->enqueueMessage((void **)&burst))
				{
					LOG(this->log_receive, LEVEL_ERROR,
					    "failed to send burst to upper layer\n");
					delete burst;
					status = false;
				}
				LOG(this->log_receive, LEVEL_INFO,
				    "burst sent to the upper layer\n");
			}
		}
		break;

			/* forward the BB frame (and the burst that the frame contains) */
			// TODO see if we can factorize
		case MSG_TYPE_BBFRAME:
		{
			/* we should not receive BB frame in regenerative mode */
			assert(this->satellite_type == TRANSPARENT);

			LOG(this->log_receive, LEVEL_INFO,
			    "BBFrame received\n");

			// satellite spot found, forward BBframe on the same spot
			BBFrame *bbframe = dvb_frame->operator BBFrame*();

			// Update probes and stats
			current_gw->updateL2FromGw(bbframe->getPayloadLength());

			// TODO: forward according to a table
			LOG(this->log_receive, LEVEL_INFO,
			    "BBFRAME burst comes from spot %u (carrier "
			    "%u) => forward it to spot %u (carrier %u)\n",
			    current_spot->getSpotId(),
			    dvb_frame->getCarrierId(),
			    current_spot->getSpotId(),
			    current_gw->getDataOutStFifo()->
			    getCarrierId());

			if(!this->forwardDvbFrame(current_gw->getDataOutStFifo(),
			                          dvb_frame))
			{
				LOG(this->log_receive, LEVEL_ERROR,
				    "cannot forward burst\n");
				status = false;
			}
		}
		break;

		case MSG_TYPE_SALOHA_DATA:
		case MSG_TYPE_SALOHA_CTRL:
		{
			/* we should not receive BB frame in regenerative mode */
			assert(this->satellite_type == TRANSPARENT);

			LOG(this->log_receive, LEVEL_INFO,
			    "Slotted Aloha frame received\n");

			DvbFifo *fifo;
			
			// satellite spot found, forward frame on the same spot
			SlottedAlohaFrame *sa_frame = dvb_frame->operator SlottedAlohaFrame*();

			// Update probes and stats
			current_gw->updateL2FromSt(sa_frame->getPayloadLength());

			if(dvb_frame->getMessageType() == MSG_TYPE_SALOHA_DATA)
			{
				fifo = current_gw->getDataOutGwFifo();
			}
			else
			{
				fifo = current_gw->getDataOutStFifo();
			}

			// TODO: forward according to a table
			LOG(this->log_receive, LEVEL_INFO,
			    "Slotted Aloha frame comes from spot %u (carrier "
			    "%u) => forward it to spot %u (carrier %u)\n",
			    current_spot->getSpotId(),
			    dvb_frame->getCarrierId(),
			    current_spot->getSpotId(),
			    fifo->getCarrierId());

			if(!this->forwardDvbFrame(fifo,
			                          dvb_frame))
			{
				LOG(this->log_receive, LEVEL_ERROR,
				    "cannot forward burst\n");
				status = false;
			}

		}
		break;

		// Generic control frames (SAC, TTP, etc)
		case MSG_TYPE_SAC:
			if(this->with_phy_layer && this->satellite_type == REGENERATIVE)
			{

				// handle SAC here to get the uplink ACM parameters
				Sac *sac = (Sac *)dvb_frame;

				tal_id_t tal_id;
				cni_info_t *cni_info = new cni_info_t;

				tal_id = sac->getTerminalId();
				cni_info->cni = sac->getCni();
				cni_info->tal_id = tal_id;
				LOG(this->log_receive, LEVEL_INFO,
				    "Get SAC from ST%u, with C/N0 = %.2f\n",
				    tal_id, cni_info->cni);
				// transmit downlink CNI to downlink channel
				if(!this->shareMessage((void **)&cni_info, 
					                   sizeof(cni_info_t),
					                   msg_cni))
				{
					LOG(this->log_receive, LEVEL_ERROR,
					    "Unable to transmit downward CNI to "
					    "channel\n");
				}
				// update ACM parameters with uplink value, thus the GW will
				// known uplink C/N and thus update uplink MODCOD used in TTP
				if(this->cni.find(tal_id) != this->cni.end())
				{
					sac->setAcm(this->cni[tal_id]);
				}
				// TODO we won't update ACM parameters if we did not receive
				// traffic from this terminal, GW will have a wrong value...
			}
			// do not break here !
		case MSG_TYPE_TTP:
		case MSG_TYPE_SYNC:
		case MSG_TYPE_SESSION_LOGON_RESP:
			{
				// forward the frame copy
				if(!this->forwardDvbFrame(current_gw->getControlFifo(),
				                          dvb_frame))
				{
					status = false;
				}
				//delete dvb_frame;
			}
			break;

			// Special case of logon frame with dedicated channel
		case MSG_TYPE_SESSION_LOGON_REQ:
			{
				LOG(this->log_receive, LEVEL_DEBUG,
				    "ST logon request received, "
				    "forward it on all satellite spots\n");

				// forward the frame copy
				if(!this->forwardDvbFrame(current_gw->getLogonFifo(),
				                          dvb_frame))
				{
					status = false;
				}
				//delete dvb_frame;
			}
			break;


		case MSG_TYPE_SOF:
			{
				LOG(this->log_receive, LEVEL_DEBUG,
				    "control frame (type = %u) received, "
				    "forward it on all satellite spots\n",
				    dvb_frame->getMessageType());
				// the SOF message should not be stored in fifo, because it
				// would be kept a random amount of time between [0, fwd_timer]
				// and we need a perfect synchronization
				if(!this->shareMessage((void **)&dvb_frame, 
					                   sizeof(dvb_frame),
					                   msg_sig))
				{
					LOG(this->log_receive, LEVEL_ERROR,
					    "Unable to transmit sig to downward channel\n");
				}
			}
			break;

		default:
			{
				LOG(this->log_receive, LEVEL_ERROR,
				    "unknown type (%u) of DVB frame\n",
				    dvb_frame->getMessageType());
				delete dvb_frame;
			}
			break;
	}

	return status;
}

bool BlockDvbSat::Upward::forwardDvbFrame(DvbFifo *fifo, DvbFrame *dvb_frame)
{
    return this->pushInFifo(fifo, (NetContainer *)dvb_frame, this->sat_delay);
}

<|MERGE_RESOLUTION|>--- conflicted
+++ resolved
@@ -40,6 +40,7 @@
 #include "DvbS2Std.h"
 #include "GenericSwitch.h"
 #include "SlottedAlohaFrame.h"
+#include "OpenSandConf.h"
 
 #include <opensand_rt/Rt.h>
 #include <opensand_conf/conf.h>
@@ -148,7 +149,8 @@
 		spot_id_t spot_id = 0;
 		tal_id_t gw_id = 0;
 		uint8_t ctrl_id = 0;
-		uint8_t data_in_carrier_id = 0;
+		uint8_t data_in_gw_id = 0;
+		uint8_t data_in_st_id = 0;
 		uint8_t data_out_gw_id = 0;
 		uint8_t data_out_st_id = 0;
 		uint8_t log_id = 0;
@@ -234,10 +236,15 @@
 			{
 				ctrl_id = carrier_id;
 			}
-			// Get the ID for data carrier
+			// Get the ID for data in gw carrier
+			else if(strcmp(carrier_type.c_str(), DATA_IN_GW) == 0)
+			{
+				data_in_gw_id = carrier_id;
+			}
+			// Get the ID for data in st carrier
 			else if(strcmp(carrier_type.c_str(), DATA_IN_ST) == 0)
 			{
-				data_in_carrier_id = carrier_id;
+				data_in_st_id = carrier_id;
 			}
 			// Get the ID for data out gw carrier
 			else if(strcmp(carrier_type.c_str(), DATA_OUT_GW) == 0)
@@ -257,17 +264,20 @@
 		}
 	
 		LOG(this->log_init, LEVEL_NOTICE,
-		    "SF#: carrier IDs for Ctrl = %u, data_in = %u, "
-		    "data out gw = %u, data out st = %u, log id = %u\n", 
-		    ctrl_id, data_in_carrier_id, data_out_gw_id,
-		    data_out_st_id, log_id);
+		    "SF#: carrier IDs for Ctrl = %u, "
+		    "data in gw = %u, data in st = %u, "
+		    "data out gw = %u, data out st = %u, "
+		    "log id = %u\n", 
+		    ctrl_id, data_in_gw_id, data_in_st_id,
+		    data_out_gw_id, data_out_st_id, log_id);
 		//***************************
 		// create a new gw
 		//***************************
 		new_gw = new SatGw(gw_id, spot_id,
-		                   data_in_carrier_id,
 		                   log_id,
 		                   ctrl_id,
+		                   data_in_st_id,
+		                   data_in_gw_id,
 		                   data_out_st_id,
 		                   data_out_gw_id,
 		                   fifo_size);
@@ -509,21 +519,18 @@
 				{
 					return false;
 				}
-				
 
 				if(categories.size() != 1)
 				{
-					// TODO see NCC for that, we may handle categories in
-					//      spots here.
+					// TODO see NCC for that
 					LOG(this->log_init, LEVEL_ERROR,
-							"cannot support more than one category for "
-							"downlink band\n");
+					    "cannot support more than one category for "
+					    "downlink band\n");
 					return false;
 				}
 
 				TerminalCategoryDama *category = categories.begin()->second;
 
-				// TODO delete category dans le spot
 				if(!gw->initScheduling(this->fwd_down_frame_duration_ms,
 			                           this->pkt_hdl,
 			                           &this->fmt_simu,
@@ -535,7 +542,7 @@
 					delete gw;
 					TerminalCategories<TerminalCategoryDama>::iterator cat_it;
 					for(cat_it = categories.begin();
-							cat_it != categories.end(); ++cat_it)
+					    cat_it != categories.end(); ++cat_it)
 					{
 						delete (*cat_it).second;
 					}
@@ -674,7 +681,7 @@
 				unsigned int carrier_id = dvb_frame->getCarrierId();
 				tal_id_t gw_id = 0;
 				
-				if(!Conf::getSpotWithCarrierId(carrier_id, spot_id, gw_id))
+				if(!OpenSandConf::getSpotWithCarrierId(carrier_id, spot_id, gw_id))
 				{
 					LOG(this->log_receive, LEVEL_ERROR,
 					    "cannot find spot with carrier ID %u in spot "
@@ -754,10 +761,8 @@
 			for(pkt_it = burst->begin(); pkt_it != burst->end();
 			    pkt_it++)
 			{
+				DvbFifo *out_fifo = NULL;
 				sat_spots_t::iterator iter;
-				tal_id_t tab[NB_GW] = {GW_TAL_ID};
-				list<tal_id_t> gw_tal_id (tab, tab + sizeof(tab) / sizeof(tal_id_t) );
-				list<tal_id_t>::iterator it_tal_id;
 				
 				LOG(this->log_receive, LEVEL_INFO,
 				    "store one encapsulation packet\n");
@@ -765,15 +770,13 @@
 				spot_id = (*pkt_it)->getSpot();
 				tal_id = (*pkt_it)->getDstTalId();
 				
-				it_tal_id = find(gw_tal_id.begin(), gw_tal_id.end(), tal_id);
-				
-				if(it_tal_id != gw_tal_id.end())
-				{
-					gw_id = (*it_tal_id);
-				}
-				else if(Conf::gw_table.find(tal_id) != Conf::gw_table.end())
-				{
-					gw_id = Conf::gw_table[tal_id];
+				if(OpenSandConf::isGw(tal_id))
+				{
+					gw_id = tal_id;
+				}
+				else if(OpenSandConf::gw_table.find(tal_id) != OpenSandConf::gw_table.end())
+				{
+					gw_id = OpenSandConf::gw_table[tal_id];
 				}
 				else if(!Conf::getValue(Conf::section_map[GW_TABLE_SECTION],
 					                    DEFAULT_GW, gw_id))
@@ -804,9 +807,17 @@
 					delete burst;
 					return false;
 				}
+				if((*pkt_it)->getDstTalId() == gw_id)
+				{
+					out_fifo = gw->getDataOutGwFifo();
+				}
+				else
+				{
+					out_fifo = gw->getDataOutStFifo();
+				}
 				
 				if(!this->onRcvEncapPacket(*pkt_it,
-					                       gw->getDataOutStFifo(),
+					                       out_fifo,
 					                       this->sat_delay))
 				{
 					// FIXME a problem occured, we got memory allocation error
@@ -859,23 +870,23 @@
 					{
 						SatGw *current_gw = *gw_iter;
 						LOG(this->log_send, LEVEL_DEBUG,
-								"send logon frames on satellite spot %u\n",
-								i_spot->first);
+						    "send logon frames on satellite spot %u\n",
+						    i_spot->first);
 						if(!this->sendFrames(current_gw->getLogonFifo()))
 						{
 							LOG(this->log_send, LEVEL_ERROR,
-									"Failed to send logon frames on spot %u\n",
-									i_spot->first);
+							    "Failed to send logon frames on spot %u\n",
+							    i_spot->first);
 						}
 
 						LOG(this->log_send, LEVEL_DEBUG,
-								"send control frames on satellite spot %u\n",
-								i_spot->first);
+						    "send control frames on satellite spot %u\n",
+						    i_spot->first);
 						if(!this->sendFrames(current_gw->getControlFifo()))
 						{
 							LOG(this->log_send, LEVEL_ERROR,
-									"Failed to send contol frames on spot %u\n",
-									i_spot->first);
+							    "Failed to send contol frames on spot %u\n",
+							    i_spot->first);
 						}
 
 						if(this->satellite_type == TRANSPARENT)
@@ -884,8 +895,8 @@
 							bool status = true;
 
 							LOG(this->log_receive, LEVEL_DEBUG,
-									"send data frames on satellite spot "
-									"%u\n", i_spot->first);
+							    "send data frames on satellite spot "
+							    "%u\n", i_spot->first);
 							if(!this->sendFrames(current_gw->getDataOutGwFifo()))
 							{
 								status = false;
@@ -902,21 +913,22 @@
 						else
 						{
 							if(!current_gw->schedule(this->down_frame_counter,
-										(time_ms_t)getCurrentTime()))
+							                         (time_ms_t)getCurrentTime()))
 							{
 								LOG(this->log_receive, LEVEL_ERROR,
-										"failed to schedule packets for satellite spot %u "
-										"on regenerative satellite\n", i_spot->first);
+								    "failed to schedule packets for satellite spot %u "
+								    "on regenerative satellite\n", i_spot->first);
 								return false;
 							}
 
+							// send ST bursts
 							if(!this->sendBursts(&current_gw->getCompleteDvbFrames(),
-										current_gw->getDataOutStFifo()->getCarrierId()))
+							                     current_gw->getDataOutStFifo()->getCarrierId()))
 							{
 								LOG(this->log_receive, LEVEL_ERROR,
-										"failed to build and send DVB/BB frames "
-										"for satellite spot %u on regenerative satellite\n",
-										i_spot->first);
+								    "failed to build and send DVB/BB frames toward ST"
+								    "for satellite spot %u on regenerative satellite\n",
+								    i_spot->first);
 								return false;
 							}
 						}
@@ -958,14 +970,10 @@
 bool BlockDvbSat::Downward::sendFrames(DvbFifo *fifo)
 {
 	MacFifoElement *elem;
-<<<<<<< HEAD
 	//Be careful: When using other than time_ms_t in 32-bit machine, the RTT is no correct!
-	time_ms_t current_time = this->getCurrentTime();
-=======
 	time_ms_t current_time = getCurrentTime();
->>>>>>> 8c0164e4
-
-	while(fifo->getTickOut() <= current_time &&
+
+	while(((unsigned long)fifo->getTickOut()) <= current_time &&
 	      fifo->getCurrentSize() > 0)
 	{
 		DvbFrame *dvb_frame;
@@ -1017,27 +1025,8 @@
 		for(gw_iter = listGw.begin() ; gw_iter != listGw.end() ;
 				++gw_iter)
 		{
-<<<<<<< HEAD
-			// L2 from GW
-			this->probe_sat_l2_from_gw[spot_id]->put(
-				spot->getL2FromGw() * 8 / this->stats_period_ms);
-
-			spot->getDataOutGwFifo()->getStatsCxt(output_gw_fifo_stat);
-
-			// L2 to GW
-			this->probe_sat_l2_to_gw[spot_id]->put(
-				((int) output_gw_fifo_stat.out_length_bytes * 8 /
-				this->stats_period_ms));
-
-			// Queue sizes
-			this->probe_sat_output_gw_queue_size[spot_id]->put(
-				output_gw_fifo_stat.current_pkt_nbr);
-			this->probe_sat_output_gw_queue_size_kb[spot_id]->put(
-				((int) output_gw_fifo_stat.current_length_bytes * 8 / 1000));
-=======
 			SatGw *current_gw = *gw_iter;
 			current_gw->updateProbes(this->satellite_type, this->stats_period_ms);	
->>>>>>> 8c0164e4
 		}
 	}
 
@@ -1300,7 +1289,6 @@
 // The spots also protected for some shared elements
 bool BlockDvbSat::Upward::onRcvDvbFrame(DvbFrame *dvb_frame)
 {
-	bool status = true;
 	sat_spots_t::iterator spot;
 	spot_id_t spot_id;
 	tal_id_t gw_id;
@@ -1309,10 +1297,10 @@
 	// get the satellite spot from which the DVB frame comes from
 	// TODO with spot id, not loop and carrier id
 	//      check if input carrier id is still usefull
-	if(!Conf::getSpotWithCarrierId(carrier_id, spot_id, gw_id))
+	if(!OpenSandConf::getSpotWithCarrierId(carrier_id, spot_id, gw_id))
 	{
 		LOG(this->log_receive, LEVEL_ERROR,
-				"cannot find gw id for carrier %u\n", carrier_id);
+		    "cannot find gw id for carrier %u\n", carrier_id);
 		return false;
 	}
 
@@ -1322,7 +1310,7 @@
 	if(current_gw == NULL)
 	{
 		LOG(this->log_receive, LEVEL_ERROR,
-				"cannot find gw id in spot %u\n", spot_id);
+		    "cannot find gw id in spot %u\n", spot_id);
 		return false;
 	}
 
@@ -1330,8 +1318,8 @@
 	if(spot == this->spots.end())
 	{
 		LOG(this->log_receive, LEVEL_ERROR,
-				"cannot find spot with ID %u in spot "
-				"list\n", spot_id);
+		    "cannot find spot with ID %u in spot "
+		    "list\n", spot_id);
 		return false;
 	}
 	
@@ -1381,13 +1369,12 @@
 				    "%u)\n", current_spot->getSpotId(),
 				    dvb_frame->getCarrierId(),
 				    current_spot->getSpotId(),
-				    current_gw->getDataOutGwFifo()->
-				    getCarrierId());
+				    current_gw->getDataOutGwFifo()->getCarrierId());
 
 				if(!this->forwardDvbFrame(current_gw->getDataOutGwFifo(),
 				                          dvb_frame))
 				{
-					status = false;
+					return false;
 				}
 			}
 			else // else satellite_type == REGENERATIVE
@@ -1431,13 +1418,14 @@
 				}
 
 				if(!this->reception_std->onRcvFrame(dvb_frame,
-							0 /* no used */, &burst))
+				                                    0 /* no used */,
+				                                    &burst))
 				{
 					LOG(this->log_receive, LEVEL_ERROR,
 					    "failed to handle received DVB frame "
 					    "(regenerative satellite)\n");
-					status = false;
 					burst = NULL;
+					return false;
 				}
 
 				// send the message to the upper layer
@@ -1446,7 +1434,7 @@
 					LOG(this->log_receive, LEVEL_ERROR,
 					    "failed to send burst to upper layer\n");
 					delete burst;
-					status = false;
+					return false;
 				}
 				LOG(this->log_receive, LEVEL_INFO,
 				    "burst sent to the upper layer\n");
@@ -1454,21 +1442,35 @@
 		}
 		break;
 
-			/* forward the BB frame (and the burst that the frame contains) */
-			// TODO see if we can factorize
+		/* forward the BB frame (and the burst that the frame contains) */
+		// TODO see if we can factorize
 		case MSG_TYPE_BBFRAME:
 		{
+			DvbFifo *out_fifo = NULL;
+
 			/* we should not receive BB frame in regenerative mode */
 			assert(this->satellite_type == TRANSPARENT);
-
+			// TODO remove is SCPC supports REGEN
 			LOG(this->log_receive, LEVEL_INFO,
 			    "BBFrame received\n");
 
 			// satellite spot found, forward BBframe on the same spot
 			BBFrame *bbframe = dvb_frame->operator BBFrame*();
 
-			// Update probes and stats
-			current_gw->updateL2FromGw(bbframe->getPayloadLength());
+			// Check were the frame is coming from
+			// GW if S2, ST if SCPC
+			if(carrier_id == current_gw->getDataInGwId())
+			{
+				// Update probes and stats
+				current_gw->updateL2FromGw(bbframe->getPayloadLength());
+				out_fifo = current_gw->getDataOutStFifo();
+			}
+			else if(carrier_id == current_gw->getDataInStId())
+			{
+				// Update probes and stats
+				current_gw->updateL2FromSt(bbframe->getPayloadLength());
+				out_fifo = current_gw->getDataOutGwFifo();
+			}
 
 			// TODO: forward according to a table
 			LOG(this->log_receive, LEVEL_INFO,
@@ -1477,15 +1479,14 @@
 			    current_spot->getSpotId(),
 			    dvb_frame->getCarrierId(),
 			    current_spot->getSpotId(),
-			    current_gw->getDataOutStFifo()->
-			    getCarrierId());
-
-			if(!this->forwardDvbFrame(current_gw->getDataOutStFifo(),
+			    out_fifo->getCarrierId());
+
+			if(!this->forwardDvbFrame(out_fifo,
 			                          dvb_frame))
 			{
 				LOG(this->log_receive, LEVEL_ERROR,
 				    "cannot forward burst\n");
-				status = false;
+				return false;
 			}
 		}
 		break;
@@ -1530,7 +1531,7 @@
 			{
 				LOG(this->log_receive, LEVEL_ERROR,
 				    "cannot forward burst\n");
-				status = false;
+				return false;
 			}
 
 		}
@@ -1580,7 +1581,7 @@
 				if(!this->forwardDvbFrame(current_gw->getControlFifo(),
 				                          dvb_frame))
 				{
-					status = false;
+					return false;
 				}
 				//delete dvb_frame;
 			}
@@ -1597,7 +1598,7 @@
 				if(!this->forwardDvbFrame(current_gw->getLogonFifo(),
 				                          dvb_frame))
 				{
-					status = false;
+					return false;
 				}
 				//delete dvb_frame;
 			}
@@ -1633,7 +1634,7 @@
 			break;
 	}
 
-	return status;
+	return true;
 }
 
 bool BlockDvbSat::Upward::forwardDvbFrame(DvbFifo *fifo, DvbFrame *dvb_frame)
