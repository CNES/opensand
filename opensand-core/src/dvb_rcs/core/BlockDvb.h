/*
 *
 * OpenSAND is an emulation testbed aiming to represent in a cost effective way a
 * satellite telecommunication system for research and engineering activities.
 *
 *
 * Copyright © 2014 TAS
 * Copyright © 2014 CNES
 *
 *
 * This file is part of the OpenSAND testbed.
 *
 *
 * OpenSAND is free software : you can redistribute it and/or modify it under the
 * terms of the GNU General Public License as published by the Free Software
 * Foundation, either version 3 of the License, or (at your option) any later
 * version.
 *
 * This program is distributed in the hope that it will be useful, but WITHOUT
 * ANY WARRANTY, without even the implied warranty of MERCHANTABILITY or FITNESS
 * FOR A PARTICULAR PURPOSE. See the GNU General Public License for more
 * details.
 *
 * You should have received a copy of the GNU General Public License along with
 * this program. If not, see http://www.gnu.org/licenses/.
 *
 */

/**
 * @file BlockDvb.h
 * @brief This bloc implements a DVB-S2/RCS stack.
 * @author SatIP6
 * @author Didier Barvaux / Viveris Technologies
 * @author Emmanuelle Pechereau <epechereau@b2i-toulouse.com>
 * @author Julien Bernard <julien.bernard@toulouse.viveris.com>
 *
 *
 * <pre>
 *
 *            ^
 *            | encap burst
 *            v
 *    ------------------
 *   |                  |
 *   |       DVB        |
 *   |       Dama       |
 *   |                  |
 *    ------------------
 *            ^
 *            | DVB Frame / BBFrame
 *            v
 *
 * </pre>
 *
 */

#ifndef BLOCK_DVB_H
#define BLOCK_DVB_H

#include "PhysicStd.h"
#include "NccPepInterface.h"
#include "TerminalCategory.h"
#include "BBFrame.h"
#include "Sac.h"
#include "Ttp.h"

#include <opensand_output/Output.h>
#include <opensand_rt/Rt.h>
#include <opensand_conf/conf.h>

/**@briel Get the current time
 * 
 * 
 * @return the current time
 */ 
inline clock_t getCurrentTime(void)
{
	timeval current;
	gettimeofday(&current, NULL);
	return current.tv_sec * 1000 + current.tv_usec / 1000;
}


class BlockDvbSat;
class BlockDvbNcc;
class BlockDvbTal;


class DvbChannel 
{
 public:
	DvbChannel():
		satellite_type(),
		with_phy_layer(false),
		super_frame_counter(0),
		fwd_down_frame_duration_ms(),
		ret_up_frame_duration_ms(),
		pkt_hdl(NULL),
		fmt_simu(),
		stats_period_ms(),
		stats_period_frame(),
		log_init_channel(NULL),
		log_receive_channel(NULL),
		log_send_channel(NULL),
		check_send_stats(0)
	{
		this->log_init_channel = Output::registerLog(LEVEL_WARNING, "init");
		this->log_receive_channel = Output::registerLog(LEVEL_WARNING, "receive");
		this->log_send_channel = Output::registerLog(LEVEL_WARNING, "send");

	};

	virtual ~DvbChannel()
	{
		map<spot_id_t, DvbChannel *>::iterator spot_iter;
		for(spot_iter = this->spots.begin(); 
		    spot_iter != this->spots.end(); ++spot_iter)
		{
			delete (*spot_iter).second;
		}
	};

 protected:

	/**
	 * @brief Create spot list
	 *
	 * @return true on success, false otherwise
	 */
	bool initSpots(void);
		
	/**
	 * @brief Read the satellite type
	 *
	 * @return true on success, false otherwise
	 */
	bool initSatType(void);

	/**
	 * @brief Read the encapsulation shcemes to get packet handler
	 *
	 * @param encap_schemes The section in configuration file for encapsulation
	 *                      schemes (up/return or down/forward)
	 * @param pkt_hdl       The packet handler corresponding to the encapsulation scheme
	 * @return true on success, false otherwise
	 */
	bool initPktHdl(const char *encap_schemes,
	                EncapPlugin::EncapPacketHandler **pkt_hdl, bool force);


	/**
	 * @brief Read the common configuration parameters
	 *
	 * @param encap_schemes The section in configuration file for encapsulation
	 *                      schemes (up/return or down/forward)
	 * @return true on success, false otherwise
	 */
	bool initCommon(const char *encap_schemes);

	/**
	 * @brief Init the timer for statistics
	 *
	 * @param frame_duration_ms  The frame duration that will be used to
	 *                           adujst the timer
	 */
	void initStatsTimer(time_ms_t frame_duration_ms);

	/**
	 * @brief Read configuration for the MODCOD definition/simulation files
	 *
	 * @param def     The section in configuration file for MODCOD definitions
	 *                (up/return or down/forward)
	 * @param simu    The section in configuration file for MODCOD simulation
	 *                (up/return or down/forward)
	 * @return  true on success, false otherwise
	 */
	bool initModcodFiles(const char *def, const char *simu);

	/**
	 * @brief Read configuration for link MODCOD definition/simulation files
	 *
	 * @param def       The section in configuration file for MODCOD definitions
	 *                  (up/return or down/forward)
	 * @param simu      The section in configuration file for MODCOD simulation
	 *                  (up/return or down/forward)
	 * @param fmt_simu  The FMT simulation attribute to initialize
	 * @return  true on success, false otherwise
	 */
	bool initModcodFiles(const char *def, const char *simu,
	                     FmtSimulation &fmt_simu);

	/**
	 * @brief init the band according to configuration
	 *
	 * @tparam  T The type of terminal category to create
	 * @param   band                 The section in configuration file
	 *                               (up/return or down/forward)
	 * @param   access_type          The access type value
	 * @param   duration_ms          The frame duration on this band
	 * @param   satellite_type       The satellite type
	 * @param   fmt_def              The FMT definition table
	 * @param   categories           OUT: The terminal categories
	 * @param   terminal_affectation OUT: The terminal affectation in categories
	 * @param   default_category     OUT: The default category if terminal is not
	 *                                  in terminal affectation
	 * @param   fmt_groups           OUT: The groups of FMT ids
	 * @return true on success, false otherwise
	 */
	template<class T>
	bool initBand(ConfigurationList band,
                  string section,
	              access_type_t access_type,
	              time_ms_t duration_ms,
	              sat_type_t satellite_type,
	              const FmtDefinitionTable *fmt_def,
	              TerminalCategories<T> &categories,
	              TerminalMapping<T> &terminal_affectation,
	              T **default_category,
	              fmt_groups_t &fmt_groups);

	/**
	 * @brief  Compute the bandplan.
	 *
	 * Compute available carrier frequency for each carriers group in each
	 * category, according to the current number of users in these groups.
	 *
	 * @tparam  T The type of terminal category to create
	 * @param   available_bandplan_khz  available bandplan (in kHz).
	 * @param   roll_off                roll-off factor
	 * @param   duration_ms             The frame duration on this band
	 * @param   categories              pointer to category list.
	 *
	 * @return  true on success, false otherwise.
	 */
	template<class T>
	bool computeBandplan(freq_khz_t available_bandplan_khz,
	                     double roll_off,
	                     time_ms_t duration_ms,
	                     TerminalCategories<T> &categories);

	/**
	 * Receive Push data in FIFO
	 *
	 * @param fifo          The FIFO to put data in
	 * @param data          The data
	 * @param fifo_delay    The minimum delay the data must stay in the
	 *                      FIFO (used on SAT to emulate delay)
	 * @return              true on success, false otherwise
	 */
	bool pushInFifo(DvbFifo *fifo,
	                NetContainer *data,
	                time_ms_t fifo_delay);

	/**
	 * @brief Whether it is time to send statistics or not
	 *
	 * @return true if statistics shoud be sent, false otherwise
	 */
	bool doSendStats(void);

	/**
	 * @brief Get a spot with its spot_id
	 *
	 * @param spot_id  The spot id
	 * @return the spot if found, NULL otherwise
	 */
	DvbChannel *getSpot(spot_id_t spot_id) const;

	/// the satellite type (regenerative o transparent)
	sat_type_t satellite_type;

	/// Physical layer enable
	bool with_phy_layer;

	/// the current super frame number
	time_sf_t super_frame_counter;

	/// the frame durations
	time_ms_t fwd_down_frame_duration_ms;
	time_ms_t ret_up_frame_duration_ms;

	/// The encapsulation packet handler
	EncapPlugin::EncapPacketHandler *pkt_hdl;

	/// The MODCOD simulation elements
	FmtSimulation fmt_simu;

	/// The statistics period
	time_ms_t stats_period_ms;
	time_frame_t stats_period_frame;

	// log
	OutputLog *log_init_channel;
	OutputLog *log_receive_channel;
	OutputLog *log_send_channel;

	/// The spots
	map<spot_id_t, DvbChannel *> spots;

	
 private:
	/// Whether we can send stats or not (can send stats when 0)
	time_frame_t check_send_stats;

};


class BlockDvb: public Block
{
 public:

	/**
	 * @brief DVB block constructor
	 *
	 */
	BlockDvb(const string &name):
		Block(name)
	{
		// register static logs
		BBFrame::bbframe_log = Output::registerLog(LEVEL_WARNING, "Dvb.Net.BBFrame");
		Sac::sac_log = Output::registerLog(LEVEL_WARNING, "Dvb.SAC");
		dvb_fifo_log = Output::registerLog(LEVEL_WARNING, "Dvb.FIFO");
		Ttp::ttp_log = Output::registerLog(LEVEL_WARNING, "Dvb.TTP");
	};


	~BlockDvb();

	/// The log for sac
	static OutputLog *dvb_fifo_log;

	class DvbUpward: public DvbChannel, public RtChannel
	{
	 public:
		DvbUpward(Block *const bl):
<<<<<<< HEAD
			DvbChannel(bl, upward_chan),
			receptionStd(NULL),
			receptionStdScpc(NULL)
=======
			DvbChannel(),
			RtChannel(bl, upward_chan)
>>>>>>> 8c0164e4
		{};

		~DvbUpward();
<<<<<<< HEAD

	 protected:
		/// reception standard (DVB-RCS or DVB-S2)
		PhysicStd *receptionStd;

		/// reception standard for SCPC
		PhysicStd *receptionStdScpc;
=======
>>>>>>> 8c0164e4
	};

	class DvbDownward: public DvbChannel, public RtChannel
	{
	 public:
		DvbDownward(Block *const bl):
			DvbChannel(),
			RtChannel(bl, downward_chan),
			fwd_timer_ms(),
			scpc_timer_ms(),
			dvb_scenario_refresh(-1)
		{
		};

	 protected:
		/**
		 * @brief Read the common configuration parameters for downward channels
		 *
		 * @return true on success, false otherwise
		 */
		bool initDown(void);

		/**
		 * Receive Packet from upper layer
		 *
		 * @param packet        The encapsulation packet received
		 * @param fifo          The MAC FIFO to put the packet in
		 * @param fifo_delay    The minimum delay the packet must stay in the
		 *                      MAC FIFO (used on SAT to emulate delay)
		 * @return              true on success, false otherwise
		 */
		bool onRcvEncapPacket(NetPacket *packet,
		                      DvbFifo *fifo,
		                      time_ms_t fifo_delay);

		/**
		 * Send the complete DVB frames created
		 * by \ref DvbRcsStd::scheduleEncapPackets or
		 * \ref DvbRcsDamaAgent::globalSchedule for Terminal
		 *
		 * @param complete_frames the list of complete DVB frames
		 * @param carrier_id      the ID of the carrier where to send the frames
		 * @return true on success, false otherwise
		 */
		bool sendBursts(list<DvbFrame *> *complete_frames,
		                uint8_t carrier_id);

		/**
		 * @brief Send message to lower layer with the given DVB frame
		 *
		 * @param frame       the DVB frame to put in the message
		 * @param carrier_id  the carrier ID used to send the message
		 * @return            true on success, false otherwise
		 */
		bool sendDvbFrame(DvbFrame *frame, uint8_t carrier_id);

		/**
		 * Update the statistics
		 */
		virtual void updateStats(void) = 0;

	 protected:

		/// the frame duration
		time_ms_t fwd_timer_ms;
		
		///SCPC frame duration
		time_ms_t scpc_timer_ms;

		/// the scenario refresh interval
		time_ms_t dvb_scenario_refresh;
	};
};

/**
 * @brief Get integer values separated by ',' or ';' or a space
 *        in a string.
 *        Used for temporal division in VCM carriers
 *
 * @param values  The value to split
 * @return The vector containing the splitted values
 */
inline vector<unsigned int> tempSplit(string values)
{
	vector<string>::iterator it;
	vector<string> first_step;
	vector<unsigned int> output;

	// first get groups of strings separated by ';'
	tokenize(values, first_step, ";");
	for(it = first_step.begin(); it != first_step.end(); ++it)
	{
		vector<string> second_step;
		vector<string>::iterator it2;

		// then get groups of strings separated by ','
		tokenize(*it, second_step, ",");
		for(it2 = second_step.begin(); it2 != second_step.end(); ++it2)
		{
			vector<string> third_step;
			vector<string>::iterator it3;

			// then split the integers separated by '-'
			tokenize(*it2, third_step, "-");
			for(it3 = third_step.begin(); it3 != third_step.end(); ++it3)
			{
				stringstream str(*it3);
				unsigned int val;
				str >> val;
				if(str.fail())
				{
					continue;
				}
				output.push_back(val);
			}
		}
	}
	return output;
}

// Implementation of functions with templates

template<class T>
bool DvbChannel::initBand(ConfigurationList band,
                          string section,
                          access_type_t access_type,
                          time_ms_t duration_ms,
                          sat_type_t satellite_type,
                          const FmtDefinitionTable *fmt_def,
                          TerminalCategories<T> &categories,
                          TerminalMapping<T> &terminal_affectation,
                          T **default_category,
                          fmt_groups_t &fmt_groups)
{
	freq_khz_t bandwidth_khz;
	double roll_off;
	freq_mhz_t bandwidth_mhz = 0;
	ConfigurationList conf_list;
	ConfigurationList aff_list;
	typename TerminalCategories<T>::iterator cat_iter;
	unsigned int carrier_id = 0;
	int i;
	string default_category_name;

	// Get the value of the bandwidth for return link
	if(!Conf::getValue(band, BANDWIDTH,
	                   bandwidth_mhz))
	{
		LOG(this->log_init_channel, LEVEL_ERROR,
		    "section '%s': missing parameter '%s'\n",
		    ((xmlpp::Node*)*band.begin())->get_name().c_str(), BANDWIDTH);
		goto error;
	}
	bandwidth_khz = bandwidth_mhz * 1000;
	LOG(this->log_init_channel, LEVEL_INFO,
	    "%s: bandwitdh is %u kHz\n", 
	    ((xmlpp::Node*)*band.begin())->get_name().c_str(), bandwidth_khz);

	// Get the value of the roll off
	if(!Conf::getValue(Conf::section_map[section], 
		               ROLL_OFF, roll_off))
	{
		LOG(this->log_init_channel, LEVEL_ERROR,
		    "section '%s': missing parameter '%s'\n",
		    ((xmlpp::Node*)*band.begin())->get_name().c_str(), ROLL_OFF);
		goto error;
	}

	// get the FMT groups
	if(!Conf::getListItems(band,
	                       FMT_GROUP_LIST,
	                       conf_list))
	{
		LOG(this->log_init_channel, LEVEL_ERROR,
		    "Section %s, %s missing\n",
		    ((xmlpp::Node*)*band.begin())->get_name().c_str(), FMT_GROUP_LIST);
		goto error;
	}

	// create group list
	for(ConfigurationList::iterator iter = conf_list.begin();
	    iter != conf_list.end(); ++iter)
	{
		unsigned int group_id;
		string fmt_id;
		FmtGroup *group;

		// Get group id name
		if(!Conf::getAttributeValue(iter, GROUP_ID, group_id))
		{
			LOG(this->log_init_channel, LEVEL_ERROR,
			    "Section %s, problem retrieving %s in FMT "
			    "groups\n", ((xmlpp::Node*)*band.begin())->get_name().c_str(), 
			    GROUP_ID);
			goto error;
		}

		// Get FMT IDs
		if(!Conf::getAttributeValue(iter, FMT_ID, fmt_id))
		{
			LOG(this->log_init_channel, LEVEL_ERROR,
			    "Section %s, problem retrieving %s in FMT "
			    "groups\n", ((xmlpp::Node*)*band.begin())->get_name().c_str(),
			    FMT_ID);
			goto error;
		}

		if(fmt_groups.find(group_id) != fmt_groups.end())
		{
			LOG(this->log_init_channel, LEVEL_INFO,
			    "Section %s, FMT group %u already loaded\n",
			    ((xmlpp::Node*)*band.begin())->get_name().c_str(),
			    group_id);
			continue;
		}
		group = new FmtGroup(group_id, fmt_id, fmt_def);
		fmt_groups[group_id] = group;
	}

	conf_list.clear();
	// get the carriers distribution
	if(!Conf::getListItems(band, CARRIERS_DISTRI_LIST, conf_list))
	{
		LOG(this->log_init_channel, LEVEL_ERROR,
		    "Section %s, %s missing\n", 
		    ((xmlpp::Node*)*band.begin())->get_name().c_str(),
		    CARRIERS_DISTRI_LIST);
		goto error;
	}

	i = 0;
	carrier_id = 0;
	// create terminal categories according to channel distribution
	for(ConfigurationList::iterator iter = conf_list.begin();
	    iter != conf_list.end(); ++iter)
	{
		string name;
		string ratio;
		vector<unsigned int> ratios;
		rate_symps_t symbol_rate_symps;
		string group_id;
		vector<unsigned int> group_ids;
		string access;
		unsigned int vcm_id = 0;
		T *category;

		i++;

		// Get carriers' name
		if(!Conf::getAttributeValue(iter, CATEGORY, name))
		{
			LOG(this->log_init_channel, LEVEL_ERROR,
			    "Section %s, problem retrieving %s in carriers "
			    "distribution table entry %u\n", 
			    ((xmlpp::Node*)*band.begin())->get_name().c_str(),
			    CATEGORY, i);
			goto error;
		}

		// Get carriers' ratio
		if(!Conf::getAttributeValue(iter, RATIO, ratio))
		{
			LOG(this->log_init_channel, LEVEL_ERROR,
			    "Section %s, problem retrieving %s in carriers "
			    "distribution table entry %u\n", 
			    ((xmlpp::Node*)*band.begin())->get_name().c_str(), RATIO, i);
			goto error;
		}
		// parse ratio if there is many values
		ratios = tempSplit(ratio);

		// Get carriers' symbol ratge
		if(!Conf::getAttributeValue(iter, SYMBOL_RATE, symbol_rate_symps))
		{
			LOG(this->log_init_channel, LEVEL_ERROR,
			    "Section %s, problem retrieving %s in carriers "
			    "distribution table entry %u\n", 
			    ((xmlpp::Node*)*band.begin())->get_name().c_str(),
			    SYMBOL_RATE, i);
			goto error;
		}

		// Get carriers' FMT id
		if(!Conf::getAttributeValue(iter, FMT_GROUP, group_id))
		{
			LOG(this->log_init_channel, LEVEL_ERROR,
			    "Section %s, problem retrieving %s in carriers "
			    "distribution table entry %u\n", 
			    ((xmlpp::Node*)*band.begin())->get_name().c_str(),
			    FMT_GROUP, i);
			goto error;
		}
		// parse group ids if there is many values
		group_ids = tempSplit(group_id);

		if(group_ids.size() != ratios.size())
		{
			LOG(this->log_init_channel, LEVEL_ERROR,
			    "There should be as many ratio values as fmt groups values\n");
			goto error;
		}

		// Get carriers' access type
		if(!Conf::getAttributeValue(iter, ACCESS_TYPE, access))
		{
			LOG(this->log_init_channel, LEVEL_ERROR,
			    "Section %s, problem retrieving %s in carriers "
			    "distribution table entry %u\n", 
			    ((xmlpp::Node*)*band.begin())->get_name().c_str(),
			    ACCESS_TYPE, i);
			goto error;
		}
		// TODO for SCPC we should not use the same fmt_def
		//      when initializing band on NCC, at the moment we get
		//      an error, this should not be displayed in this case
		//      SCPC are only loaded for ratio computation
		if(access != "VCM" &&
		   (group_ids.size() > 1 || ratios.size() > 1))
		{
			LOG(this->log_init_channel, LEVEL_ERROR,
			    "Too many FMT groups or ratio for non-VCM access type\n");
			goto error;
		}
		if(access == "VCM" && satellite_type == REGENERATIVE)
		{
			LOG(this->log_init_channel, LEVEL_ERROR,
			    "Cannot use VCM carriers with regenerative satellite\n");
			goto error;
		}

		LOG(this->log_init_channel, LEVEL_NOTICE,
		    "%s: new carriers: category=%s, Rs=%G, FMT group=%s, "
		    "ratio=%s, access type=%s\n", 
		    ((xmlpp::Node*)*band.begin())->get_name().c_str(), name.c_str(),
		    symbol_rate_symps, group_id.c_str(), ratio.c_str(),
		    access.c_str());

		for(vector<unsigned int>::iterator it = group_ids.begin();
		    it != group_ids.end(); ++it)
		{
			fmt_groups_t::const_iterator group_it;
			group_it = fmt_groups.find(*it);
			if(group_it == fmt_groups.end())
			{
				LOG(this->log_init_channel, LEVEL_ERROR,
				    "Section %s, no entry for FMT group with ID %u\n",
				    ((xmlpp::Node*)*band.begin())->get_name().c_str(), (*it));
				goto error;
			}
			if(group_ids.size() > 1 && (*group_it).second->getFmtIds().size() > 1)
			{
				LOG(this->log_init_channel, LEVEL_ERROR,
				    "For each VCM carriers, the FMT group should only "
				    "contain one FMT id\n");
				goto error;
			}

			// create the category if it does not exist
			// we also create categories with wrong access type because:
			//  - we may have many access types in the category
			//  - we need to get all carriers for band computation
			cat_iter = categories.find(name);
			category = dynamic_cast<T *>((*cat_iter).second);
			if(cat_iter == categories.end())
			{
				category = new T(name, access_type);
				categories[name] = category;
			}
			category->addCarriersGroup(carrier_id, (*group_it).second,
			                           ratios[vcm_id],
			                           symbol_rate_symps,
			                           strToAccessType(access));
			vcm_id++;
			// do not increment carrier_id here
		}
		carrier_id++;
	}

	// Compute bandplan
	if(!this->computeBandplan(bandwidth_khz, roll_off, duration_ms, categories))
	{
		LOG(this->log_init_channel, LEVEL_ERROR,
		    "Cannot compute band plan for %s\n", 
		    ((xmlpp::Node*)*band.begin())->get_name().c_str());
		goto error;
	}

	// delete category with no carriers corresponding to the access type
	for(cat_iter = categories.begin(); cat_iter != categories.end(); ++cat_iter)
	{
		T *category = (*cat_iter).second;
		// getCarriersNumber returns the number of carriers with the desired
		// access type only
		if(!category->getCarriersNumber())
		{
			LOG(this->log_init_channel, LEVEL_INFO,
			    "Skip category %s with no carriers with desired access type\n",
			    category->getLabel().c_str());
			categories.erase(cat_iter);
			delete category;
		}
	}

	if(categories.size() == 0)
	{
		// no more category here, this will be handled by caller
		return true;
	}

	// get the default terminal category
	if(!Conf::getValue(band, DEFAULT_AFF,
	                   default_category_name))
	{
		LOG(this->log_init_channel, LEVEL_ERROR,
		    "Section %s, missing %s parameter\n", 
		    ((xmlpp::Node*)*band.begin())->get_name().c_str(),
		    DEFAULT_AFF);
		goto error;
	}

	// Look for associated category
	*default_category = NULL;
	cat_iter = categories.find(default_category_name);
	if(cat_iter != categories.end())
	{
		*default_category = (*cat_iter).second;
	}
	if(*default_category == NULL)
	{
		LOG(this->log_init_channel, LEVEL_NOTICE,
		    "Section %s, could not find category %s, "
		    "no default category for access type %u\n",
		    ((xmlpp::Node*)*band.begin())->get_name().c_str(),
		    default_category_name.c_str(), access_type);
	}
	else
	{
		LOG(this->log_init_channel, LEVEL_NOTICE,
		    "ST default category: %s in %s\n",
		    (*default_category)->getLabel().c_str(), 
		    ((xmlpp::Node*)*band.begin())->get_name().c_str());
	}

	// get the terminal affectations
	if(!Conf::getListItems(band, TAL_AFF_LIST, aff_list))
	{
		LOG(this->log_init_channel, LEVEL_NOTICE,
		    "Section %s, missing %s parameter\n", 
		    ((xmlpp::Node*)*band.begin())->get_name().c_str(),
		    TAL_AFF_LIST);
		goto error;
	}

	i = 0;
	for(ConfigurationList::iterator iter = aff_list.begin();
	    iter != aff_list.end(); ++iter)
	{
		// To prevent compilator to issue warning about non initialised variable
		tal_id_t tal_id = -1;
		string name;
		T *category;

		i++;
		if(!Conf::getAttributeValue(iter, TAL_ID, tal_id))
		{
			LOG(this->log_init_channel, LEVEL_ERROR,
			    "Section %s, problem retrieving %s in terminal "
			    "affection table entry %u\n", 
			    ((xmlpp::Node*)*band.begin())->get_name().c_str(), TAL_ID, i);
			goto error;
		}
		if(!Conf::getAttributeValue(iter, CATEGORY, name))
		{
			LOG(this->log_init_channel, LEVEL_ERROR,
			    "Section %s, problem retrieving %s in terminal "
			    "affection table entry %u\n", 
			    ((xmlpp::Node*)*band.begin())->get_name().c_str(), CATEGORY, i);
			goto error;
		}

		// Look for the category
		category = NULL;
		cat_iter = categories.find(name);
		if(cat_iter != categories.end())
		{
			category = (*cat_iter).second;
		}
		if(category == NULL)
		{
			LOG(this->log_init_channel, LEVEL_NOTICE,
			    "Could not find category %s for terminal %u affectation, "
			    "it is maybe concerned by another access type",
			    name.c_str(), tal_id);
			// keep the NULL affectation for this terminal to avoid
			// setting default category
			terminal_affectation[tal_id] = NULL;
		}
		else
		{
			terminal_affectation[tal_id] = category;
			LOG(this->log_init_channel, LEVEL_INFO,
			    "%s: terminal %u will be affected to category %s\n",
			    ((xmlpp::Node*)*band.begin())->get_name().c_str(), tal_id, name.c_str());
		}
	}

	return true;

error:
	return false;
}


template<class T>
bool DvbChannel::computeBandplan(freq_khz_t available_bandplan_khz,
                                 double roll_off,
                                 time_ms_t duration_ms,
                                 TerminalCategories<T> &categories)
{
	typename TerminalCategories<T>::const_iterator category_it;

	double weighted_sum_ksymps = 0.0;

	// compute weighted sum
	for(category_it = categories.begin();
	    category_it != categories.end();
	    ++category_it)
	{
		T *category = (*category_it).second;

		// Compute weighted sum in ks/s since available bandplan is in kHz.
		weighted_sum_ksymps += category->getWeightedSum();
	}

	LOG(this->log_init_channel, LEVEL_DEBUG,
	    "Weigthed ratio sum: %f ksym/s\n", weighted_sum_ksymps);

	if(equals(weighted_sum_ksymps, 0.0))
	{
		LOG(this->log_init_channel, LEVEL_ERROR,
		    "Weighted ratio sum is 0\n");
		goto error;
	}

	// compute carrier number per category
	for(category_it = categories.begin();
	    category_it != categories.end();
		category_it++)
	{
		unsigned int carriers_number = 0;
		T *category = (*category_it).second;
		unsigned int ratio = category->getRatio();

		carriers_number = floor(
		    (ratio / weighted_sum_ksymps) *
		    (available_bandplan_khz / (1 + roll_off)));
		// create at least one carrier
		if(carriers_number == 0)
		{
			LOG(this->log_init_channel, LEVEL_WARNING,
			    "Band is too small for one carrier. "
			    "Increase band for one carrier\n");
			carriers_number = 1;
		}
		LOG(this->log_init_channel, LEVEL_NOTICE,
		    "Number of carriers for category %s: %d\n",
		    category->getLabel().c_str(), carriers_number);

		// set the carrier numbers and capacity in carrier groups
		category->updateCarriersGroups(carriers_number,
		                               duration_ms);
	}

	return true;
error:
	return false;
}



#endif<|MERGE_RESOLUTION|>--- conflicted
+++ resolved
@@ -63,6 +63,7 @@
 #include "BBFrame.h"
 #include "Sac.h"
 #include "Ttp.h"
+#include "OpenSandConf.h"
 
 #include <opensand_output/Output.h>
 #include <opensand_rt/Rt.h>
@@ -193,7 +194,8 @@
 	 * @brief init the band according to configuration
 	 *
 	 * @tparam  T The type of terminal category to create
-	 * @param   band                 The section in configuration file
+	 * @param   spot                 The spot containing the section
+	 * @param   section              The section in configuration file
 	 *                               (up/return or down/forward)
 	 * @param   access_type          The access type value
 	 * @param   duration_ms          The frame duration on this band
@@ -207,7 +209,7 @@
 	 * @return true on success, false otherwise
 	 */
 	template<class T>
-	bool initBand(ConfigurationList band,
+	bool initBand(ConfigurationList spot,
                   string section,
 	              access_type_t access_type,
 	              time_ms_t duration_ms,
@@ -333,27 +335,11 @@
 	{
 	 public:
 		DvbUpward(Block *const bl):
-<<<<<<< HEAD
-			DvbChannel(bl, upward_chan),
-			receptionStd(NULL),
-			receptionStdScpc(NULL)
-=======
 			DvbChannel(),
 			RtChannel(bl, upward_chan)
->>>>>>> 8c0164e4
 		{};
 
 		~DvbUpward();
-<<<<<<< HEAD
-
-	 protected:
-		/// reception standard (DVB-RCS or DVB-S2)
-		PhysicStd *receptionStd;
-
-		/// reception standard for SCPC
-		PhysicStd *receptionStdScpc;
-=======
->>>>>>> 8c0164e4
 	};
 
 	class DvbDownward: public DvbChannel, public RtChannel
@@ -477,7 +463,7 @@
 // Implementation of functions with templates
 
 template<class T>
-bool DvbChannel::initBand(ConfigurationList band,
+bool DvbChannel::initBand(ConfigurationList spot,
                           string section,
                           access_type_t access_type,
                           time_ms_t duration_ms,
@@ -499,18 +485,18 @@
 	string default_category_name;
 
 	// Get the value of the bandwidth for return link
-	if(!Conf::getValue(band, BANDWIDTH,
+	if(!Conf::getValue(spot, BANDWIDTH,
 	                   bandwidth_mhz))
 	{
 		LOG(this->log_init_channel, LEVEL_ERROR,
 		    "section '%s': missing parameter '%s'\n",
-		    ((xmlpp::Node*)*band.begin())->get_name().c_str(), BANDWIDTH);
+		    section.c_str(), BANDWIDTH);
 		goto error;
 	}
 	bandwidth_khz = bandwidth_mhz * 1000;
 	LOG(this->log_init_channel, LEVEL_INFO,
 	    "%s: bandwitdh is %u kHz\n", 
-	    ((xmlpp::Node*)*band.begin())->get_name().c_str(), bandwidth_khz);
+	    section.c_str(), bandwidth_khz);
 
 	// Get the value of the roll off
 	if(!Conf::getValue(Conf::section_map[section], 
@@ -518,18 +504,18 @@
 	{
 		LOG(this->log_init_channel, LEVEL_ERROR,
 		    "section '%s': missing parameter '%s'\n",
-		    ((xmlpp::Node*)*band.begin())->get_name().c_str(), ROLL_OFF);
+		    section.c_str(), ROLL_OFF);
 		goto error;
 	}
 
 	// get the FMT groups
-	if(!Conf::getListItems(band,
+	if(!Conf::getListItems(spot,
 	                       FMT_GROUP_LIST,
 	                       conf_list))
 	{
 		LOG(this->log_init_channel, LEVEL_ERROR,
 		    "Section %s, %s missing\n",
-		    ((xmlpp::Node*)*band.begin())->get_name().c_str(), FMT_GROUP_LIST);
+		    section.c_str(), FMT_GROUP_LIST);
 		goto error;
 	}
 
@@ -546,7 +532,7 @@
 		{
 			LOG(this->log_init_channel, LEVEL_ERROR,
 			    "Section %s, problem retrieving %s in FMT "
-			    "groups\n", ((xmlpp::Node*)*band.begin())->get_name().c_str(), 
+			    "groups\n", section.c_str(), 
 			    GROUP_ID);
 			goto error;
 		}
@@ -556,7 +542,7 @@
 		{
 			LOG(this->log_init_channel, LEVEL_ERROR,
 			    "Section %s, problem retrieving %s in FMT "
-			    "groups\n", ((xmlpp::Node*)*band.begin())->get_name().c_str(),
+			    "groups\n", section.c_str(),
 			    FMT_ID);
 			goto error;
 		}
@@ -565,7 +551,7 @@
 		{
 			LOG(this->log_init_channel, LEVEL_INFO,
 			    "Section %s, FMT group %u already loaded\n",
-			    ((xmlpp::Node*)*band.begin())->get_name().c_str(),
+			    section.c_str(),
 			    group_id);
 			continue;
 		}
@@ -575,17 +561,16 @@
 
 	conf_list.clear();
 	// get the carriers distribution
-	if(!Conf::getListItems(band, CARRIERS_DISTRI_LIST, conf_list))
+	if(!Conf::getListItems(spot, CARRIERS_DISTRI_LIST, conf_list))
 	{
 		LOG(this->log_init_channel, LEVEL_ERROR,
 		    "Section %s, %s missing\n", 
-		    ((xmlpp::Node*)*band.begin())->get_name().c_str(),
+		    section.c_str(),
 		    CARRIERS_DISTRI_LIST);
 		goto error;
 	}
 
 	i = 0;
-	carrier_id = 0;
 	// create terminal categories according to channel distribution
 	for(ConfigurationList::iterator iter = conf_list.begin();
 	    iter != conf_list.end(); ++iter)
@@ -608,7 +593,7 @@
 			LOG(this->log_init_channel, LEVEL_ERROR,
 			    "Section %s, problem retrieving %s in carriers "
 			    "distribution table entry %u\n", 
-			    ((xmlpp::Node*)*band.begin())->get_name().c_str(),
+			    section.c_str(),
 			    CATEGORY, i);
 			goto error;
 		}
@@ -619,7 +604,7 @@
 			LOG(this->log_init_channel, LEVEL_ERROR,
 			    "Section %s, problem retrieving %s in carriers "
 			    "distribution table entry %u\n", 
-			    ((xmlpp::Node*)*band.begin())->get_name().c_str(), RATIO, i);
+			    section.c_str(), RATIO, i);
 			goto error;
 		}
 		// parse ratio if there is many values
@@ -631,7 +616,7 @@
 			LOG(this->log_init_channel, LEVEL_ERROR,
 			    "Section %s, problem retrieving %s in carriers "
 			    "distribution table entry %u\n", 
-			    ((xmlpp::Node*)*band.begin())->get_name().c_str(),
+			    section.c_str(),
 			    SYMBOL_RATE, i);
 			goto error;
 		}
@@ -642,7 +627,7 @@
 			LOG(this->log_init_channel, LEVEL_ERROR,
 			    "Section %s, problem retrieving %s in carriers "
 			    "distribution table entry %u\n", 
-			    ((xmlpp::Node*)*band.begin())->get_name().c_str(),
+			    section.c_str(),
 			    FMT_GROUP, i);
 			goto error;
 		}
@@ -662,7 +647,7 @@
 			LOG(this->log_init_channel, LEVEL_ERROR,
 			    "Section %s, problem retrieving %s in carriers "
 			    "distribution table entry %u\n", 
-			    ((xmlpp::Node*)*band.begin())->get_name().c_str(),
+			    section.c_str(),
 			    ACCESS_TYPE, i);
 			goto error;
 		}
@@ -687,7 +672,7 @@
 		LOG(this->log_init_channel, LEVEL_NOTICE,
 		    "%s: new carriers: category=%s, Rs=%G, FMT group=%s, "
 		    "ratio=%s, access type=%s\n", 
-		    ((xmlpp::Node*)*band.begin())->get_name().c_str(), name.c_str(),
+		    section.c_str(), name.c_str(),
 		    symbol_rate_symps, group_id.c_str(), ratio.c_str(),
 		    access.c_str());
 
@@ -700,7 +685,7 @@
 			{
 				LOG(this->log_init_channel, LEVEL_ERROR,
 				    "Section %s, no entry for FMT group with ID %u\n",
-				    ((xmlpp::Node*)*band.begin())->get_name().c_str(), (*it));
+				    section.c_str(), (*it));
 				goto error;
 			}
 			if(group_ids.size() > 1 && (*group_it).second->getFmtIds().size() > 1)
@@ -737,7 +722,7 @@
 	{
 		LOG(this->log_init_channel, LEVEL_ERROR,
 		    "Cannot compute band plan for %s\n", 
-		    ((xmlpp::Node*)*band.begin())->get_name().c_str());
+		    section.c_str());
 		goto error;
 	}
 
@@ -764,12 +749,12 @@
 	}
 
 	// get the default terminal category
-	if(!Conf::getValue(band, DEFAULT_AFF,
+	if(!Conf::getValue(spot, DEFAULT_AFF,
 	                   default_category_name))
 	{
 		LOG(this->log_init_channel, LEVEL_ERROR,
 		    "Section %s, missing %s parameter\n", 
-		    ((xmlpp::Node*)*band.begin())->get_name().c_str(),
+		    section.c_str(),
 		    DEFAULT_AFF);
 		goto error;
 	}
@@ -786,7 +771,7 @@
 		LOG(this->log_init_channel, LEVEL_NOTICE,
 		    "Section %s, could not find category %s, "
 		    "no default category for access type %u\n",
-		    ((xmlpp::Node*)*band.begin())->get_name().c_str(),
+		    section.c_str(),
 		    default_category_name.c_str(), access_type);
 	}
 	else
@@ -794,15 +779,15 @@
 		LOG(this->log_init_channel, LEVEL_NOTICE,
 		    "ST default category: %s in %s\n",
 		    (*default_category)->getLabel().c_str(), 
-		    ((xmlpp::Node*)*band.begin())->get_name().c_str());
+		    section.c_str());
 	}
 
 	// get the terminal affectations
-	if(!Conf::getListItems(band, TAL_AFF_LIST, aff_list))
+	if(!Conf::getListItems(spot, TAL_AFF_LIST, aff_list))
 	{
 		LOG(this->log_init_channel, LEVEL_NOTICE,
 		    "Section %s, missing %s parameter\n", 
-		    ((xmlpp::Node*)*band.begin())->get_name().c_str(),
+		    section.c_str(),
 		    TAL_AFF_LIST);
 		goto error;
 	}
@@ -822,7 +807,7 @@
 			LOG(this->log_init_channel, LEVEL_ERROR,
 			    "Section %s, problem retrieving %s in terminal "
 			    "affection table entry %u\n", 
-			    ((xmlpp::Node*)*band.begin())->get_name().c_str(), TAL_ID, i);
+			    section.c_str(), TAL_ID, i);
 			goto error;
 		}
 		if(!Conf::getAttributeValue(iter, CATEGORY, name))
@@ -830,7 +815,7 @@
 			LOG(this->log_init_channel, LEVEL_ERROR,
 			    "Section %s, problem retrieving %s in terminal "
 			    "affection table entry %u\n", 
-			    ((xmlpp::Node*)*band.begin())->get_name().c_str(), CATEGORY, i);
+			    section.c_str(), CATEGORY, i);
 			goto error;
 		}
 
@@ -856,7 +841,7 @@
 			terminal_affectation[tal_id] = category;
 			LOG(this->log_init_channel, LEVEL_INFO,
 			    "%s: terminal %u will be affected to category %s\n",
-			    ((xmlpp::Node*)*band.begin())->get_name().c_str(), tal_id, name.c_str());
+			    section.c_str(), tal_id, name.c_str());
 		}
 	}
 
