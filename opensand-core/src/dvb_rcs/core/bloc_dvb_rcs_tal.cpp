 /*
 *
 * OpenSAND is an emulation testbed aiming to represent in a cost effective way a
 * satellite telecommunication system for research and engineering activities.
 *
 *
 * Copyright © 2012 TAS
 * Copyright © 2012 CNES
 *
 *
 * This file is part of the OpenSAND testbed.
 *
 *
 * OpenSAND is free software : you can redistribute it and/or modify it under the
 * terms of the GNU General Public License as published by the Free Software
 * Foundation, either version 3 of the License, or (at your option) any later
 * version.
 *
 * This program is distributed in the hope that it will be useful, but WITHOUT
 * ANY WARRANTY, without even the implied warranty of MERCHANTABILITY or FITNESS
 * FOR A PARTICULAR PURPOSE. See the GNU General Public License for more
 * details.
 *
 * You should have received a copy of the GNU General Public License along with
 * this program. If not, see http://www.gnu.org/licenses/.
 *
 */

/**
 * @file bloc_dvb_rcs_tal.cpp
 * @brief This bloc implements a DVB-S/RCS stack for a Terminal, compatible
 *        with Legacy Dama agent
 * @author Didier Barvaux <didier.barvaux@toulouse.viveris.com>
 * @author Julien Bernard <julien.bernard@toulouse.viveris.com>
 */

#include "bloc_dvb_rcs_tal.h"
#include <sstream>
#include <assert.h>

#include "DvbRcsStd.h"
#include "DvbS2Std.h"

// logs configuration
#define DBG_PACKAGE PKG_DVB_RCS_TAL
#include "opensand_conf/uti_debug.h"
#define DVB_DBG_PREFIX "[Tal]"

int BlocDVBRcsTal::qos_server_sock = -1;


/**
 * constructor use mgl_bloc default constructor
 * @see mgl_bloc::mgl_bloc()
 */
BlocDVBRcsTal::BlocDVBRcsTal(mgl_blocmgr *blocmgr, mgl_id fatherid,
                             const char *name, const tal_id_t mac_id,
                             PluginUtils utils):
	BlocDvb(blocmgr, fatherid, name, utils),
	complete_dvb_frames(),
	qos_server_host()
{
	this->init_ok = false;

	// MAC ID and registration with NCC
	this->mac_id = mac_id;
	this->_state = state_initializing;
	this->m_logonTimer = -1;

	// DAMA
	this->m_pDamaAgent = NULL;

	// carrier IDs
	this->m_carrierIdDvbCtrl = -1;
	this->m_carrierIdLogon = -1;
	this->m_carrierIdData = -1;

	// superframes and frames
	this->super_frame_counter = -1;
	this->frame_counter = -1;
	this->m_frameTimer = -1;

	// DVB-RCS/S2 emulation
	this->emissionStd = NULL;
	this->receptionStd = NULL;
	this->m_bbframe_dropped_rate = 0;
	this->m_bbframe_dropped = 0;
	this->m_bbframe_received = 0;

	// DVB FIFOs
	this->default_fifo_id = -1;
	//this->nbr_pvc = -1;

	// misc
	this->out_encap_packet_length = -1;
	this->out_encap_packet_type = MSG_TYPE_ERROR;
	this->in_encap_packet_length = -1;
	this->m_obrPeriod = -1;
	this->m_obrSlotFrame = -1;
	this->m_fixedBandwidth = -1;

	// statistics
	this->m_statCounters.ulOutgoingCells = NULL;
	this->m_statCounters.ulIncomingCells = NULL;
	this->m_statContext.ulOutgoingThroughput = NULL;
	this->m_statContext.ulIncomingThroughput = NULL;
	
	// output
	this->event_login_sent = NULL;
	this->event_login_complete = NULL;
	this->probe_st_terminal_queue_size = NULL;
	this->probe_st_real_in_thr = NULL;
	this->probe_st_real_out_thr = NULL;
	this->probe_st_phys_out_thr = NULL;
	this->probe_st_rbdc_req_size = NULL;
	this->probe_st_cra = NULL;
	this->probe_st_alloc_size = NULL;
	this->probe_st_unused_capacity = NULL;
	this->probe_st_bbframe_drop_rate = NULL;
	this->probe_st_real_modcod = NULL;
	this->probe_st_used_modcod = NULL;

	// QoS Server
	this->qos_server_sock = -1;
}


/**
 * Destructor
 */
BlocDVBRcsTal::~BlocDVBRcsTal()
{
	if(this->m_pDamaAgent != NULL)
	{
		delete this->m_pDamaAgent;
	}

	deletePackets();
	// delete fifos
	for(map<unsigned int, DvbFifo *>::iterator it = this->dvb_fifos.begin();
	    it != this->dvb_fifos.end(); ++it)
	{
		delete (*it).second;
	}
	this->dvb_fifos.clear();

	if(this->m_statCounters.ulOutgoingCells != NULL)
		delete[] this->m_statCounters.ulOutgoingCells;
	if(this->m_statCounters.ulIncomingCells != NULL)
		delete[] this->m_statCounters.ulIncomingCells;
	if(this->m_statContext.ulOutgoingThroughput != NULL)
		delete[] this->m_statContext.ulOutgoingThroughput;
	if(this->m_statContext.ulIncomingThroughput != NULL)
		delete[] this->m_statContext.ulIncomingThroughput;

	// close QoS Server socket if it was opened
	if(this->qos_server_sock != -1)
	{
		close(this->qos_server_sock);
	}

	// release the reception and emission DVB standards
	if(this->emissionStd != NULL)
	{
		delete this->emissionStd;
	}
	if(this->receptionStd != NULL)
	{
		delete this->receptionStd;
	}
	
	// release the output arrays (no need to delete the probes)
	delete[] this->probe_st_real_in_thr;
	delete[] this->probe_st_real_out_thr;

	this->complete_dvb_frames.clear();
}


/**
 * @brief The event handler
 *
 * @param event  the received event to handle
 * @return       mgl_ok if the event was correctly handled, mgl_ko otherwise
 */
mgl_status BlocDVBRcsTal::onEvent(mgl_event *event)
{
	const char *FUNCNAME = DVB_DBG_PREFIX "[onEvent]";
	mgl_status status = mgl_ok;
	int ret = 0;

	if(MGL_EVENT_IS_INIT(event))
	{
		// initialization event
		if(this->init_ok)
		{
			UTI_ERROR("bloc already initialized, ignore init event\n");
		}
		else if(this->onInit() < 0)
		{
			UTI_ERROR("bloc initialization failed\n");
			Output::sendEvent(error_init, "bloc initialization failed\n");
		}
		else
		{
			this->init_ok = true;
			status = mgl_ok;
		}
	}
	else if(!this->init_ok)
	{
		UTI_ERROR("DVB-RCS TAL bloc not initialized, "
		          "ignore non-init event\n");
	}
	else if(MGL_EVENT_IS_TIMER(event))
	{
		// beginning of a new frame
		if(MGL_EVENT_TIMER_IS_TIMER(event, this->m_frameTimer))
		{
			if(this->_state == state_running)
			{
				UTI_DEBUG("%s SF#%ld: send encap bursts on timer basis\n",
				          FUNCNAME, this->super_frame_counter);

				if(this->processOnFrameTick() < 0)
				{
					// exit because the bloc is unable to continue
					fprintf(stderr, "\n%s [processOnFrameTick] treatments at sf %ld, "
					        "frame %ld failed: see log file \n\n",
					        FUNCNAME, this->super_frame_counter,
					        this->frame_counter);
					exit(-1);
				}
			}
		}
		else if(MGL_EVENT_TIMER_IS_TIMER(event, this->m_logonTimer))
		{
			if(this->_state == state_wait_logon_resp)
			{
				// send another logon_req and raise timer
				// only if we are in the good state
				UTI_INFO("still no answer from NCC to the "
				         "logon request we sent for MAC ID %d, "
				         "send a new logon request\n",
				         this->mac_id);
				this->sendLogonReq();
			}
		}
		else if(MGL_EVENT_TIMER_IS_TIMER(event, this->qos_server_timer))
		{
			// try to re-connect to QoS Server if not already connected
			if(this->qos_server_sock == -1)
			{
				if(!this->connectToQoSServer())
				{
					UTI_DEBUG("%s failed to connect with QoS Server, cannot "
					          "send cross layer information\n", FUNCNAME);
				}
			}

			// check connection status in 5 seconds
			this->setTimer(this->qos_server_timer, 5000);
		}
		else
		{
			UTI_ERROR("%s SF#%ld: unknown timer event received\n",
			          FUNCNAME, this->super_frame_counter);
			status = mgl_ko;
		}
	}
	else if(MGL_EVENT_IS_MSG(event))
	{
		if(MGL_EVENT_MSG_IS_TYPE(event, msg_encap_burst))
		{
			// messages from upper layer: burst of encapsulation packets
			NetBurst *burst;
			NetBurst::iterator pkt_it;
			unsigned int fifo_id;
			std::string message;
			std::ostringstream oss;
			int ret;

			burst = (NetBurst *) MGL_EVENT_MSG_GET_BODY(event);

			UTI_DEBUG("SF#%ld: encapsulation burst received (%d packets)\n",
			          this->super_frame_counter, burst->length());

			// set each packet of the burst in MAC FIFO
			for(pkt_it = burst->begin(); pkt_it != burst->end(); pkt_it++)
			{
				UTI_DEBUG_L3("SF#%ld: encapsulation packet has QoS value %d\n",
				             this->super_frame_counter, (*pkt_it)->getQos());

				// find the FIFO id (!= FIFO index)
				if((*pkt_it)->getQos() == -1)
					fifo_id = this->default_fifo_id;
				else
					fifo_id = (*pkt_it)->getQos();

				UTI_DEBUG("SF#%ld: store one encapsulation packet (QoS = %d)\n",
				          this->super_frame_counter, fifo_id);
				(*pkt_it)->addTrace(HERE());

				// find the FIFO associated to the IP QoS (= MAC FIFO id)
				// TODO why not in default fifo ?
				if(!this->dvb_fifos[fifo_id])
				{
					UTI_ERROR("SF#%ld: frame %ld: MAC FIFO ID #%d not "
					          "registered => packet dropped\n",
					          this->super_frame_counter,
					          this->frame_counter, fifo_id);
					delete (*pkt_it);
					continue;
				}

				// store the encapsulation packet in the FIFO
				if(this->emissionStd->onRcvEncapPacket(
				   *pkt_it,
				   this->dvb_fifos[fifo_id],
				   this->getCurrentTime(),
				   0) < 0)
				{
					// A problem occured. Trace it but carry on simulation
					UTI_ERROR("SF#%ld: frame %ld: unable to "
					          "store received encapsulation "
					          "packet (see previous errors)\n",
					          this->super_frame_counter,
					          this->frame_counter);
				}

				// update incoming counter (if packet is stored or sent)
				m_statCounters.ulIncomingCells[this->dvb_fifos[fifo_id]->getId()]++;
			}
			burst->clear(); // avoid deteleting packets when deleting burst
			delete burst;

			// Cross layer information: if connected to QoS Server, build XML
			// message and send it
			if(this->qos_server_sock == -1)
			{
				goto not_connected;
			}

 			message = "";
			message.append("<?xml version = \"1.0\" encoding = \"UTF-8\"?>\n");
			message.append("<XMLQoSMessage>\n");
			message.append(" <Sender>");
			message.append("CrossLayer");
			message.append("</Sender>\n");
			message.append(" <Type type=\"CrossLayer\" >\n");
			message.append(" <Infos ");
			for(map<unsigned int, DvbFifo *>::iterator it = this->dvb_fifos.begin();
			    it != this->dvb_fifos.end(); ++it)
			{
				int nbFreeFrames = (*it).second->getMaxSize() -
				                   (*it).second->getCurrentSize();
				int nbFreeBits = nbFreeFrames * this->out_encap_packet_length * 8; // bits
				float macRate = nbFreeBits / this->frame_duration ; // bits/ms or kbits/s
				oss << "File=\"" << (int) macRate << "\" ";
				message.append(oss.str());
				oss.str("");
			}
			message.append("/>");
			message.append(" </Type>\n");
			message.append("</XMLQoSMessage>\n");

			ret = write(this->qos_server_sock, message.c_str(), message.length());
			if(ret == -1)
			{
				UTI_NOTICE("%s failed to send message to QoS Server: %s (%d)\n",
				           FUNCNAME, strerror(errno), errno);
			}

not_connected:
			;
		}
		else if(MGL_EVENT_MSG_IS_TYPE(event, msg_dvb))
		{
			unsigned char *dvb_frame;
			long len;
			T_DVB_META *dvb_meta;
			long carrier_id;

			dvb_meta = (T_DVB_META *) MGL_EVENT_MSG_GET_BODY(event);
			carrier_id = dvb_meta->carrier_id;
			dvb_frame = (unsigned char *) dvb_meta->hdr;
			len = MGL_EVENT_MSG_GET_BODYLEN(event);

			// message from lower layer: DL dvb frame
			UTI_DEBUG_L3("SF#%ld DVB frame received (len %ld)\n",
				     this->super_frame_counter, len);

			ret = onRcvDVBFrame(dvb_frame, len);
			if(ret != 0)
			{
				UTI_DEBUG_L3("SF#%ld: failed to handle received DVB frame\n",
				             this->super_frame_counter);
				// a problem occured, trace is made in onRcvDVBFrame()
				// carry on simulation
				status = mgl_ko;
			}
			// TODO: release frame ?
			g_memory_pool_dvb_rcs.release((char *) dvb_meta);
		}
		else
		{
			UTI_ERROR("SF#%ld: unknown message event received\n",
			          this->super_frame_counter);
			status = mgl_ko;
		}
	}
	else
	{
		UTI_ERROR("SF#%ld: unknown event received\n",
		          this->super_frame_counter);
		status = mgl_ko;
	}

	return status;
}


/**
 * @brief Initialize the transmission mode
 *
 * @return  0 in case of success, -1 otherwise
 */
int BlocDVBRcsTal::initMode()
{
	this->emissionStd = new DvbRcsStd(this->up_return_pkt_hdl);
	if(this->emissionStd == NULL)
	{
		UTI_ERROR("failed to create the emission standard\n");
		goto error;
	}

	this->receptionStd = new DvbS2Std(this->down_forward_pkt_hdl);
	if(this->receptionStd == NULL)
	{
		UTI_ERROR("failed to create the reception standard\n");
		goto release_emission;
	}

	return 0;

release_emission:
	delete(this->emissionStd);
error:
	return -1;
}


/**
 * Read configuration for the parameters
 *
 * @return -1 if failed, 0 if succeed
 */
int BlocDVBRcsTal::initParameters()
{
	const char *FUNCNAME = DVB_DBG_PREFIX "[onInit]";

#define FMT_KEY_MISSING "%s SF#%ld %s missing from section %s\n",FUNCNAME,this->super_frame_counter

	//  allocated bandwidth in CRA mode traffic -- in kbits/s
	if(!globalConfig.getValue(DVB_TAL_SECTION, DVB_RT_BANDWIDTH, this->m_fixedBandwidth))
	{
		UTI_ERROR("%s Missing %s", FUNCNAME, DVB_RT_BANDWIDTH);
		goto error;
	}
	UTI_INFO("fixed_bandwidth = %d kbits/s\n", this->m_fixedBandwidth);

	// Get the number of the row in modcod and dra files
	if(!globalConfig.getValueInList(DVB_SIMU_COL, COLUMN_LIST, TAL_ID,
	                                toString(this->mac_id), COLUMN_NBR,
	                                this->m_nbRow))
	{
		UTI_ERROR("section '%s': missing parameter '%s'\n",
		          DVB_SIMU_COL, COLUMN_LIST);
		goto error;
	}
	UTI_INFO("nb row = %d\n", this->m_nbRow);

	return 0;

error:
	return -1;
}


/**
 * Read configuration for the carrier ID
 *
 * @return -1 if failed, 0 if succeed
 */
int BlocDVBRcsTal::initCarrierId()
{
	const char *FUNCNAME = DVB_DBG_PREFIX "[onInit]";
	int val;

#define FMT_KEY_MISSING "%s SF#%ld %s missing from section %s\n",FUNCNAME,this->super_frame_counter

	 // Get the carrier Id m_carrierIdDvbCtrl
	if(!globalConfig.getValue(DVB_TAL_SECTION, DVB_CAR_ID_CTRL, val))
	{
		UTI_ERROR(FMT_KEY_MISSING, DVB_CAR_ID_CTRL, DVB_TAL_SECTION);
		return -1;
	}
	this->m_carrierIdDvbCtrl = val;

	// Get the carrier Id m_carrierIdLogon
	if(!globalConfig.getValue(DVB_TAL_SECTION, DVB_CAR_ID_LOGON, val))
	{
		UTI_ERROR(FMT_KEY_MISSING, DVB_CAR_ID_LOGON, DVB_TAL_SECTION);
		return -1;
	}
	this->m_carrierIdLogon = val;

	// Get the carrier Id m_carrierIdData
	if(!globalConfig.getValue(DVB_TAL_SECTION, DVB_CAR_ID_DATA, val))
	{
		UTI_ERROR(FMT_KEY_MISSING, DVB_CAR_ID_DATA, DVB_TAL_SECTION);
		return -1;
	}
	this->m_carrierIdData = val;

	UTI_INFO("SF#%ld: carrier IDs for Ctrl = %ld, Logon = %ld, Data = %ld\n",
	         this->super_frame_counter, this->m_carrierIdDvbCtrl,
	         this->m_carrierIdLogon, this->m_carrierIdData);

	return 0;

}

/**
 * Read configuration for the MAC FIFOs
 *
 * @return -1 if failed, 0 if succeed
 */
int BlocDVBRcsTal::initMacFifo(std::vector<std::string>& fifo_types)
{
	const char *FUNCNAME = DVB_DBG_PREFIX "[onInit]";
	ConfigurationList fifo_list;
	ConfigurationList::iterator iter;

#define FMT_KEY_MISSING "%s SF#%ld %s missing from section %s\n",FUNCNAME,this->super_frame_counter

	/*
	* Read the MAC queues configuration in the configuration file.
	* Create and initialize MAC FIFOs
	*/
	if(!globalConfig.getListItems(DVB_TAL_SECTION, FIFO_LIST, fifo_list))
	{
		UTI_ERROR("section '%s, %s': missing fifo list", DVB_TAL_SECTION,
		          FIFO_LIST);
		goto err_fifo_release;
	}

	for(iter = fifo_list.begin(); iter != fifo_list.end(); iter++)
	{
		unsigned int fifo_id;
		unsigned int pvc;
		vol_pkt_t fifo_size = 0;
		string fifo_mac_prio;
		string fifo_cr_type;
		DvbFifo *fifo;

		// get fifo_id
		if(!globalConfig.getAttributeValue(iter, FIFO_ID, fifo_id))
		{
			UTI_ERROR("%s: cannot get %s from section '%s, %s'\n",
			          FUNCNAME, FIFO_ID, DVB_TAL_SECTION, FIFO_LIST);
			goto err_fifo_release;
		}
		// get fifo_mac_prio
		if(!globalConfig.getAttributeValue(iter, FIFO_TYPE, fifo_mac_prio))
		{
			UTI_ERROR("%s: cannot get %s from section '%s, %s'\n",
			          FUNCNAME, FIFO_TYPE, DVB_TAL_SECTION, FIFO_LIST);
			goto err_fifo_release;
		}
		// get fifo_size
		if(!globalConfig.getAttributeValue(iter, FIFO_SIZE, fifo_size))
		{
			UTI_ERROR("%s: cannot get %s from section '%s, %s'\n",
			          FUNCNAME, FIFO_SIZE, DVB_TAL_SECTION, FIFO_LIST);
			goto err_fifo_release;
		}
		// get pvc
		if(!globalConfig.getAttributeValue(iter, FIFO_PVC, pvc))
		{
			UTI_ERROR("%s: cannot get %s from section '%s, %s'\n",
			          FUNCNAME, FIFO_PVC, DVB_TAL_SECTION, FIFO_LIST);
			goto err_fifo_release;
		}
		// get the fifo CR type
		if(!globalConfig.getAttributeValue(iter, FIFO_CR_TYPE, fifo_cr_type))
		{
			UTI_ERROR("%s: cannot get %s from section '%s, %s'\n",
			          FUNCNAME, FIFO_CR_TYPE, DVB_TAL_SECTION, FIFO_LIST);
			goto err_fifo_release;
		}

		fifo = new DvbFifo(fifo_id, fifo_mac_prio,
		                   fifo_cr_type, pvc, fifo_size);

		UTI_INFO("%s: Fifo = id %u, MAC priority %d, size %u, pvc %u, "
		         "CR type %d\n", FUNCNAME,
		         fifo->getId(),
		         fifo->getMacPriority(),
		         fifo->getMaxSize(),
		         fifo->getPvc(),
		         fifo->getCrType());

<<<<<<< HEAD
		// update the number of PVC = the maximum PVC
		this->nbr_pvc = std::max(this->nbr_pvc, pvc);
=======
		// set other DVB FIFOs atributes
		this->dvb_fifos[i].setId(fifo_id);
		this->dvb_fifos[i].init(fifo_size);
		
		fifo_types.push_back(fifo_type);
>>>>>>> d394a09b

		// the default FIFO is the last one = the one with the smallest priority
		// TODO read in conf ?
		this->default_fifo_id = std::max(this->default_fifo_id, fifo->getId());

		this->dvb_fifos.insert(pair<unsigned int, DvbFifo *>(fifo->getMacPriority(), fifo));
	} // end for(queues are now instanciated and initialized)



	// init stats context per QoS
	m_statContext.ulIncomingThroughput = new int[this->dvb_fifos.size()];
	if(this->m_statContext.ulIncomingThroughput == NULL)
		goto err_fifo_release;

	m_statContext.ulOutgoingThroughput = new int[this->dvb_fifos.size()];
	if(this->m_statContext.ulOutgoingThroughput == NULL)
		goto err_incoming_throughput_release;

	m_statCounters.ulIncomingCells = new int[this->dvb_fifos.size()];
	if(this->m_statCounters.ulIncomingCells == NULL)
		goto err_outgoing_throughput_release;

	m_statCounters.ulOutgoingCells = new int[this->dvb_fifos.size()];
	if(this->m_statCounters.ulOutgoingCells == NULL)
		goto err_incoming_cells_release;

	resetStatsCxt();

	return 0;

err_incoming_cells_release:
	delete[] this->m_statCounters.ulIncomingCells;
err_outgoing_throughput_release:
	delete[] this->m_statContext.ulOutgoingThroughput;
err_incoming_throughput_release:
	delete[] this->m_statContext.ulIncomingThroughput;
err_fifo_release:
	for(map<unsigned int, DvbFifo *>::iterator it = this->dvb_fifos.begin();
	    it != this->dvb_fifos.end(); ++it)
	{
		delete (*it).second;
	}
	this->dvb_fifos.clear();
	return -1;
}


/**
 * Read configuration for the OBR period
 * @return -1 if failed, 0 if succeed
 */
int BlocDVBRcsTal::initObr()
{
	const char *FUNCNAME = DVB_DBG_PREFIX "[onInit]";

#define FMT_KEY_MISSING "%s SF#%ld %s missing from section %s\n",FUNCNAME,this->super_frame_counter

	// get the OBR period - in number of frames
	if(!globalConfig.getValue(DVB_TAL_SECTION, DVB_OBR_PERIOD_DATA, m_obrPeriod))
	{
		UTI_ERROR("%s Missing %s", FUNCNAME, DVB_OBR_PERIOD_DATA);
		goto error;
	}

	// deduce the Obr slot position within the multi-frame, from the mac
	// address and the OBR period
	// ObrSlotFrame= MacAddress 'modulo' Obr Period
	// NB : ObrSlotFrame is within [0, Obr Period -1]
	m_obrSlotFrame = this->mac_id % m_obrPeriod;
	UTI_INFO("%s SF#%ld: MAC adress = %d, OBR period = %d, "
	         "OBR slot frame = %d\n", FUNCNAME, this->super_frame_counter,
	         this->mac_id, m_obrPeriod, m_obrSlotFrame);

	return 0;
error:
	return -1;
}


/**
 * Read configuration for the DAMA algorithm
 * @return -1 if failed, 0 if succeed
 */
int BlocDVBRcsTal::initDama()
{
	const char *FUNCNAME = DVB_DBG_PREFIX "[onInit]";
	rate_kbps_t max_rbdc_kbps;
	time_sf_t rbdc_timeout_sf = 0;
	vol_pkt_t max_vbdc_pkt;
	time_sf_t msl_sf = 0;
	bool cr_output_only;

	// Max RBDC (in kbits/s) and RBDC timeout (in frame number)
	if(!globalConfig.getValue(DA_TAL_SECTION, DA_MAX_RBDC_DATA, max_rbdc_kbps))
	{
		UTI_ERROR("%s Missing %s\n",
		          FUNCNAME, DA_MAX_RBDC_DATA);
		goto error;
	}

	if(!globalConfig.getValue(DA_TAL_SECTION,
	                          DA_RBDC_TIMEOUT_DATA, rbdc_timeout_sf))
	{
		UTI_ERROR("%s Missing %s\n",
		          FUNCNAME, DA_RBDC_TIMEOUT_DATA);
		goto error;
	}

	// Max VBDC
	if(!globalConfig.getValue(DA_TAL_SECTION, DA_MAX_VBDC_DATA, max_vbdc_pkt))
	{
		UTI_ERROR("%s Missing %s\n",
		          FUNCNAME, DA_MAX_VBDC_DATA);
		goto error;
	}

	// MSL duration -- in frames number
	if(!globalConfig.getValue(DA_TAL_SECTION, DA_MSL_DURATION, msl_sf))
	{
		UTI_ERROR("%s Missing %s\n",
		          FUNCNAME, DA_MSL_DURATION);
		goto error;
	}

	// CR computation rule
	if(!globalConfig.getValue(DA_TAL_SECTION, DA_CR_RULE, cr_output_only))
	{
		UTI_ERROR("%s Missing %s\n",
		          FUNCNAME, DA_CR_RULE);
		goto error;
	}

	UTI_INFO("%s ULCarrierBw %d kbits/s, "
	         "RBDC max %d kbits/s, RBDC Timeout %d frame, "
	         "VBDC max %d kbits, mslDuration %d frames, "
	         "getIpOutputFifoSizeOnly %s\n",
	         FUNCNAME,
	         this->m_fixedBandwidth, max_rbdc_kbps,
	         rbdc_timeout_sf, max_vbdc_pkt, msl_sf,
	         UTI_BOOL(cr_output_only));

	if(this->dama_algo == "Legacy")
	{
		UTI_INFO("%s SF#%ld: create Legacy DAMA agent\n", FUNCNAME,
		         this->super_frame_counter);
		m_pDamaAgent = new DamaAgentRcsLegacy(this->up_return_pkt_hdl,
		                                      this->dvb_fifos);
	}
	else if(this->dama_algo == "UoR")
	{
		UTI_INFO("%s SF#%ld: create UoR DAMA agent\n", FUNCNAME,
		         this->super_frame_counter);
		m_pDamaAgent = new DamaAgentRcsUor(this->up_return_pkt_hdl,
		                                   this->dvb_fifos);
	}
	// TODO remove here because DamaAgent and DAMACtrl choice will be separated
	else if(this->dama_algo == "Yes")
	{
		UTI_INFO("%s SF#%ld: no %s DAMA agent thus Legacy dama is used by default\n",
		         FUNCNAME, this->super_frame_counter, this->dama_algo.c_str());
		m_pDamaAgent = new DamaAgentRcsLegacy(this->up_return_pkt_hdl,
		                                      this->dvb_fifos);
		goto error;
	}
	else
	{
		UTI_ERROR("cannot create DAMA agent: algo named '%s' is not "
		          "managed by current MAC layer\n", this->dama_algo.c_str());
		goto error;
	}

	if(this->m_pDamaAgent == NULL)
	{
		UTI_ERROR("failed to create DAMA agent\n");
		goto error;
	}

	// Initialize the DamaAgent parent class
	if(!this->m_pDamaAgent->initParent(this->frame_duration,
	                                   this->m_fixedBandwidth,
	                                   max_rbdc_kbps,
	                                   rbdc_timeout_sf,
	                                   max_vbdc_pkt,
	                                   msl_sf,
	                                   this->m_obrPeriod,
	                                   cr_output_only))
	{

		UTI_ERROR("%s SF#%ld Dama Agent Initialization failed.\n", FUNCNAME,
		          this->super_frame_counter);
		goto err_agent_release;
	}

	// Initialize the DamaAgentRcsXXX class
	if(!m_pDamaAgent->init())
	{
		UTI_ERROR("%s Dama Agent initialization failed.\n", FUNCNAME);
		goto err_agent_release;
	}

	return 0;

err_agent_release:
	delete m_pDamaAgent;
error:
	return -1;
}


/**
 * Read configuration for the QoS Server
 * @return true on success, false otherwise
 */
bool BlocDVBRcsTal::initQoSServer()
{
	const char *FUNCNAME = DVB_DBG_PREFIX "[initQoSServer]";

	// QoS Server: read hostname and port from configuration
	if(!globalConfig.getValue(SECTION_QOS_AGENT, QOS_SERVER_HOST,
	                          this->qos_server_host))
	{
		UTI_ERROR("%s section %s, %s missing",
		          FUNCNAME, SECTION_QOS_AGENT, QOS_SERVER_HOST);
		goto error;
	}

	if(!globalConfig.getValue(SECTION_QOS_AGENT, QOS_SERVER_PORT,
	                          this->qos_server_port))
	{
		UTI_ERROR("%s section %s, %s missing\n",
		          FUNCNAME, SECTION_QOS_AGENT, QOS_SERVER_PORT);
		goto error;
	}
	else if(this->qos_server_port <= 1024 || this->qos_server_port > 0xffff)
	{
		UTI_ERROR("%s QoS Server port (%d) not valid\n",
		          FUNCNAME, this->qos_server_port);
		goto error;
	}

	// QoS Server: catch the SIGFIFO signal that is sent to the process
	// when QoS Server kills the TCP connection
	if(signal(SIGPIPE, BlocDVBRcsTal::closeQosSocket) == SIG_ERR)
	{
		UTI_ERROR("cannot catch signal SIGPIPE\n");
		goto error;
	}

	// QoS Server: try to connect to remote host
	this->connectToQoSServer();

	// QoS Server: check connection status in 5 seconds
	this->setTimer(this->qos_server_timer, 5000);

	return true;
error:
	return false;
}

/**
 * @brief Initialize the output
 * @return  true on success, false otherwise
 */
bool BlocDVBRcsTal::initOutput(const std::vector<std::string>& fifo_types)
{
	this->event_login_sent = Output::registerEvent("bloc_dvb:login_sent",
	                                               LEVEL_INFO);
	this->event_login_complete = Output::registerEvent("bloc_dvb:login_complete",
	                                                   LEVEL_INFO);
	this->probe_st_phys_out_thr =
		Output::registerProbe<int>("Physical_outgoing_throughput",
		                           "Kbits/s", true, SAMPLE_AVG);
	this->probe_st_rbdc_req_size =
		Output::registerProbe<int>("RBDC_request_size", "Kbits/s", true, SAMPLE_LAST);
	this->probe_st_vbdc_req_size =
		Output::registerProbe<int>("VBDC_request_size", "Kbits/s", true, SAMPLE_LAST);
	this->probe_st_cra = Output::registerProbe<int>("CRA", "Kbits/s",
	                                                true, SAMPLE_LAST);
	this->probe_st_alloc_size = Output::registerProbe<int>("Allocation",
	                                                       "Kbits/s", true,
	                                                       SAMPLE_LAST);
	this->probe_st_unused_capacity =
		Output::registerProbe<int>("Unused_capacity", "time slots", true, SAMPLE_LAST);
	// FIXME: Unit?
	this->probe_st_bbframe_drop_rate =
		Output::registerProbe<float>("BBFrames_dropped_rate", true, SAMPLE_LAST);
	this->probe_st_real_modcod = Output::registerProbe<int>("Real_modcod",
	                                                        "modcod index",
	                                                        true, SAMPLE_LAST);
	this->probe_st_used_modcod = Output::registerProbe<int>("Received_modcod",
	                                                        "modcod index",
	                                                        true, SAMPLE_LAST);
	
	this->probe_st_terminal_queue_size = new Probe<int>*[this->dvb_fifos_number];
	this->probe_st_real_in_thr = new Probe<int>*[this->dvb_fifos_number];
	this->probe_st_real_out_thr = new Probe<int>*[this->dvb_fifos_number];
	
	if(this->probe_st_terminal_queue_size == NULL ||
	   this->probe_st_real_in_thr == NULL ||
	   this->probe_st_real_out_thr == NULL)
	{
		UTI_ERROR("Failed to allocate memory for probe arrays");
		return false;
	}
		
	for (int i = 0 ; i < this->dvb_fifos_number ; i++)
	{
		const char* fifo_type = fifo_types[i].c_str();
		char probe_name[32];
		
		snprintf(probe_name, sizeof(probe_name), "Terminal_queue_size.%s",
		         fifo_type);
		this->probe_st_terminal_queue_size[i] =
			Output::registerProbe<int>(probe_name, "cells", true, SAMPLE_AVG);
		
		snprintf(probe_name, sizeof(probe_name), "Real_incoming_throughput.%s",
		         fifo_type);
		this->probe_st_real_in_thr[i] = Output::registerProbe<int>(probe_name,
		                                                           "Kbits/s",
		                                                           true,
		                                                           SAMPLE_AVG);
		
		snprintf(probe_name, sizeof(probe_name), "Real_outgoing_throughput.%s",
		         fifo_type);
		this->probe_st_real_out_thr[i] = Output::registerProbe<int>(probe_name,
		                                                            "Kbits/s",
		                                                            true,
		                                                            SAMPLE_AVG);
	}
	
	return true;
}

/**
 * @brief Initialize the DVBRCS TAL block
 *
 * @return  0 in case of success, -1 otherwise
 */
int BlocDVBRcsTal::onInit()
{
	int ret;
	std::vector<std::string> fifo_types;

	// get the common parameters
	if(!this->initCommon())
	{
		UTI_ERROR("failed to complete the common part of the initialisation");
		goto error;
	}

	ret = this->initMode();
	if(ret != 0)
	{
		UTI_ERROR("failed to complete the mode part of the "
		          "initialisation");
		goto error;
	}

	ret = this->initParameters();
	if(ret != 0)
	{
		UTI_ERROR("failed to complete the 'parameters' part of the "
		          "initialisation");
		goto error;
	}

	ret = this->initCarrierId();
	if(ret != 0)
	{
		UTI_ERROR("failed to complete the carrier IDs part of the "
		          "initialisation");
		goto error;
	}

	ret = this->initMacFifo(fifo_types);
	if(ret != 0)
	{
		UTI_ERROR("failed to complete the MAC FIFO part of the "
		          "initialisation");
		goto error;
	}

	ret = this->initObr();
	if(ret != 0)
	{
		UTI_ERROR("failed to complete the OBR part of the "
		          "initialisation");
		goto error;
	}

	ret = this->initDama();
	if(ret != 0)
	{
		UTI_ERROR("failed to complete the DAMA part of the "
		          "initialisation");
		goto error;
	}

	if(!this->initQoSServer())
	{
		UTI_ERROR("failed to complete the QoS Server part of the "
		          "initialisation");
		goto error;
	}
	
	// Init the output here since we now know the FIFOs
	if(!this->initOutput(fifo_types))
	{
		UTI_ERROR("failed to complete the initialisation of output");
		goto error;
	}

	// after all of things have been initialized successfully,
	// send a logon request
	UTI_DEBUG("send a logon request with MAC ID %d to NCC\n", this->mac_id);
	this->_state = state_wait_logon_resp;
	if(this->sendLogonReq() < 0)
	{
		UTI_ERROR("failed to send the logon request to the NCC");
		goto error;
	}

	return 0;

error:
	return -1;
}


// TODO: move to a dedicated class
/**
 * Signal callback called upon SIGFIFO reception.
 *
 * This function is declared as static.
 *
 * @param sig  The signal that called the function
 */
void BlocDVBRcsTal::closeQosSocket(int sig)
{
	const char *FUNCNAME = DVB_DBG_PREFIX "[BlocDVBRcsTal::closeQosSocket]";
	UTI_NOTICE("%s TCP connection broken, close socket\n", FUNCNAME);
	close(BlocDVBRcsTal::qos_server_sock);
	BlocDVBRcsTal::qos_server_sock = -1;
}


// TODO: move to a dedicated class
/**
 * Try to connect to the QoS Server
 *
 * The qos_server_host and qos_server_port class variables must be correctly
 * initialized. The qos_server_sock variable should be -1 when calling this
 * function.
 *
 * @return   true if connection is successful, false otherwise
 */
bool BlocDVBRcsTal::connectToQoSServer()
{
	const char *FUNCNAME = DVB_DBG_PREFIX "[BlocDVBRcsTal::connectToQoSServer]";
	struct addrinfo hints;
	struct protoent *tcp_proto;
	struct servent *serv;
	struct addrinfo *addresses;
	struct addrinfo *address;
	char straddr[INET6_ADDRSTRLEN];
	int ret;

	if(qos_server_sock != -1)
	{
		UTI_NOTICE("%s already connected to QoS Server, do not call this "
		           "function when already connected\n", FUNCNAME);
		goto skip;
	}

	// set criterias to resolve hostname
	bzero(&hints, sizeof(hints));
	hints.ai_family = AF_UNSPEC;
	hints.ai_socktype = SOCK_STREAM;

	// get TCP protocol number
	tcp_proto = getprotobyname("TCP");
	if(tcp_proto == NULL)
	{
		UTI_NOTICE("%s TCP is not available on the system\n", FUNCNAME);
		goto error;
	}
	hints.ai_protocol = tcp_proto->p_proto;

	// get service name
	serv = getservbyport(htons(this->qos_server_port), "tcp");
	if(serv == NULL)
	{
		UTI_NOTICE("%s service on TCP/%d is not available\n", FUNCNAME,
		           this->qos_server_port);
		goto error;
	}

	// resolve hostname
	ret = getaddrinfo(this->qos_server_host.c_str(), serv->s_name, &hints, &addresses);
	if(ret != 0)
	{
		UTI_NOTICE("%s cannot resolve hostname '%s': %s (%d)\n",
		           FUNCNAME, this->qos_server_host.c_str(), gai_strerror(ret), ret);
		goto error;
	}

	// try to create socket with available addresses
	address = addresses;
	while(address != NULL && this->qos_server_sock == -1)
	{
		bool is_ipv4;
		void *sin_addr;
		const char *retptr;

		is_ipv4 = (address->ai_family == AF_INET);
		if(is_ipv4)
			sin_addr = &((struct sockaddr_in *) address->ai_addr)->sin_addr;
		else // ipv6
			sin_addr = &((struct sockaddr_in6 *) address->ai_addr)->sin6_addr;

		retptr = inet_ntop(address->ai_family, sin_addr, straddr, sizeof(straddr));
		if(retptr != NULL)
		{
			UTI_INFO("%s try IPv%d address %s\n", FUNCNAME, is_ipv4 ? 4 : 6, straddr);
		}
		else
		{
			UTI_INFO("%s try an IPv%d address\n", FUNCNAME, is_ipv4 ? 4 : 6);
		}

		this->qos_server_sock = socket(address->ai_family, address->ai_socktype,
		                               address->ai_protocol);
		if(this->qos_server_sock == -1)
		{
			UTI_NOTICE("%s cannot create socket (%s) with address %s\n",
			           FUNCNAME, strerror(errno), straddr);
			address = address->ai_next;
			continue;
		}

		UTI_INFO("%s socket created for address %s\n", FUNCNAME, straddr);
	}

	if(this->qos_server_sock == -1)
	{
		UTI_NOTICE("%s no valid address found for hostname %s\n", FUNCNAME,
		           this->qos_server_host.c_str());
		goto free_dns;
	}

	UTI_INFO("%s try to connect with QoS Server at %s[%s]:%d\n", FUNCNAME,
	this->qos_server_host.c_str(), straddr, this->qos_server_port);

	// try to connect with the socket
	ret = connect(this->qos_server_sock, address->ai_addr, address->ai_addrlen);
	if(ret == -1)
	{
		UTI_NOTICE("%s connect() failed: %s (%d)\n", FUNCNAME, strerror(errno), errno);
		UTI_NOTICE("%s will retry to connect later\n", FUNCNAME);
		goto close_socket;
	}

	UTI_INFO("%s connected with QoS Server at %s[%s]:%d\n", FUNCNAME,
	         this->qos_server_host.c_str(), straddr, this->qos_server_port);

	// clean allocated addresses
	freeaddrinfo(addresses);

skip:
	return true;

close_socket:
	close(this->qos_server_sock);
	this->qos_server_sock = -1;
free_dns:
	freeaddrinfo(addresses);
error:
	return false;
}


/**
 * This method send a Logon Req message
 *
 * @return -1 if failed, 0 if succeed
 */
int BlocDVBRcsTal::sendLogonReq()
{
	const char *FUNCNAME = DVB_DBG_PREFIX "[sendLogonReq]";
	T_DVB_LOGON_REQ *lp_logon_req;
	long l_size;

	// create a new DVB frame
	lp_logon_req = (T_DVB_LOGON_REQ *) g_memory_pool_dvb_rcs.get(HERE());
	if(!lp_logon_req)
	{
		UTI_ERROR("SF#%ld: failed to allocate memory for LOGON "
		          "request\n", this->super_frame_counter);
		goto error;
	}

	// build the DVB header
	l_size = sizeof(T_DVB_LOGON_REQ);
	lp_logon_req->hdr.msg_length = l_size;
	lp_logon_req->hdr.msg_type = MSG_TYPE_SESSION_LOGON_REQ;
	lp_logon_req->mac = this->mac_id;
	lp_logon_req->nb_row = m_nbRow;
	lp_logon_req->rt_bandwidth = m_fixedBandwidth;	/* in kbits/s */

	// send the message to the lower layer
	if(!this->sendDvbFrame((T_DVB_HDR *) lp_logon_req, m_carrierIdLogon, l_size))
	{
		UTI_ERROR("%s Failed to send Logon Request\n", FUNCNAME);
		goto free_logon_req;
	}
	UTI_DEBUG_L3("%s SF#%ld Logon Req. sent to lower layer\n", FUNCNAME,
	             this->super_frame_counter);

	// try to log on again after some time in case of failure
	this->setTimer(m_logonTimer, 5000);

	// send the corresponding event
	Output::sendEvent(event_login_sent, "%s Login sent to %d", FUNCNAME,
	                     this->mac_id);

	return 0;

free_logon_req:
	g_memory_pool_dvb_rcs.release((char *) lp_logon_req);
error:
	return -1;
}


/**
 * Manage the receipt of the DVB Frames
 * @param ip_buf the data buffer
 * @param i_len the length of the buffer
 * @return -2 if error on TBTP , -1 if another error occurred, 0 if succeed
 */
int BlocDVBRcsTal::onRcvDVBFrame(unsigned char *ip_buf, long i_len)
{
	T_DVB_HDR *hdr;

	g_memory_pool_dvb_rcs.add_function(std::string(__FUNCTION__), (char *) ip_buf);

	// Get msg header
	hdr = (T_DVB_HDR *) ip_buf;

	switch(hdr->msg_type)
	{
		case MSG_TYPE_BBFRAME:
		{
			// keep statistics because data will be released before storing them
			unsigned int data_len = ((T_DVB_BBFRAME *) ip_buf)->dataLength;
			NetBurst *burst;

			if(this->receptionStd->onRcvFrame(ip_buf, i_len, hdr->msg_type,
			                                  this->mac_id, &burst) < 0)
			{
				UTI_ERROR("failed to handle the reception of "
				          "BB frame (length = %ld)\n", i_len);
				goto error;
			}
			if(this->SendNewMsgToUpperLayer(burst) < 0)
			{
				UTI_ERROR("failed to send burst to upper layer\n");
				goto error;
			}

			// update statistics
			this->m_statCounters.dlOutgoingCells += data_len;

			break;
		}

		case MSG_TYPE_DVB_BURST:
		{
			// keep statistics because data will be released before storing them
			unsigned int nb_packets = 0;
			NetBurst *burst;

			if(this->down_forward_pkt_hdl->getFixedLength() > 0)
			{
				nb_packets = (hdr->msg_length - sizeof(T_DVB_HDR)) /
				             this->down_forward_pkt_hdl->getFixedLength();
			}
			else
			{
				UTI_ERROR("packet size is not fixed\n");
				goto error;
			}

			if(this->receptionStd->onRcvFrame(ip_buf, i_len, hdr->msg_type,
			                                  this->mac_id, &burst) < 0)
			{
				UTI_ERROR("failed to handle the reception of "
				          "DVB frame (length = %ld)\n", i_len);
				goto error;
			}
			if(this->SendNewMsgToUpperLayer(burst) < 0)
			{
				UTI_ERROR("failed to send burst to upper layer\n");
				goto error;
			}

			// update statistics
			this->m_statCounters.dlOutgoingCells += nb_packets;
		}
		break;

		// Start of frame (SOF):
		// treat only if state is running --> otherwise just ignore (other
		// STs can be logged)
		case MSG_TYPE_SOF:
			const char *state_descr;

			if(this->_state == state_running)
				state_descr = "state_running";
			else if(this->_state == state_initializing)
				state_descr = "state_initializing";
			else
				state_descr = "other";

			UTI_DEBUG("SF#%ld: received SOF in state %s\n",
			          this->super_frame_counter, state_descr);

			if(this->_state == state_running)
			{
				if(this->onStartOfFrame(ip_buf, i_len) < 0)
				{
					goto error;
				}
			}
			else
				g_memory_pool_dvb_rcs.release((char *) ip_buf);
			break;

		// TBTP:
		// treat only if state is running --> otherwise just ignore (other
		// STs can be logged)
		case MSG_TYPE_TBTP:
			if(this->_state == state_running)
			{
				if(!this->m_pDamaAgent->hereIsTTP(ip_buf, i_len))
				{
					g_memory_pool_dvb_rcs.release((char *) ip_buf);
					goto error_on_TBTP;
				}
			}
			g_memory_pool_dvb_rcs.release((char *) ip_buf);
			break;

		case MSG_TYPE_SESSION_LOGON_RESP:
			if(this->onRcvLogonResp(ip_buf, i_len) < 0)
			{
				goto error;
			}
			break;

		// messages sent by current or another ST for the NCC --> ignore
		case MSG_TYPE_CR:
		case MSG_TYPE_SESSION_LOGON_REQ:
			g_memory_pool_dvb_rcs.release((char *) ip_buf);
			break;

		case MSG_TYPE_CORRUPTED:
			UTI_INFO("SF#%ld: the message was corrupted by physical layer, "
			         "drop it", this->super_frame_counter);
			g_memory_pool_dvb_rcs.release((char *) ip_buf);
			break;

		default:
			UTI_DEBUG_L3("SF#%ld: unknown type of DVB frame (%ld), ignore\n",
			             this->super_frame_counter, hdr->msg_type);
			g_memory_pool_dvb_rcs.release((char *) ip_buf);
			goto error;
	}

	return 0;

error_on_TBTP:
	fprintf(stderr, "TBTP Treatments failed at SF# %ld, frame %ld: see log "
	        "file\n", this->super_frame_counter, this->frame_counter);
	return -1;

error:
	fprintf(stderr, "Treatments failed at SF# %ld, frame %ld: see log "
	        "file\n", this->super_frame_counter, this->frame_counter);
	return -1;
}

/**
 * Send a capacity request for NRT data
 * @return -1 if failled, 0 if succeed
 */
int BlocDVBRcsTal::sendCR()
{
	const char *FUNCNAME = DVB_DBG_PREFIX "[sendCR]";
	unsigned char *dvb_frame;
	size_t length;
	bool empty;
	CapacityRequest *capacity_request;

	// Get a dvb frame
	dvb_frame = (unsigned char *) g_memory_pool_dvb_rcs.get(HERE());
	if(dvb_frame == 0)
	{
		UTI_ERROR("%s SF#%ld frame %ld: cannot get memory from dvb_rcs "
		          "memory pool\n", FUNCNAME, this->super_frame_counter,
		          this->frame_counter);
		goto error;
	}

	// Set CR body
	// NB: cr_type parameter is not used here as CR is built for both
	// RBDC and VBDC
	if(!this->m_pDamaAgent->buildCR(cr_none,
	                                &capacity_request,
	                                empty))
	{
		g_memory_pool_dvb_rcs.release((char *) dvb_frame);
		UTI_ERROR("%s SF#%ld frame %ld: DAMA cannot build CR\n", FUNCNAME,
		          this->super_frame_counter, this->frame_counter);
		goto error;
	}

	if(empty)
	{
		g_memory_pool_dvb_rcs.release((char *) dvb_frame);
		UTI_DEBUG_L3("SF#%ld frame %ld: Empty CR\n",
		             this->super_frame_counter, this->frame_counter);
		return 0;
	}

<<<<<<< HEAD
	capacity_request->build(dvb_frame, length);
	delete capacity_request;
=======
		// Send message
		if(!this->sendDvbFrame((T_DVB_HDR *) dvb_frame, m_carrierIdDvbCtrl, dvb_size))
		{
			UTI_ERROR("%s SF#%ld frame %ld: failed to allocate mgl msg\n",
			          FUNCNAME, this->super_frame_counter, this->frame_counter);
			g_memory_pool_dvb_rcs.release((char *) dvb_frame);
			goto error;
		}
>>>>>>> d394a09b

	// Send message
	if(!this->sendDvbFrame((T_DVB_HDR *) dvb_frame, m_carrierIdDvbCtrl))
	{
		UTI_ERROR("%s SF#%ld frame %ld: failed to allocate mgl msg\n",
				  FUNCNAME, this->super_frame_counter, this->frame_counter);
		g_memory_pool_dvb_rcs.release((char *) dvb_frame);
		goto error;
	}

	UTI_DEBUG("%s SF#%ld frame %ld: CR sent\n", FUNCNAME,
			  this->super_frame_counter, this->frame_counter);

	return 0;

error:
	return -1;
}


/**
 * Upon reception of a SoF:
 * - update allocation with TBTP received last superframe (in DAMA agent)
 * - reset timers
 * @param ip_buf points to the dvb_rcs buffer containing SoF
 * @param i_len is the length of *ip_buf
 * @return 0 on success, -1 on failure
 */
int BlocDVBRcsTal::onStartOfFrame(unsigned char *ip_buf, long i_len)
{
	const char *FUNCNAME = DVB_DBG_PREFIX "[onStartOfFrame]";
	long sfn; // the superframe number piggybacked by SOF packet

	// store the superframe number;
	sfn = ((T_DVB_SOF *) ip_buf)->frame_nr;

	UTI_DEBUG_L3("%s sof reception SFN #%ld super frame nb %ld frame "
	             "counter %ld\n", FUNCNAME, sfn, this->super_frame_counter,
	             this->frame_counter);
	UTI_DEBUG("%s superframe number: %ld", FUNCNAME, sfn);

	// if the NCC crashed, we must reinitiate a logon
	if(sfn < this->super_frame_counter)
	{
		UTI_ERROR("SF#%ld: it seems NCC rebooted => flush buffer & "
		          "resend a logon request\n",
		          this->super_frame_counter);

		deletePackets();
		if(sendLogonReq() < 0)
		{
			goto error;
		}

		this->_state = state_wait_logon_resp;
		this->super_frame_counter = sfn;
		this->frame_counter = -1;
		goto error;
	}

	// as long as the frame is changing, send all probes and event
	// FIXME: Still useful ? Events are sent automatically now
	Output::sendProbes();

	// update the frame numerotation
	this->super_frame_counter = sfn;

	// Inform dama agent
	if(!m_pDamaAgent->hereIsSOF(ip_buf, i_len))
		goto error;

	// There is a risk of unprecise timing so the following hack

	// ---- if we have consumed all frames of previous sf ----
	// ---- (or if it is the first frame)                 ----
	if(this->frame_counter == this->frames_per_superframe ||
	   this->frame_counter == -1)
	{
		UTI_DEBUG("%s SF#%ld frame %ld: all frames from previous SF are "
		          "consumed or it is the first frame\n", FUNCNAME,
		          this->super_frame_counter, this->frame_counter);

		// reset frame counter: it will be init to 1 (1st frame number)
		// at the beginning of processOnFrameTick()
		this->frame_counter = 0;

		// we have consumed all of our frames, we start a new one immediately
 		// this is the first frame of the new superframe
		if(this->processOnFrameTick() < 0)
		{
			// exit because the bloc is unable to continue
			UTI_ERROR("%s treatments at sf %ld, frame %ld failed: "
			          "see log file\n", FUNCNAME, this->super_frame_counter,
			          this->frame_counter);
			fprintf(stderr, "\n%s treatments at sf %ld, frame %ld failed: "
			        "see log file \n\n", FUNCNAME, this->super_frame_counter,
			        this->frame_counter);
			goto error;
		}
	}
	else
	{
		// ----  if we have not consumed all our frames (it is the risk) ----
		// else : frame_counter < frames_per_superframe
		// if we have not consumed all our frames (it is the risk)
		// Then there is, by design, a timer active, we have to leave it
		// as we cannot remove it
		// hence we do only a reassignation of frame_counter (the frame active
		// count now as one frame in our superframe)
		this->frame_counter = 0;
	}

	g_memory_pool_dvb_rcs.release((char *) ip_buf);
	return 0;

error:
	g_memory_pool_dvb_rcs.release((char *) ip_buf);
	return -1;
}


/**
 * When receive a frame tick, send a constant DVB burst size for RT traffic,
 * and a DVB burst for NRT allocated by the DAMA agent
 * @return 0 on success, -1 if failed
 */
int BlocDVBRcsTal::processOnFrameTick()
{
	int ret = 0;
	int globalFrameNumber;

	// update frame counter for current SF - 1st frame within SF is 1 -
	this->frame_counter++;
	UTI_DEBUG("SF#%ld: frame %ld: start processOnFrameTick\n",
	          this->super_frame_counter, this->frame_counter);

	// ------------ arm timer for next frame -----------
	// this is done at the beginning in order not to increase next frame
	// by current frame treatments delay
	if(this->frame_counter < this->frames_per_superframe)
	{
		this->setTimer(this->m_frameTimer,
		               DVB_TIMER_ADJUST(this->frame_duration));
	}

	// ---------- tell the DAMA agent that a new frame begins ----------
	// Inform dama agent, and update total Available Allocation
	// for current frame
	if(!this->m_pDamaAgent->processOnFrameTick())
	{
		UTI_ERROR("SF#%ld: frame %ld: failed to process frame tick\n",
	          this->super_frame_counter, this->frame_counter);
	    goto error;
	}

	// ---------- schedule and send data frames ---------
	// schedule packets extracted from DVB FIFOs according to
	// the algorithm defined in DAMA agent
	if(!this->m_pDamaAgent->uplinkSchedule(&this->complete_dvb_frames))
	{
		UTI_ERROR("SF#%ld: frame %ld: failed to schedule packets from DVB FIFOs\n",
		          this->super_frame_counter, this->frame_counter);
		goto error;
	}

	// send on the emulated DVB network the DVB frames that contain
	// the encapsulation packets scheduled by the DAMA agent algorithm
	ret = this->sendBursts(&this->complete_dvb_frames, this->m_carrierIdData);
	if(ret != 0)
	{
		UTI_ERROR("failed to send bursts in DVB frames\n");
		goto error;
	}

	// ---------- Capacity Request ----------
	// compute and send Capacity Request ... only if
	// the OBR period has been reached
	globalFrameNumber =
		(this->super_frame_counter - 1) * this->frames_per_superframe
		+ this->frame_counter;
	if((globalFrameNumber % m_obrPeriod) == m_obrSlotFrame)
	{
		if(this->sendCR() < 0)
		{
			UTI_ERROR("failed to send Capacity Request\n");
			goto error;
		}
	}

	// ---------- Statistics ---------
	// trace statistics for current frame
	this->updateStatsOnFrame();
	this->updateStatsOnFrameAndEncap();

	return ret;

error:
	return -1;
}

/**
 * Manage logon response: inform dama and upper layer that the link is now up and running
 * @param ip_buf the pointer to the longon response message
 * @param l_len the lenght of the message
 * @return 0 on success, -1 on failure
 */
int BlocDVBRcsTal::onRcvLogonResp(unsigned char *ip_buf, long l_len)
{
	const char *FUNCNAME = DVB_DBG_PREFIX "[onRcvLogonResp]";
	mgl_msg *lp_msg;
	T_LINK_UP *link_is_up;
	T_DVB_LOGON_RESP *lp_logon_resp;
	std::string name = __FUNCTION__;

	g_memory_pool_dvb_rcs.add_function(name, (char *) ip_buf);
	// Retrieve the Logon Response frame
	lp_logon_resp = (T_DVB_LOGON_RESP *) ip_buf;
	if(lp_logon_resp->mac != this->mac_id)
	{
		UTI_DEBUG("%s SF#%ld Loggon_resp for mac=%d, not %d\n", FUNCNAME,
		          this->super_frame_counter, lp_logon_resp->mac, this->mac_id);
		goto ok;
	}

	// Remember the id
	m_groupId = lp_logon_resp->group_id;
	m_talId = lp_logon_resp->logon_id;

	// Inform Dama agent
	m_pDamaAgent->hereIsLogonResp(ip_buf, l_len);

	// Send a link is up message to upper layer
	// link_is_up
	link_is_up = new T_LINK_UP;
	if(link_is_up == 0)
	{
		UTI_ERROR("%s SF#%ld Memory allocation error on link_is_up.\n",
		          FUNCNAME, this->super_frame_counter);
		goto error;
	}
	link_is_up->group_id = m_groupId;
	link_is_up->tal_id = m_talId;

	// mgl msg
	lp_msg = this->newMsgWithBodyPtr(msg_link_up, link_is_up, sizeof(T_LINK_UP));
	if(lp_msg == 0)
	{
		UTI_ERROR("%s SF#%ld Failed to allocate a mgl msg.\n", FUNCNAME,
		          this->super_frame_counter);
		delete link_is_up;
		goto error;
	}
	this->sendMsgTo(this->getUpperLayer(), lp_msg);
	UTI_DEBUG_L3("%s SF#%ld Link is up msg sent to upper layer\n", FUNCNAME,
	             this->super_frame_counter);

	// Set the state to "running"
	this->_state = state_running;
	UTI_INFO("SF#%ld: logon succeeded, running as group %ld and logon %ld\n",
	         this->super_frame_counter, this->m_groupId, this->m_talId);

	// send the corresponding event

	Output::sendEvent(event_login_complete, "%s Login complete with MAC %d",
	                     FUNCNAME, this->mac_id);

 ok:
	g_memory_pool_dvb_rcs.release((char *) ip_buf);
	return 0;
 error:
	g_memory_pool_dvb_rcs.release((char *) ip_buf);
	return -1;
}


/**
 * Update statistics :
 *  - UL Incoming Throughput
 *  - UL Outgoing Throughput
 *  - DL Outgoing Throughput
 * These statistics will be updated when the DVB bloc receive a frame tick
 * because they depend on frame duration
 */
void BlocDVBRcsTal::updateStatsOnFrame()
{
	mac_fifo_stat_context_t fifo_stat;
	//da_stat_context_t dama_stat;
	int ulOutgoingCells = 0;

	// DAMA agent stat
	//dama_stat = m_pDamaAgent->getStatsCxt();

	// MAC fifos stats
	for(map<unsigned int, DvbFifo *>::iterator it = this->dvb_fifos.begin();
	    it != this->dvb_fifos.end(); ++it)
	{
		(*it).second->getStatsCxt(fifo_stat);

		// NB: mac queueing delay = fifo_stat.lastPkQueuingDelay
		// is writing at each UL cell emission by MAC layer and DA

		// compute UL incoming Throughput - in kbits/s
		m_statContext.ulIncomingThroughput[(*it).first] =
			(m_statCounters.ulIncomingCells[(*it).first]
			* this->up_return_pkt_hdl->getFixedLength() * 8) / this->frame_duration;

		// compute UL outgoing Throughput
		// NB: outgoingCells = cells directly sent from IP packets + cells
		//     stored before extraction next frame
		ulOutgoingCells = m_statCounters.ulOutgoingCells[(*it).first] +
		                  fifo_stat.out_pkt_nbr;
		m_statContext.ulOutgoingThroughput[(*it).first] = (ulOutgoingCells
			* this->up_return_pkt_hdl->getFixedLength() * 8) / this->frame_duration;

		// write in statitics file
<<<<<<< HEAD
		ENV_AGENT_Probe_PutInt(&EnvAgent,
		                       C_PROBE_ST_REAL_INCOMING_THROUGHPUT,
		                       (*it).first + 1,
		                       m_statContext.ulIncomingThroughput[(*it).first]);
		ENV_AGENT_Probe_PutInt(&EnvAgent,
		                       C_PROBE_ST_REAL_OUTGOING_THROUGHPUT,
		                       (*it).first + 1,
		                       m_statContext.ulOutgoingThroughput[(*it).first]);
=======
		probe_st_real_in_thr[fifoIndex]->put(m_statContext.ulIncomingThroughput[fifoIndex]);
		probe_st_real_out_thr[fifoIndex]->put(m_statContext.ulOutgoingThroughput[fifoIndex]);
>>>>>>> d394a09b
	}

	// outgoing DL throughput
	m_statContext.dlOutgoingThroughput =
		(m_statCounters.dlOutgoingCells *
		 this->down_forward_pkt_hdl->getFixedLength() * 8) /
		this->frame_duration;

	// write in statitics file
	probe_st_phys_out_thr->put(m_statContext.dlOutgoingThroughput);

	// reset stat context for next frame
	resetStatsCxt();
}

/**
 * Update statistics :
 *  - RBDC Request
 *  - VBDC Request
 *  - CRA Allocation
 *  - Allocation Size
 *  - Unused Capacity
 *  - BBFrame Drop Rate
 *  - Real Modcod
 *  - Used Modcod
 *  - Terminal queue size
 * These statistics will be updated when the DVB bloc receive a frame tick
 * and an UL encapsulation packet
 *
 */
void BlocDVBRcsTal::updateStatsOnFrameAndEncap()
{
	mac_fifo_stat_context_t fifo_stat;
	if(m_bbframe_dropped != 0 ||  m_bbframe_received !=0)
	{
		m_bbframe_dropped_rate = ((float) m_bbframe_dropped) /
		                         ((float) (m_bbframe_dropped + m_bbframe_received));
		UTI_DEBUG("m_bbframe_dropped_rate : %f \n", m_bbframe_dropped_rate);
	}

	// DAMA agent stat
	const da_stat_context_t &dama_stat = m_pDamaAgent->getStatsCxt();

	// write in statitics file
<<<<<<< HEAD
	ENV_AGENT_Probe_PutInt(&EnvAgent, C_PROBE_ST_RBDC_REQUEST_SIZE,
	                       0, dama_stat.rbdc_request_kbps);
	ENV_AGENT_Probe_PutInt(&EnvAgent, C_PROBE_ST_VBDC_REQUEST_SIZE,
	                       0, dama_stat.vbdc_request_pkt);
	ENV_AGENT_Probe_PutInt(&EnvAgent, C_PROBE_ST_CRA, 0, dama_stat.cra_alloc_kbps);
	ENV_AGENT_Probe_PutInt(&EnvAgent, C_PROBE_ST_ALLOCATION_SIZE, 0,
	                       dama_stat.global_alloc_kbps);
	ENV_AGENT_Probe_PutInt(&EnvAgent, C_PROBE_ST_UNUSED_CAPACITY, 0,
	                       dama_stat.unused_alloc_kbps);
	ENV_AGENT_Probe_PutFloat(&EnvAgent, C_PROBE_ST_BBFRAME_DROPED_RATE, 0,
	                         m_bbframe_dropped_rate);
	ENV_AGENT_Probe_PutInt(&EnvAgent, C_PROBE_ST_REAL_MODCOD, 0, 
	                       this->receptionStd->getRealModcod());
	ENV_AGENT_Probe_PutInt(&EnvAgent,  C_PROBE_ST_USED_MODCOD, 0,
	                       this->receptionStd->getReceivedModcod());
=======
	probe_st_rbdc_req_size->put(damaStat->rbdcRequest);
	probe_st_vbdc_req_size->put(damaStat->vbdcRequest);
	probe_st_cra->put(damaStat->craAlloc);
	probe_st_alloc_size->put(damaStat->globalAlloc);
	probe_st_unused_capacity->put(damaStat->unusedAlloc);
	probe_st_bbframe_drop_rate->put(m_bbframe_dropped_rate);
	probe_st_real_modcod->put(this->receptionStd->getRealModcod());
	probe_st_used_modcod->put(this->receptionStd->getReceivedModcod());
>>>>>>> d394a09b

	// MAC fifos stats
	for(map<unsigned int, DvbFifo *>::iterator it = this->dvb_fifos.begin();
	    it != this->dvb_fifos.end(); ++it)
	{
		(*it).second->getStatsCxt(fifo_stat);

		// write in statitics file : mac queue size
<<<<<<< HEAD
		ENV_AGENT_Probe_PutInt(&EnvAgent,
		                       C_PROBE_ST_TERMINAL_QUEUE_SIZE,
		                       (*it).first + 1,
		                       fifo_stat.current_pkt_nbr);
=======
		probe_st_terminal_queue_size[fifoIndex]->put(macQStat.currentPkNb);
>>>>>>> d394a09b
	}

	// Reset stats for next frame
	this->m_pDamaAgent->resetStatsCxt();
}


/**
 * Reset statistics context
 * @return: none
 */
void BlocDVBRcsTal::resetStatsCxt()
{
	unsigned int i;
	m_statCounters.dlOutgoingCells = 0;
	m_statContext.dlOutgoingThroughput = 0;
	for(i = 0; i < this->dvb_fifos.size(); i++)
	{
		m_statContext.ulIncomingThroughput[i] = 0;
		m_statContext.ulOutgoingThroughput[i] = 0;
		m_statCounters.ulIncomingCells[i] = 0;
		m_statCounters.ulOutgoingCells[i] = 0;
	}
}


/**
 * Delete packets in dvb_fifo
 */
void BlocDVBRcsTal::deletePackets()
{
	for(map<unsigned int, DvbFifo *>::iterator it = this->dvb_fifos.begin();
	    it != this->dvb_fifos.end(); ++it)
	{
		(*it).second->flush();
	}
}<|MERGE_RESOLUTION|>--- conflicted
+++ resolved
@@ -611,22 +611,15 @@
 		         fifo->getPvc(),
 		         fifo->getCrType());
 
-<<<<<<< HEAD
 		// update the number of PVC = the maximum PVC
 		this->nbr_pvc = std::max(this->nbr_pvc, pvc);
-=======
-		// set other DVB FIFOs atributes
-		this->dvb_fifos[i].setId(fifo_id);
-		this->dvb_fifos[i].init(fifo_size);
-		
-		fifo_types.push_back(fifo_type);
->>>>>>> d394a09b
 
 		// the default FIFO is the last one = the one with the smallest priority
 		// TODO read in conf ?
 		this->default_fifo_id = std::max(this->default_fifo_id, fifo->getId());
 
 		this->dvb_fifos.insert(pair<unsigned int, DvbFifo *>(fifo->getMacPriority(), fifo));
+		fifo_types.push_back(fifo_mac_prio);
 	} // end for(queues are now instanciated and initialized)
 
 
@@ -757,11 +750,11 @@
 	UTI_INFO("%s ULCarrierBw %d kbits/s, "
 	         "RBDC max %d kbits/s, RBDC Timeout %d frame, "
 	         "VBDC max %d kbits, mslDuration %d frames, "
-	         "getIpOutputFifoSizeOnly %s\n",
+	         "getIpOutputFifoSizeOnly %d\n",
 	         FUNCNAME,
 	         this->m_fixedBandwidth, max_rbdc_kbps,
 	         rbdc_timeout_sf, max_vbdc_pkt, msl_sf,
-	         UTI_BOOL(cr_output_only));
+	         cr_output_only);
 
 	if(this->dama_algo == "Legacy")
 	{
@@ -915,9 +908,9 @@
 	                                                        "modcod index",
 	                                                        true, SAMPLE_LAST);
 	
-	this->probe_st_terminal_queue_size = new Probe<int>*[this->dvb_fifos_number];
-	this->probe_st_real_in_thr = new Probe<int>*[this->dvb_fifos_number];
-	this->probe_st_real_out_thr = new Probe<int>*[this->dvb_fifos_number];
+	this->probe_st_terminal_queue_size = new Probe<int>*[this->dvb_fifos.size()];
+	this->probe_st_real_in_thr = new Probe<int>*[this->dvb_fifos.size()];
+	this->probe_st_real_out_thr = new Probe<int>*[this->dvb_fifos.size()];
 	
 	if(this->probe_st_terminal_queue_size == NULL ||
 	   this->probe_st_real_in_thr == NULL ||
@@ -926,10 +919,10 @@
 		UTI_ERROR("Failed to allocate memory for probe arrays");
 		return false;
 	}
-		
-	for (int i = 0 ; i < this->dvb_fifos_number ; i++)
-	{
-		const char* fifo_type = fifo_types[i].c_str();
+	
+	for(unsigned int i = 0 ; i < this->dvb_fifos.size() ; i++)
+	{
+		const char *fifo_type = fifo_types[i].c_str();
 		char probe_name[32];
 		
 		snprintf(probe_name, sizeof(probe_name), "Terminal_queue_size.%s",
@@ -1457,22 +1450,11 @@
 		return 0;
 	}
 
-<<<<<<< HEAD
 	capacity_request->build(dvb_frame, length);
 	delete capacity_request;
-=======
-		// Send message
-		if(!this->sendDvbFrame((T_DVB_HDR *) dvb_frame, m_carrierIdDvbCtrl, dvb_size))
-		{
-			UTI_ERROR("%s SF#%ld frame %ld: failed to allocate mgl msg\n",
-			          FUNCNAME, this->super_frame_counter, this->frame_counter);
-			g_memory_pool_dvb_rcs.release((char *) dvb_frame);
-			goto error;
-		}
->>>>>>> d394a09b
 
 	// Send message
-	if(!this->sendDvbFrame((T_DVB_HDR *) dvb_frame, m_carrierIdDvbCtrl))
+	if(!this->sendDvbFrame((T_DVB_HDR *) dvb_frame, m_carrierIdDvbCtrl, length))
 	{
 		UTI_ERROR("%s SF#%ld frame %ld: failed to allocate mgl msg\n",
 				  FUNCNAME, this->super_frame_counter, this->frame_counter);
@@ -1785,19 +1767,8 @@
 			* this->up_return_pkt_hdl->getFixedLength() * 8) / this->frame_duration;
 
 		// write in statitics file
-<<<<<<< HEAD
-		ENV_AGENT_Probe_PutInt(&EnvAgent,
-		                       C_PROBE_ST_REAL_INCOMING_THROUGHPUT,
-		                       (*it).first + 1,
-		                       m_statContext.ulIncomingThroughput[(*it).first]);
-		ENV_AGENT_Probe_PutInt(&EnvAgent,
-		                       C_PROBE_ST_REAL_OUTGOING_THROUGHPUT,
-		                       (*it).first + 1,
-		                       m_statContext.ulOutgoingThroughput[(*it).first]);
-=======
-		probe_st_real_in_thr[fifoIndex]->put(m_statContext.ulIncomingThroughput[fifoIndex]);
-		probe_st_real_out_thr[fifoIndex]->put(m_statContext.ulOutgoingThroughput[fifoIndex]);
->>>>>>> d394a09b
+		probe_st_real_in_thr[(*it).first]->put(m_statContext.ulIncomingThroughput[(*it).first]);
+		probe_st_real_out_thr[(*it).first]->put(m_statContext.ulOutgoingThroughput[(*it).first]);
 	}
 
 	// outgoing DL throughput
@@ -1842,33 +1813,25 @@
 	const da_stat_context_t &dama_stat = m_pDamaAgent->getStatsCxt();
 
 	// write in statitics file
-<<<<<<< HEAD
-	ENV_AGENT_Probe_PutInt(&EnvAgent, C_PROBE_ST_RBDC_REQUEST_SIZE,
-	                       0, dama_stat.rbdc_request_kbps);
-	ENV_AGENT_Probe_PutInt(&EnvAgent, C_PROBE_ST_VBDC_REQUEST_SIZE,
-	                       0, dama_stat.vbdc_request_pkt);
-	ENV_AGENT_Probe_PutInt(&EnvAgent, C_PROBE_ST_CRA, 0, dama_stat.cra_alloc_kbps);
-	ENV_AGENT_Probe_PutInt(&EnvAgent, C_PROBE_ST_ALLOCATION_SIZE, 0,
-	                       dama_stat.global_alloc_kbps);
-	ENV_AGENT_Probe_PutInt(&EnvAgent, C_PROBE_ST_UNUSED_CAPACITY, 0,
-	                       dama_stat.unused_alloc_kbps);
-	ENV_AGENT_Probe_PutFloat(&EnvAgent, C_PROBE_ST_BBFRAME_DROPED_RATE, 0,
-	                         m_bbframe_dropped_rate);
-	ENV_AGENT_Probe_PutInt(&EnvAgent, C_PROBE_ST_REAL_MODCOD, 0, 
-	                       this->receptionStd->getRealModcod());
-	ENV_AGENT_Probe_PutInt(&EnvAgent,  C_PROBE_ST_USED_MODCOD, 0,
-	                       this->receptionStd->getReceivedModcod());
-=======
-	probe_st_rbdc_req_size->put(damaStat->rbdcRequest);
+	// COMMENTED by fab for merge from trunk (to opensand_trunk_dama)
+	/*probe_st_rbdc_req_size->put(damaStat->rbdcRequest);
 	probe_st_vbdc_req_size->put(damaStat->vbdcRequest);
 	probe_st_cra->put(damaStat->craAlloc);
 	probe_st_alloc_size->put(damaStat->globalAlloc);
 	probe_st_unused_capacity->put(damaStat->unusedAlloc);
 	probe_st_bbframe_drop_rate->put(m_bbframe_dropped_rate);
 	probe_st_real_modcod->put(this->receptionStd->getRealModcod());
+	probe_st_used_modcod->put(this->receptionStd->getReceivedModcod());*/
+	
+	probe_st_rbdc_req_size->put(dama_stat.rbdc_request_kbps);
+	probe_st_vbdc_req_size->put(dama_stat.vbdc_request_pkt);
+	probe_st_cra->put(dama_stat.cra_alloc_kbps);
+	probe_st_alloc_size->put(dama_stat.global_alloc_kbps);
+	probe_st_unused_capacity->put(dama_stat.unused_alloc_kbps);
+	probe_st_bbframe_drop_rate->put(m_bbframe_dropped_rate);
+	probe_st_real_modcod->put(this->receptionStd->getRealModcod());
 	probe_st_used_modcod->put(this->receptionStd->getReceivedModcod());
->>>>>>> d394a09b
-
+	
 	// MAC fifos stats
 	for(map<unsigned int, DvbFifo *>::iterator it = this->dvb_fifos.begin();
 	    it != this->dvb_fifos.end(); ++it)
@@ -1876,14 +1839,9 @@
 		(*it).second->getStatsCxt(fifo_stat);
 
 		// write in statitics file : mac queue size
-<<<<<<< HEAD
-		ENV_AGENT_Probe_PutInt(&EnvAgent,
-		                       C_PROBE_ST_TERMINAL_QUEUE_SIZE,
-		                       (*it).first + 1,
-		                       fifo_stat.current_pkt_nbr);
-=======
-		probe_st_terminal_queue_size[fifoIndex]->put(macQStat.currentPkNb);
->>>>>>> d394a09b
+
+		//probe_st_terminal_queue_size[fifoIndex]->put(macQStat.currentPkNb);
+		probe_st_terminal_queue_size[(*it).first]->put(fifo_stat.current_pkt_nbr);
 	}
 
 	// Reset stats for next frame
