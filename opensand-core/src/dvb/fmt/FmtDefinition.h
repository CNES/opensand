--- conflicted
+++ resolved
@@ -145,11 +145,7 @@
 	/* remove FEC to data length */
 	unsigned int removeFec(unsigned int length) const;
 
-<<<<<<< HEAD
-	virtual void print(void); /// For debug
-=======
 	virtual void print(void) const; /// For debug
->>>>>>> a7dfcea7
 
 };
 
