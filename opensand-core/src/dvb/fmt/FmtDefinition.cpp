/*
 *
 * OpenSAND is an emulation testbed aiming to represent in a cost effective way a
 * satellite telecommunication system for research and engineering activities.
 *
 *
 * Copyright © 2017 TAS
 * Copyright © 2017 CNES
 *
 *
 * This file is part of the OpenSAND testbed.
 *
 *
 * OpenSAND is free software : you can redistribute it and/or modify it under the
 * terms of the GNU General Public License as published by the Free Software
 * Foundation, either version 3 of the License, or (at your option) any later
 * version.
 *
 * This program is distributed in the hope that it will be useful, but WITHOUT
 * ANY WARRANTY, without even the implied warranty of MERCHANTABILITY or FITNESS
 * FOR A PARTICULAR PURPOSE. See the GNU General Public License for more
 * details.
 *
 * You should have received a copy of the GNU General Public License along with
 * this program. If not, see http://www.gnu.org/licenses/.
 *
 */

/**
 * @file FmtDefinition.cpp
 * @brief The definition of a FMT
 * @author Julien BERNARD / Viveris Technologies
 * @author Aurelien DELRIEU <adelrieu@toulouse.viveris.com>
 */

#include "FmtDefinition.h"
#include "ModulationTypes.h"
#include "CodingTypes.h"

#include <opensand_output/Output.h>

/**
 * @brief Create a FMT definition
 *
 * @param id                   the ID of the FMT
 * @param modulation_type      the type of modulation of the FMT
 * @param coding_type          the coding type of the FMT
 * @param spectral_efficiency  the spectral efficiency of the FMT
 * @param required_Es_N0       the required Es/N0 of the FMT
 * @param burst_length         the burst length in symbols of the FMT
 */
FmtDefinition::FmtDefinition(const unsigned int id,
                             const string modulation_type,
                             const string coding_type,
                             const float spectral_efficiency,
                             const double required_Es_N0,
                             const vol_sym_t burst_length):
	id(id),
	modulation_type(modulation_type),
	coding_type(coding_type),
	spectral_efficiency(spectral_efficiency),
	required_Es_N0(required_Es_N0),
	has_burst_length(true),
	burst_length_sym(burst_length)
{
	this->modulation_efficiency =
		ModulationTypes::getEfficiency(this->modulation_type);

	this->coding_rate =
		CodingTypes::getRate(this->coding_type);
}

/**
 * @brief Create a FMT definition
 *
 * @param id                   the ID of the FMT
 * @param modulation_type      the type of modulation of the FMT
 * @param coding_type          the coding type of the FMT
 * @param spectral_efficiency  the spectral efficiency of the FMT
 * @param required_Es_N0       the required Es/N0 of the FMT
 */
FmtDefinition::FmtDefinition(const unsigned int id,
                             const string modulation_type,
                             const string coding_type,
                             const float spectral_efficiency,
                             const double required_Es_N0):
	id(id),
	modulation_type(modulation_type),
	coding_type(coding_type),
	spectral_efficiency(spectral_efficiency),
	required_Es_N0(required_Es_N0),
	has_burst_length(false),
	burst_length_sym(0)
{
	this->modulation_efficiency =
		ModulationTypes::getEfficiency(this->modulation_type);

	this->coding_rate =
		CodingTypes::getRate(this->coding_type);
}

FmtDefinition::FmtDefinition(const FmtDefinition &fmt_def)
{
	this->id = fmt_def.id;
	this->modulation_type = fmt_def.modulation_type;
	this->modulation_efficiency = fmt_def.modulation_efficiency;
	this->coding_type = fmt_def.coding_type;
	this->coding_rate = fmt_def.coding_rate;
	this->spectral_efficiency = fmt_def.spectral_efficiency;
	this->required_Es_N0 = fmt_def.required_Es_N0;
	this->burst_length_sym = fmt_def.burst_length_sym;
}

/**
 * @brief Destroy a FMT definition
 */
FmtDefinition::~FmtDefinition()
{
	// nothing particular to do
}


/**
 * @brief Get the ID of the FMT definition
 *
 * @return  the ID of the FMT
 */
unsigned int FmtDefinition::getId() const
{
	return this->id;
}

/**
 * @brief Get the modulation type of the FMT definition
 *
 * @return  the type of modulation of the FMT
 */
string FmtDefinition::getModulation() const
{
	return this->modulation_type;
}

/**
 * @brief Get the modulation efficiency of the FMT definition
 *
 * @return  the efficiency of modulation of the FMT
 */
unsigned int FmtDefinition::getModulationEfficiency() const
{
	return this->modulation_efficiency;
}

/**
 * @brief Get the coding type of the FMT definition
 *
 * @return  the type of coding of the FMT
 */
string FmtDefinition::getCoding() const
{
	return this->coding_type;
}

/**
 * @brief Get the coding rate of the FMT definition
 *
 * @return  the rate of coding of the FMT
 */
float FmtDefinition::getCodingRate() const
{
	return this->coding_rate;
}

/**
 * @brief Get the spectral efficiency of the FMT definition
 *
 * @return  the spectral efficiency of the FMT
 */
float FmtDefinition::getSpectralEfficiency() const
{
	return this->spectral_efficiency;
}

/**
 * @brief Get the required Es/N0 ratio of the FMT definition
 *
 * @return  the required Es/N0 ratio of the FMT
 */
double FmtDefinition::getRequiredEsN0() const
{
	return this->required_Es_N0;
}

/**
 * @brief Get the status about burst length presence
 *
 * @return  the burst length presence status of the FMT
 */
bool FmtDefinition::hasBurstLength() const
{
	return this->has_burst_length;
}
/**
 * @brief Get the burst length of the FMT definition
 *
 * @return  the burst length in symbols of the FMT
 */
vol_sym_t FmtDefinition::getBurstLength() const
{
	return this->burst_length_sym;
}

/**
 * @brief Convert a value in symbol for the FMT definition
 *
 * @param val_sym  the value in symbols (per ...)
 * @return    the value converted in kbits (per ...)
 */
vol_sym_t FmtDefinition::kbitsToSym(vol_kb_t vol_kb) const
<<<<<<< HEAD
{
	return ceil(vol_kb * 1000
		* this->modulation_efficiency_inv
		* this->coding_rate_inv);
}

/**
 * @brief Convert a value in kbits for the FMT definition
 *
 * @param val_kbits  the value in kbits (per ...)
 * @return    the value converted in symbol (per ...)
 */
vol_kb_t FmtDefinition::symToKbits(vol_sym_t vol_sym) const
{
	return ceil(vol_sym / 1000
		* this->modulation_efficiency
		* this->coding_rate);
}

/* add FEC to data length */
unsigned int FmtDefinition::addFec(unsigned int length) const
{
	return ceil(length * (1.0 + this->coding_rate));
}

/* remove FEC to data length */
unsigned int FmtDefinition::removeFec(unsigned int length) const
{
	return floor(length / (1.0 + this->coding_rate));
}

void FmtDefinition::print(void)
{
=======
{
	return ceil(vol_kb * 1000
		* this->modulation_efficiency_inv
		* this->coding_rate_inv);
}

/**
 * @brief Convert a value in kbits for the FMT definition
 *
 * @param val_kbits  the value in kbits (per ...)
 * @return    the value converted in symbol (per ...)
 */
vol_kb_t FmtDefinition::symToKbits(vol_sym_t vol_sym) const
{
	return ceil(vol_sym / 1000
		* this->modulation_efficiency
		* this->coding_rate);
}

/* add FEC to data length */
unsigned int FmtDefinition::addFec(unsigned int length) const
{
	return ceil(length * (1.0 + this->coding_rate));
}

/* remove FEC to data length */
unsigned int FmtDefinition::removeFec(unsigned int length) const
{
	return floor(length / (1.0 + this->coding_rate));
}

void FmtDefinition::print(void) const
{
>>>>>>> a7dfcea7
	if(this->has_burst_length)
	{
		DFLTLOG(LEVEL_ERROR, "id = %u, modulation = %s,"
		        " coding_rate = %s, spectral_efficiency = %f,"
		        " required_Es_N0 = %f, burst_length = %u sym\n", this->id,
		        this->modulation_type.c_str(), this->coding_type.c_str(),
		        this->spectral_efficiency, this->required_Es_N0,
		        this->burst_length_sym);
	}
	else
	{
		DFLTLOG(LEVEL_ERROR, "id = %u, modulation = %s,"
		        " coding_rate = %s, spectral_efficiency = %f,"
		        " required_Es_N0 = %f\n", this->id,
		        this->modulation_type.c_str(), this->coding_type.c_str(),
		        this->spectral_efficiency, this->required_Es_N0);
	}
}
<|MERGE_RESOLUTION|>--- conflicted
+++ resolved
@@ -216,7 +216,6 @@
  * @return    the value converted in kbits (per ...)
  */
 vol_sym_t FmtDefinition::kbitsToSym(vol_kb_t vol_kb) const
-<<<<<<< HEAD
 {
 	return ceil(vol_kb * 1000
 		* this->modulation_efficiency_inv
@@ -248,43 +247,8 @@
 	return floor(length / (1.0 + this->coding_rate));
 }
 
-void FmtDefinition::print(void)
-{
-=======
-{
-	return ceil(vol_kb * 1000
-		* this->modulation_efficiency_inv
-		* this->coding_rate_inv);
-}
-
-/**
- * @brief Convert a value in kbits for the FMT definition
- *
- * @param val_kbits  the value in kbits (per ...)
- * @return    the value converted in symbol (per ...)
- */
-vol_kb_t FmtDefinition::symToKbits(vol_sym_t vol_sym) const
-{
-	return ceil(vol_sym / 1000
-		* this->modulation_efficiency
-		* this->coding_rate);
-}
-
-/* add FEC to data length */
-unsigned int FmtDefinition::addFec(unsigned int length) const
-{
-	return ceil(length * (1.0 + this->coding_rate));
-}
-
-/* remove FEC to data length */
-unsigned int FmtDefinition::removeFec(unsigned int length) const
-{
-	return floor(length / (1.0 + this->coding_rate));
-}
-
 void FmtDefinition::print(void) const
 {
->>>>>>> a7dfcea7
 	if(this->has_burst_length)
 	{
 		DFLTLOG(LEVEL_ERROR, "id = %u, modulation = %s,"
