/*
 *
 * OpenSAND is an emulation testbed aiming to represent in a cost effective way a
 * satellite telecommunication system for research and engineering activities.
 *
 *
 * Copyright © 2014 TAS
 * Copyright © 2014 CNES
 *
 *
 * This file is part of the OpenSAND testbed.
 *
 *
 * OpenSAND is free software : you can redistribute it and/or modify it under
 * the terms of the GNU Lesser General Public License as published by the Free
 * Software Foundation, either version 3 of the License, or (at your option)
 * any later version.
 *
 * This program is distributed in the hope that it will be useful, but WITHOUT
 * ANY WARRANTY, without even the implied warranty of MERCHANTABILITY or
 * FITNESS FOR A PARTICULAR PURPOSE. See the GNU Lesser General Public License
 * for more details.
 *
 * You should have received a copy of the GNU Lesser General Public License
 * along with this program. If not, see http://www.gnu.org/licenses/.
 *
 */


/**
 * @file     ForwardScheduling.cpp
 * @brief    The scheduling functions for MAC FIFOs with DVB-S2 forward or downlink
 * @author   Julien BERNARD / <jbernard@toulouse.viveris.com>
 */



#include "ForwardSchedulingS2.h"
#include "MacFifoElement.h"

#include <opensand_output/Output.h>

#include <cassert>
#include <sstream>


/**
 * @brief Get the payload size in Bytes according to coding rate
 *
 * @param coding_rate  The coding rate
 * @return the payload size in Bytes
 */
static size_t getPayloadSize(string coding_rate)
{
	size_t payload;

	// see ESTI EN 302 307 v1.2.1 Table 5a
	if(!coding_rate.compare("1/4"))
		payload = 2001;
	else if(!coding_rate.compare("1/3"))
		payload = 2676;
	else if(!coding_rate.compare("2/5"))
		payload = 3216;
	else if(!coding_rate.compare("1/2"))
		payload = 4026;
	else if(!coding_rate.compare("3/5"))
		payload = 4836;
	else if(!coding_rate.compare("2/3"))
		payload = 5380;
	else if(!coding_rate.compare("3/4"))
		payload = 6051;
	else if(!coding_rate.compare("4/5"))
		payload = 6456;
	else if(!coding_rate.compare("5/6"))
		payload = 6730;
	else if(!coding_rate.compare("8/9"))
		payload = 7184;
	else if(!coding_rate.compare("9/10"))
		payload = 7274;
	else
		payload = 8100; //size of a normal FECFRAME

	return payload;
}


ForwardSchedulingS2::ForwardSchedulingS2(time_ms_t fwd_timer_ms,
                                         const EncapPlugin::EncapPacketHandler *packet_handler,
                                         const fifos_t &fifos,
                                         const StFmtSimuList *const fwd_sts,
                                         const FmtDefinitionTable *const fwd_modcod_def,
                                         const TerminalCategoryDama *const category,
                                         spot_id_t spot, 
                                         bool is_gw, 
                                         tal_id_t gw_id,
                                         string dst_name):
	Scheduling(packet_handler, fifos, fwd_sts),
	fwd_timer_ms(fwd_timer_ms),
	incomplete_bb_frames(),
	incomplete_bb_frames_ordered(),
	pending_bbframes(),
	fwd_modcod_def(fwd_modcod_def),
	category(category),
	spot_id(spot),
	probe_section("")
{
	vector<CarriersGroupDama *> carriers_group;
	vector<CarriersGroupDama *>::iterator carrier_it;
	string label = this->category->getLabel();
	std::stringstream section;

	section << "Spot_" << (unsigned int)this->spot_id;
	if(!is_gw)
	{
		section << ".GW_" << (unsigned int)gw_id;
	}
	section << "." << label << "." << dst_name << " ";
	this->probe_section = section.str();

	this->probe_fwd_total_capacity = Output::registerProbe<int>(
		"Symbols per frame", true, SAMPLE_LAST,
		"%sDown/Forward capacity.Total.Available",
		this->probe_section.c_str());
	this->probe_fwd_total_remaining_capacity = Output::registerProbe<int>(
		"Symbols per frame", true, SAMPLE_LAST,
		"%sDown/Forward capacity.Total.Remaining",
		this->probe_section.c_str());
	this->probe_bbframe_nbr = Output::registerProbe<int>(
		true, SAMPLE_AVG,
		"%sBBFrame number",
		this->probe_section.c_str());

	carriers_group = this->category->getCarriersGroups();
	for(carrier_it = carriers_group.begin();
	    carrier_it != carriers_group.end();
	    ++carrier_it)
	{
		CarriersGroupDama *carriers = *carrier_it;
		vector<CarriersGroupDama *> vcm_carriers;
		vector<CarriersGroupDama *>::iterator vcm_it;
		vector<Probe<int> *> remain_probes;
		vector<Probe<int> *> avail_probes;
		unsigned int carriers_id = carriers->getCarriersId();
	
		vcm_carriers = carriers->getVcmCarriers();
		for(vcm_it = vcm_carriers.begin();
		    vcm_it != vcm_carriers.end();
		    ++vcm_it)
		{
<<<<<<< HEAD
			CarriersGroupDama *vcm = *vcm_it;
			Probe<int> *remain_probe;
			Probe<int> *avail_probe;
			unsigned int max_modcod = 0;
			vol_sym_t max_bbframe_size_sym = 0;
			vol_sym_t carrier_size_sym = vcm->getTotalCapacity() /
			                             vcm->getCarriersNumber();
			list<unsigned int> fmt_ids = vcm->getFmtIds();

			for(list<unsigned int>::const_iterator fmt_it = fmt_ids.begin();
			    fmt_it != fmt_ids.end(); ++fmt_it)
			{
				unsigned int fmt_id = *fmt_it;
				vol_sym_t size;
				// check that the BBFrame maximum size is smaller than the carrier size
				if(!this->getBBFrameSizeSym(this->getBBFrameSizeBytes(fmt_id),
				                            fmt_id,
				                            0,
				                            size))
				{
					LOG(this->log_scheduling, LEVEL_ERROR,
					    "Cannot determine the maximum BBFrame size\n");
					break;
				}
				if(size > max_bbframe_size_sym)
				{
					max_modcod = fmt_id;
					max_bbframe_size_sym = size;
				}
			}
			if(max_bbframe_size_sym > carrier_size_sym)
			{
				// send a warning message, this will work but this is not
				// a good configuration
				// if there is more than one carrier, this won't really
				// be a problem but this won't be representative
				if(vcm_carriers.size() > 1)
				{
					LOG(this->log_scheduling, LEVEL_WARNING,
					    "Category %s, Carriers group %u VCM %u: the maximum "
					    "BBFrame size (%u symbols with MODCOD ID %u) is greater "
					    "than the carrier size %u\n",
					    this->category->getLabel().c_str(),
					    vcm->getCarriersId(), vcm_id, max_bbframe_size_sym,
					    max_modcod, carrier_size_sym);
				}
				else
				{
					LOG(this->log_scheduling, LEVEL_WARNING,
					    "Category %s, Carriers group %u: the maximum BBFrame "
					    "size (%u symbols with MODCOD ID %u) is greater than "
					    "the carrier size %u\n",
					    this->category->getLabel().c_str(),
					    vcm->getCarriersId(), max_bbframe_size_sym,
					    max_modcod, carrier_size_sym);
				}
			}

			// For units, if there is only one MODCOD use Kbits/s else symbols
			// check if the FIFO can emit on this carriers group
			if(vcm_carriers.size() <= 1)
			{
				string type = "ACM";
				string unit = "Symbol number";
				if(vcm->getFmtIds().size() == 1)
				{
					unit = "Kbits/s";
					type = "CCM";
				}
				remain_probe = Output::registerProbe<int>(
						unit,
						true,
						SAMPLE_AVG,
						"Spot_%d%s.%s Down/Forward capacity.Category %s.Carrier%u.%s.Remaining",
						this->spot_id,
						(is_gw ? "" : gw_id), dst_name.c_str(),
						this->category->getLabel().c_str(),
						carriers_id, type.c_str());
				avail_probe = Output::registerProbe<int>(
						unit,
						true,
						SAMPLE_AVG,
						"Spot_%d%s.%s Down/Forward capacity.Category %s.Carrier%u.%s.Available",
						this->spot_id,
						(is_gw ? "" : gw_id), dst_name.c_str(),
						this->category->getLabel().c_str(),
						carriers_id, type.c_str());
			}
			else
			{
				remain_probe = Output::registerProbe<int>(
						"Kbits/s",
						true,
						SAMPLE_AVG,
						"Spot_%d%s.%s Down/Forward capacity.Category %s.Carrier%u.VCM%u.Remaining",
						this->spot_id,
						(is_gw ? "" : gw_id), dst_name.c_str(),
						this->category->getLabel().c_str(),
						carriers_id, vcm_id);
				avail_probe = Output::registerProbe<int>(
						"Kbits/s",
						true,
						SAMPLE_AVG,
						"Spot_%d%s.%s Down/Forward capacity.Category %s.Carrier%u.VCM%u.Available",
						this->spot_id,
						(is_gw ? "" : gw_id), dst_name.c_str(),
						this->category->getLabel().c_str(),
						carriers_id, vcm_id);
				vcm_id++;
			}
			avail_probes.push_back(avail_probe);
			remain_probes.push_back(remain_probe);
=======
			this->createProbes(vcm_it, vcm_carriers, remain_probes,
			                   avail_probes, carriers_id);
>>>>>>> d36382a5
		}
		this->probe_fwd_available_capacity.insert(
			std::make_pair<unsigned int, vector<Probe<int> *> >(carriers_id,
			                                                    avail_probes));
		this->probe_fwd_remaining_capacity.insert(
			std::make_pair<unsigned int, vector<Probe<int> *> >(carriers_id,
			                                                    remain_probes));
	}
}

ForwardSchedulingS2::~ForwardSchedulingS2()
{
	list<BBFrame *>::iterator it;
	for(it = this->incomplete_bb_frames_ordered.begin();
	    it != this->incomplete_bb_frames_ordered.end(); ++it)
	{
		delete *it;
	}
	for(it = this->pending_bbframes.begin();
	    it != this->pending_bbframes.end(); ++it)
	{
		delete *it;
	}

	delete this->category;
}


bool ForwardSchedulingS2::schedule(const time_sf_t current_superframe_sf,
                                   clock_t current_time,
                                   list<DvbFrame *> *complete_dvb_frames,
                                   uint32_t &remaining_allocation)
{
	fifos_t::const_iterator fifo_it;
	vector<CarriersGroupDama *> carriers_group;
	vector<CarriersGroupDama *>::iterator carrier_it;
	carriers_group = this->category->getCarriersGroups();
	vol_sym_t init_capacity_sym;
	int total_capa = 0;

	for(carrier_it = carriers_group.begin();
	    carrier_it != carriers_group.end();
	    ++carrier_it)
	{
		CarriersGroupDama *carriers = *carrier_it;
		vector<CarriersGroupDama *> vcm_carriers;
		vector<CarriersGroupDama *>::iterator vcm_it;
		unsigned int vcm_id = 0;
			
		vcm_carriers = carriers->getVcmCarriers();
		// if no VCM, getVcm() will return only one carrier
		for(vcm_it = vcm_carriers.begin();
		    vcm_it != vcm_carriers.end();
		    ++vcm_it)
		{
			list<BBFrame *>::iterator it;
			CarriersGroupDama *vcm = *vcm_it;
			unsigned int capacity_sym = 0;

			// initialize carriers capacity, remaining capacity should be 0
			// as we use previous capacity to keep track of unused capacity here
			init_capacity_sym = vcm->getTotalCapacity() +
			                    vcm->getRemainingCapacity();
			vcm->setRemainingCapacity(init_capacity_sym);
			total_capa += init_capacity_sym;

			for(fifo_it = this->dvb_fifos.begin();
			    fifo_it != this->dvb_fifos.end(); ++fifo_it)
			{
				DvbFifo *fifo = (*fifo_it).second;

				// check if the FIFO can emit on this carriers group
				if(vcm_carriers.size() <= 1)
				{
					// ACM
					if(fifo->getAccessType() != access_acm)
					{
						LOG(this->log_scheduling, LEVEL_DEBUG,
						    "SF#%u: Ignore carriers with id %u in category %s "
						    "for non-ACM fifo %s\n",
						    current_superframe_sf,
						    carriers->getCarriersId(),
						    this->category->getLabel().c_str(),
						    fifo->getName().c_str());
						continue;
					}
				}
				else
				{
					// VCM
					if(fifo->getAccessType() != access_vcm)
					{
						LOG(this->log_scheduling, LEVEL_DEBUG,
						    "SF#%u: Ignore carriers with id %u in category %s "
						    "for non-VCM fifo %s\n",
						    current_superframe_sf,
						    carriers->getCarriersId(),
						    this->category->getLabel().c_str(),
						    fifo->getName().c_str());
						continue;
					}
					if(fifo->getVcmId() != vcm_id)
					{
						continue;
					}
				}
				LOG(this->log_scheduling, LEVEL_DEBUG,
				    "SF#%u: Can send data from fifo %s on carriers group "
				    "%u in category %s\n",
				    current_superframe_sf,
				    fifo->getName().c_str(), carriers->getCarriersId(),
				    this->category->getLabel().c_str());

				if(!this->scheduleEncapPackets(fifo,
				                               current_superframe_sf,
				                               current_time,
				                               complete_dvb_frames,
				                               *vcm_it))
				{
					return false;
				}
				// TODO with VCM, previous capacity should be handled differently
			}

			// try to fill the BBFrames list with the remaining
			// incomplete BBFrames
			capacity_sym = vcm->getRemainingCapacity();
			for(it = this->incomplete_bb_frames_ordered.begin();
			    it != this->incomplete_bb_frames_ordered.end();
			    it = this->incomplete_bb_frames_ordered.erase(it))
			{
				int ret; 
				if(capacity_sym <= 0)
				{
					break;
				}

				ret = this->addCompleteBBFrame(complete_dvb_frames, *it,
				                               current_superframe_sf,
				                               capacity_sym);
				if(ret == status_error)
				{
					return false;
				}
				else if(ret == status_ok)
				{
					unsigned int modcod = (*it)->getModcodId();

					this->incomplete_bb_frames.erase(modcod);
					// incomplete ordered erased in loop
				}
				else if(ret == status_full)
				{
					time_sf_t next_sf = current_superframe_sf + 1;
					// we keep the remaining capacity that won't be used for
					// next frame
					(*vcm_it)->setPreviousCapacity(std::min(capacity_sym,
					                                        init_capacity_sym),
					                               next_sf);
					break;
				}
			}
			// update remaining capacity for statistics
			(*vcm_it)->setRemainingCapacity(std::min(capacity_sym,
			                                         init_capacity_sym));
			vcm_id++;
		}
	}
	this->probe_fwd_total_capacity->put(total_capa);
	this->probe_bbframe_nbr->put(complete_dvb_frames->size());

	for(carrier_it = carriers_group.begin();
	    carrier_it != carriers_group.end();
	    ++carrier_it)
	{
		CarriersGroupDama *carriers = *carrier_it;
		vector<CarriersGroupDama *> vcm_carriers;
		vector<CarriersGroupDama *>::iterator vcm_it;
		unsigned int carriers_id = carriers->getCarriersId();
		unsigned int id = 0;

		vcm_carriers = carriers->getVcmCarriers();
		for(vcm_it = vcm_carriers.begin();
		    vcm_it != vcm_carriers.end();
		    ++vcm_it)
		{
			unsigned int remain = (*vcm_it)->getRemainingCapacity();
			unsigned int avail = (*vcm_it)->getTotalCapacity();
			// keep total remaining capacity (for stats)
			remaining_allocation += remain;

			// get remain in Kbits/s instead of symbols if possible
			if((*vcm_it)->getFmtIds().size() == 1)
			{
				remain = this->fwd_modcod_def->symToKbits((*vcm_it)->getFmtIds().front(),
				                                 remain);
				avail = this->fwd_modcod_def->symToKbits((*vcm_it)->getFmtIds().front(),
				                               avail);
				// we get kbits per frame, convert in kbits/s
				remain = remain * 1000 / this->fwd_timer_ms;
				avail = avail * 1000 / this->fwd_timer_ms;
			}

			// If the probes doesn't exist
			// (in case of carrier reallocation with SVNO interface),
			// create them
			if(this->probe_fwd_available_capacity.find(carriers_id)
			   == this->probe_fwd_available_capacity.end())
			{
				vector<Probe<int> *> remain_probes;
				vector<Probe<int> *> avail_probes;

				this->createProbes(vcm_it, vcm_carriers, remain_probes,
				                   avail_probes, carriers_id);

				this->probe_fwd_available_capacity.insert(
				    std::make_pair<unsigned int, vector<Probe<int> *> >(carriers_id,
				                                                        avail_probes));
				this->probe_fwd_remaining_capacity.insert(
				    std::make_pair<unsigned int, vector<Probe<int> *> >(carriers_id,
				                                                        remain_probes));
			}

			this->probe_fwd_available_capacity[carriers_id][id]->put(avail);
			this->probe_fwd_remaining_capacity[carriers_id][id]->put(remain);
			id++;
			// reset remaining capacity
			(*vcm_it)->setRemainingCapacity(0);
		}
	}
	this->probe_fwd_total_remaining_capacity->put(remaining_allocation);

	return true;
}

bool ForwardSchedulingS2::scheduleEncapPackets(DvbFifo *fifo,
                                               const time_sf_t current_superframe_sf,
                                               clock_t current_time,
                                               list<DvbFrame *> *complete_dvb_frames,
                                               CarriersGroupDama *carriers)
{
	int ret;
	unsigned int sent_packets = 0;
	MacFifoElement *elem;
	long max_to_send;
	BBFrame *current_bbframe;
	list<fmt_id_t> supported_modcods = carriers->getFmtIds();
	vol_sym_t capacity_sym = carriers->getRemainingCapacity();
	vol_sym_t previous_sym = carriers->getPreviousCapacity(current_superframe_sf);
	vol_sym_t init_capa = capacity_sym;
	capacity_sym += previous_sym;

	// retrieve the number of packets waiting for retransmission
	max_to_send = fifo->getCurrentSize();
	if (max_to_send <= 0 && this->pending_bbframes.size() == 0)
	{
		// reset previous capacity
		carriers->setPreviousCapacity(0, 0);
		// set the remaining capacity for incomplete frames scheduling
		carriers->setRemainingCapacity(capacity_sym);
		goto skip;
	}

	LOG(this->log_scheduling, LEVEL_INFO,
	    "SF#%u: Scheduling FIFO %s, carriers group %u, "
	    "capacity is %u symbols (+ %u previous)\n",
	    current_superframe_sf,
	    fifo->getName().c_str(), carriers->getCarriersId(),
	    capacity_sym, previous_sym);

	// first add the pending complete BBFrame in the complete BBframes list
	// we add previous remaining capacity here because if a BBFrame was
	// not send before, previous_capacity contains the remaining capacity at the
	// end of the previous frame
	this->schedulePending(supported_modcods, current_superframe_sf,
	                      complete_dvb_frames, capacity_sym);
	// reset previous capacity
	carriers->setPreviousCapacity(0, 0);

	// all the previous capacity was not consumed, remove it as we are not on
	// pending frames anymore of if there is no incomplete frame
	// (we consider incomplete frames can use previous capacity)
	if(this->incomplete_bb_frames.size() == 0)
	{
		capacity_sym = std::min(init_capa, capacity_sym);
	}

	// stop if there is nothing to send
	if(max_to_send <= 0)
	{
		// set the remaining capacity for incomplete frames scheduling
		carriers->setRemainingCapacity(capacity_sym);
		goto skip;
	}

	// there are really packets to send
	LOG(this->log_scheduling, LEVEL_INFO,
	    "SF#%u: send at most %ld encapsulation packets "
	    "for %s fifo\n", current_superframe_sf,
	    max_to_send, fifo->getName().c_str());

	// now build BB frames with packets extracted from the MAC FIFO
	while(fifo->getCurrentSize() > 0)
	{
		NetPacket *encap_packet;
		tal_id_t tal_id;
		NetPacket *data;
		NetPacket *remaining_data;

		// simulate the satellite delay
		if(fifo->getTickOut() > current_time)
		{
			LOG(this->log_scheduling, LEVEL_INFO,
			    "SF#%u: packet is not scheduled for the "
			    "moment, break\n", current_superframe_sf); 
			    // this is the first MAC FIFO element that is not ready yet,
			    // there is no more work to do, break now
			    break;
		}

		elem = fifo->pop();

		encap_packet = elem->getElem<NetPacket>();
		// retrieve the encapsulation packet
		if(encap_packet == NULL)
		{
			LOG(this->log_scheduling, LEVEL_ERROR,
			    "SF#%u: invalid packet #%u in MAC FIFO "
			    "element\n", current_superframe_sf,
			    sent_packets + 1);
			goto error_fifo_elem;
		}

		// retrieve the ST ID associated to the packet
		tal_id = encap_packet->getDstTalId();
		// This is a broadcast/multicast destination
		if(tal_id == BROADCAST_TAL_ID)
		{
			// Select the tal_id corresponding to the lower modcod in order to
			// make all terminal able to read the message
			tal_id = this->simu_sts->getTalIdWithLowerModcod();
			if(tal_id == 255)
			{
				LOG(this->log_scheduling, LEVEL_ERROR,
				    "SF#%u: The scheduling of a "
				    "multicast frame failed\n",
				    current_superframe_sf);
				LOG(this->log_scheduling, LEVEL_ERROR,
				    "SF#%u: The Tal_Id corresponding to "
				    "the terminal using the lower modcod can not "
				    "be retrieved\n", current_superframe_sf);
				goto error;
			}
			LOG(this->log_scheduling, LEVEL_INFO,
			    "SF#%u: TAL_ID corresponding to lower "
			    "MODCOD = %u\n", current_superframe_sf,
			    tal_id);
		}

		if(!this->getIncompleteBBFrame(tal_id, carriers, current_superframe_sf,
		                               &current_bbframe))
		{
			// cannot initialize incomplete BB Frame
			delete encap_packet;
			goto error_fifo_elem;
		}
		else if(!current_bbframe)
		{
			// cannot get modcod for the ST delete the element
			delete encap_packet;
			delete elem;
			continue;
		}

		LOG(this->log_scheduling, LEVEL_DEBUG,
		    "SF#%u: Got the BBFrame for packet #%u, "
		    "there is now %zu complete BBFrames and %zu "
		    "incomplete\n", current_superframe_sf,
		    sent_packets + 1, complete_dvb_frames->size(),
		    this->incomplete_bb_frames.size());

		// get the part of the packet to store in the BBFrame
		ret = this->packet_handler->getChunk(encap_packet,
		                                     current_bbframe->getFreeSpace(),
		                                     &data, &remaining_data);
		// use case 4 (see @ref getChunk)
		if(!ret)
		{
			LOG(this->log_scheduling, LEVEL_ERROR,
			    "SF#%u: error while processing packet "
			    "#%u\n", current_superframe_sf,
			    sent_packets + 1);
			delete elem;
		}
		// use cases 1 (see @ref getChunk)
		else if(data && !remaining_data)
		{
			if(!current_bbframe->addPacket(data))
			{
				LOG(this->log_scheduling, LEVEL_ERROR,
				    "SF#%u: failed to add encapsulation "
				    "packet #%u->in BB frame with MODCOD ID %u "
				    "(packet length %zu, free space %zu",
				    current_superframe_sf,
				    sent_packets + 1,
				                current_bbframe->getModcodId(),
				                data->getTotalLength(),
				                current_bbframe->getFreeSpace());
				goto error_fifo_elem;
			}
			// delete the NetPacket once it has been copied in the BBFrame
			delete data;
			sent_packets++;
			// destroy the element
			delete elem;
		}
		// use case 2 (see @ref getChunk)
		else if(data && remaining_data)
		{
			if(!current_bbframe->addPacket(data))
			{
				LOG(this->log_scheduling, LEVEL_ERROR,
				    "SF#%u: failed to add encapsulation "
				    "packet #%u in BB frame with MODCOD ID %u "
				    "(packet length %zu, free space %zu",
				    current_superframe_sf,
				    sent_packets + 1,
				                current_bbframe->getModcodId(),
				                data->getTotalLength(),
				                current_bbframe->getFreeSpace());
				goto error_fifo_elem;
			}
			// delete the NetPacket once it has been copied in the BBFrame
			delete data;

			// replace the fifo first element with the remaining data
			elem->setElem(remaining_data);
			fifo->pushFront(elem);

			LOG(this->log_scheduling, LEVEL_INFO,
			    "SF#%u: packet fragmented, there is "
			    "still %zu bytes of data\n",
			    current_superframe_sf,
			    remaining_data->getTotalLength());
		}
		// use case 3 (see @ref getChunk)
		else if(!data && remaining_data)
		{
			// replace the fifo first element with the remaining data
			elem->setElem(remaining_data);
			fifo->pushFront(elem);

			// keep the NetPacket in the fifo
			LOG(this->log_scheduling, LEVEL_INFO,
			    "SF#%u: not enough free space in BBFrame "
			    "(%zu bytes) for %s packet (%zu bytes)\n",
			    current_superframe_sf,
			    current_bbframe->getFreeSpace(),
			    this->packet_handler->getName().c_str(),
			                encap_packet->getTotalLength());
		}
		else
		{
			LOG(this->log_scheduling, LEVEL_ERROR,
			    "SF#%u: bad getChunk function "
			    "implementation, assert or skip packet #%u\n",
			    current_superframe_sf,
			    sent_packets + 1);
			assert(0);
			delete elem;
		}

		// the BBFrame has been completed or the next packet is too long
		// add the BBFrame in the list of complete BBFrames and decrease
		// duration credit
		if(current_bbframe->getFreeSpace() <= 0 ||
		   remaining_data != NULL)
		{
			ret = this->addCompleteBBFrame(complete_dvb_frames,
			                               current_bbframe,
			                               current_superframe_sf,
			                               capacity_sym);
			if(ret == status_error)
			{
				goto error;
			}
			else
			{
				unsigned int modcod = current_bbframe->getModcodId();

				this->incomplete_bb_frames_ordered.remove(current_bbframe);
				this->incomplete_bb_frames.erase(modcod);
				if(ret == status_full)
				{
					time_sf_t next_sf = current_superframe_sf + 1;
					// we keep the remaining capacity that won't be used for
					// next frame
					carriers->setPreviousCapacity(capacity_sym,
					                              next_sf);
					capacity_sym = 0;
					this->pending_bbframes.push_back(current_bbframe);
					break;
				}
			}
		}
	}

	if(sent_packets != 0)
	{
		unsigned int cpt_frame = complete_dvb_frames->size();

		LOG(this->log_scheduling, LEVEL_INFO,
		    "SF#%u: %u %s been scheduled and %u BB %s "
		    "completed\n", current_superframe_sf,
		    sent_packets,
		    (sent_packets > 1) ? "packets have" : "packet has",
		    cpt_frame,
		    (cpt_frame > 1) ? "frames were" : "frame was");
	}
	// update remaining capacity for incomplete frames scheduling
	carriers->setRemainingCapacity(capacity_sym);

skip:
	return true;
error_fifo_elem:
	delete elem;
error:
	return false;
}


bool ForwardSchedulingS2::createIncompleteBBFrame(BBFrame **bbframe,
                                                  const time_sf_t current_superframe_sf,
                                                  unsigned int modcod_id)
{
	// if there is no incomplete BB frame create a new one
	size_t bbframe_size_bytes;

	*bbframe = new BBFrame();
	if(bbframe == NULL)
	{
		LOG(this->log_scheduling, LEVEL_ERROR,
		    "SF#%u: failed to create an incomplete BB frame\n",
		    current_superframe_sf);
		goto error;
	}

	if(!this->packet_handler)
	{
		LOG(this->log_scheduling, LEVEL_ERROR,
		    "SF#%u: packet handler is NULL\n",
		    current_superframe_sf);
		goto error;
	}

	// set the MODCOD ID of the BB frame
	(*bbframe)->setModcodId(modcod_id);

	// get the payload size
	// to simulate the modcod applied to transmitted data, we limit the
	// size of the BBframe to be the payload size
	bbframe_size_bytes = this->getBBFrameSizeBytes(modcod_id);
	LOG(this->log_scheduling, LEVEL_DEBUG,
	    "SF#%u: size of the BBFRAME for MODCOD %u = %zu\n",
	    current_superframe_sf,
	    modcod_id, bbframe_size_bytes);

	// set the size of the BB frame
	(*bbframe)->setMaxSize(bbframe_size_bytes);

	return true;

error:
	return false;
}



bool ForwardSchedulingS2::getBBFrameSizeSym(size_t bbframe_size_bytes,
                                            unsigned int modcod_id,
                                            const time_sf_t current_superframe_sf,
                                            vol_sym_t &bbframe_size_sym)
{
	float spectral_efficiency;


	if(!this->fwd_modcod_def->doFmtIdExist(modcod_id))
	{
		LOG(this->log_scheduling, LEVEL_ERROR,
		    "SF#%u: failed to found the definition of MODCOD ID %u\n",
		    current_superframe_sf, modcod_id);
		goto error;
	}
	spectral_efficiency = this->fwd_modcod_def->getSpectralEfficiency(modcod_id);

	// duration is calculated over the complete BBFrame size, the BBFrame data
	// size represents the payload without coding
	bbframe_size_sym = (bbframe_size_bytes * 8) / spectral_efficiency;

	LOG(this->log_scheduling, LEVEL_DEBUG,
	    "size of the BBFRAME = %u symbols\n", bbframe_size_sym);

	return true;

error:
	return false;
}

unsigned int ForwardSchedulingS2::getBBFrameSizeBytes(unsigned int modcod_id)
{
	// if there is no incomplete BB frame create a new one
	size_t bbframe_size_bytes;
	string coding_rate;

	// get the payload size
	coding_rate = this->fwd_modcod_def->getCodingRate(modcod_id);
	bbframe_size_bytes = getPayloadSize(coding_rate);

	return bbframe_size_bytes;
}




bool ForwardSchedulingS2::getIncompleteBBFrame(tal_id_t tal_id,
                                               CarriersGroupDama *carriers,
                                               const time_sf_t current_superframe_sf,
                                               BBFrame **bbframe)
{
	map<unsigned int, BBFrame *>::iterator iter;
	unsigned int desired_modcod;
	unsigned int modcod_id;

	*bbframe = NULL;

	// retrieve the current MODCOD for the ST
	desired_modcod = this->getCurrentModcodId(tal_id);
	if(desired_modcod == 0)
	{
		// cannot get modcod for the ST skip this element
		goto skip;
	}

	// get best modcod ID according to carrier
	modcod_id = carriers->getNearestFmtId(desired_modcod);
	if(modcod_id == 0)
	{
		LOG(this->log_scheduling, LEVEL_WARNING,
		    "SF#%u: cannot serve terminal %u with any modcod (desired %u) "
		    "on carrier %u\n", current_superframe_sf, tal_id, desired_modcod,
		    carriers->getCarriersId());

		goto skip;
	}
	LOG(this->log_scheduling, LEVEL_DEBUG,
	    "SF#%u: Available MODCOD for ST id %u = %u\n",
	    current_superframe_sf, tal_id, modcod_id);

	// find if the BBFrame exists
	iter = this->incomplete_bb_frames.find(modcod_id);
	if(iter != this->incomplete_bb_frames.end() && (*iter).second != NULL)
	{
		LOG(this->log_scheduling, LEVEL_DEBUG,
		    "SF#%u: Found a BBFrame for MODCOD %u\n",
		    current_superframe_sf, modcod_id);
		*bbframe = (*iter).second;
	}
	// no BBFrame for this MOCDCOD create a new one
	else
	{
		LOG(this->log_scheduling, LEVEL_INFO,
		    "SF#%u: Create a new BBFrame for MODCOD %u\n",
		    current_superframe_sf, modcod_id);
		// if there is no incomplete BB frame create a new one
		if(!this->createIncompleteBBFrame(bbframe, current_superframe_sf,
		                                  modcod_id))
		{
			goto error;
		}
		// add the BBFrame in the map and list
		this->incomplete_bb_frames[modcod_id] = *bbframe;
		this->incomplete_bb_frames_ordered.push_back(*bbframe);
	}

skip:
	return true;
error:
	return false;
}


sched_status_t ForwardSchedulingS2::addCompleteBBFrame(list<DvbFrame *> *complete_bb_frames,
                                                       BBFrame *bbframe,
                                                       const time_sf_t current_superframe_sf,
                                                       vol_sym_t &remaining_capacity_sym)
{
	unsigned int modcod_id = bbframe->getModcodId();
	size_t bbframe_size_bytes = bbframe->getMaxSize();
	vol_sym_t bbframe_size_sym;

	// how much time do we need to send the BB frame ?
	if(!this->getBBFrameSizeSym(bbframe_size_bytes, modcod_id,
	                            current_superframe_sf, bbframe_size_sym))
	{
		LOG(this->log_scheduling, LEVEL_ERROR,
		    "SF#%u: failed to get BB frame size (MODCOD ID = %u)\n",
		    current_superframe_sf, modcod_id);
		return status_error;
	}

	// not enough space for this BBFrame
	if(remaining_capacity_sym < bbframe_size_sym)
	{
		LOG(this->log_scheduling, LEVEL_INFO,
		    "SF#%u: not enough capacity (%u symbols) for the BBFrame of "
		    "size %u symbols\n", current_superframe_sf, remaining_capacity_sym,
		    bbframe_size_sym);
		return status_full;
	}

	// we can send the BBFrame
	complete_bb_frames->push_back((DvbFrame *)bbframe);
	LOG(this->log_scheduling, LEVEL_DEBUG,
	    "SF#%u: New complete BBFrame\n",
	    current_superframe_sf);

	// reduce the time carrier capacity by the BBFrame size
	remaining_capacity_sym -= bbframe_size_sym;

	return status_ok;
}


void ForwardSchedulingS2::schedulePending(const list<fmt_id_t> supported_modcods,
                                          const time_sf_t current_superframe_sf,
                                          list<DvbFrame *> *complete_dvb_frames,
                                          vol_sym_t &remaining_capacity_sym)
{
	if(this->pending_bbframes.size() == 0)
	{
		return;
	}

	list<BBFrame *>::iterator it;
	list<BBFrame *> new_pending;

	for(it = this->pending_bbframes.begin();
		it != this->pending_bbframes.end();
		++it)
	{
		unsigned int modcod = (*it)->getModcodId();

		if(std::find(supported_modcods.begin(), supported_modcods.end(), modcod) !=
		   supported_modcods.end())
		{
			sched_status_t status;
			status = this->addCompleteBBFrame(complete_dvb_frames,
			                                  (*it),
			                                  current_superframe_sf,
			                                  remaining_capacity_sym);
			if(status == status_full)
			{
				// keep the BBFrame in pending list
				new_pending.push_back(*it);
			}
			else if(status != status_ok)
			{
				LOG(this->log_scheduling, LEVEL_ERROR,
				    "SF#%u: cannot add pending BBFrame in the list "
				    "of complete BBFrames\n", current_superframe_sf);
			}
		}
		else
		{
			// keep the BBFrame in pending list
			new_pending.push_back(*it);
		}
	}
	if(complete_dvb_frames->size() > 0)
	{
		LOG(this->log_scheduling, LEVEL_INFO,
		    "%zu pending frames scheduled, %zu remaining\n",
		    complete_dvb_frames->size(), new_pending.size());
	}
	this->pending_bbframes.clear();
	this->pending_bbframes.insert(this->pending_bbframes.end(),
	                              new_pending.begin(), new_pending.end());

}


void ForwardSchedulingS2::createProbes(vector<CarriersGroupDama *>::iterator vcm_it,
                                       vector<CarriersGroupDama *> vcm_carriers,
                                       vector<Probe<int> *> &remain_probes,
                                       vector<Probe<int> *> &avail_probes,
                                       unsigned int carriers_id)
{
	unsigned int vcm_id = 0;
	CarriersGroupDama *vcm = *vcm_it;
	Probe<int> *remain_probe;
	Probe<int> *avail_probe;
	unsigned int max_modcod = 0;
	vol_sym_t max_bbframe_size_sym = 0;
	vol_sym_t carrier_size_sym = vcm->getTotalCapacity() /
	                             vcm->getCarriersNumber();
	list<fmt_id_t> fmt_ids = vcm->getFmtIds();

	for(list<fmt_id_t>::const_iterator fmt_it = fmt_ids.begin();
	    fmt_it != fmt_ids.end(); ++fmt_it)
	{
		fmt_id_t fmt_id = *fmt_it;
		vol_sym_t size;
		// check that the BBFrame maximum size is smaller than the carrier size
		if(!this->getBBFrameSizeSym(this->getBBFrameSizeBytes(fmt_id),
		                            fmt_id,
		                            0,
		                            size))
		{
			LOG(this->log_scheduling, LEVEL_ERROR,
			    "Cannot determine the maximum BBFrame size\n");
			break;
		}
		if(size > max_bbframe_size_sym)
		{
			max_modcod = fmt_id;
			max_bbframe_size_sym = size;
		}
	}
	if(max_bbframe_size_sym > carrier_size_sym)
	{
		// send a warning message, this will work but this is not
		// a good configuration
		// if there is more than one carrier, this won't really
		// be a problem but this won't be representative
		if(vcm_carriers.size() > 1)
		{
			LOG(this->log_scheduling, LEVEL_WARNING,
			    "Category %s, Carriers group %u VCM %u: the maximum "
			    "BBFrame size (%u symbols with MODCOD ID %u) is greater "
			    "than the carrier size %u\n",
			    this->category->getLabel().c_str(),
			    vcm->getCarriersId(), vcm_id, max_bbframe_size_sym,
			    max_modcod, carrier_size_sym);
		}
		else
		{
			LOG(this->log_scheduling, LEVEL_WARNING,
			    "Category %s, Carriers group %u: the maximum BBFrame "
			    "size (%u symbols with MODCOD ID %u) is greater than "
			    "the carrier size %u\n",
			    this->category->getLabel().c_str(),
			    vcm->getCarriersId(), max_bbframe_size_sym,
			    max_modcod, carrier_size_sym);
		}
	}

	// For units, if there is only one MODCOD use Kbits/s else symbols
	// check if the FIFO can emit on this carriers group
	if(vcm_carriers.size() <= 1)
	{
		string type = "ACM";
		string unit = "Symbol number";
		if(vcm->getFmtIds().size() == 1)
		{
			unit = "Kbits/s";
			type = "CCM";
		}
		remain_probe = Output::registerProbe<int>(
				unit,
				true,
				SAMPLE_AVG,
				"%sDown/Forward capacity.Carrier%u.%s.Remaining",
				this->probe_section.c_str(),
				carriers_id, type.c_str());
		avail_probe = Output::registerProbe<int>(
				unit,
				true,
				SAMPLE_AVG,
				"%sDown/Forward capacity.Carrier%u.%s.Available",
				this->probe_section.c_str(),
				carriers_id, type.c_str());
	}
	else
	{
		remain_probe = Output::registerProbe<int>(
				"Kbits/s",
				true,
				SAMPLE_AVG,
				"%sDown/Forward capacity.Carrier%u.VCM%u.Remaining",
				this->probe_section.c_str(),
				carriers_id, vcm_id);
		avail_probe = Output::registerProbe<int>(
				"Kbits/s",
				true,
				SAMPLE_AVG,
				"%sDown/Forward capacity.Carrier%u.VCM%u.Available",
				this->probe_section.c_str(),
				carriers_id, vcm_id);
		vcm_id++;
	}
	avail_probes.push_back(avail_probe);
	remain_probes.push_back(remain_probe);
}

// TODO scheduling improvement
// At the moment, incomplete BBFrames that can not be sent are kept:
//  1 - until they are completed
//  2 - until there is space to send them
//  In first case, we have a problem if no terminal required the same
//  modcod, the BBFrame will wait forever to be completed and we will
//  have to wait case 2 for the BBFrame to be sent
//  One way to improve this algo, use a counter :
//   - first: if the counter is reached, try to complete the frame
//            with packet requiring higher MODCODs
//   - second: (the frame is still not completed) force sending the incomplete
//             frame
//  Another way : keep the frame in completes and try to complete it
//                during scheduling<|MERGE_RESOLUTION|>--- conflicted
+++ resolved
@@ -147,123 +147,8 @@
 		    vcm_it != vcm_carriers.end();
 		    ++vcm_it)
 		{
-<<<<<<< HEAD
-			CarriersGroupDama *vcm = *vcm_it;
-			Probe<int> *remain_probe;
-			Probe<int> *avail_probe;
-			unsigned int max_modcod = 0;
-			vol_sym_t max_bbframe_size_sym = 0;
-			vol_sym_t carrier_size_sym = vcm->getTotalCapacity() /
-			                             vcm->getCarriersNumber();
-			list<unsigned int> fmt_ids = vcm->getFmtIds();
-
-			for(list<unsigned int>::const_iterator fmt_it = fmt_ids.begin();
-			    fmt_it != fmt_ids.end(); ++fmt_it)
-			{
-				unsigned int fmt_id = *fmt_it;
-				vol_sym_t size;
-				// check that the BBFrame maximum size is smaller than the carrier size
-				if(!this->getBBFrameSizeSym(this->getBBFrameSizeBytes(fmt_id),
-				                            fmt_id,
-				                            0,
-				                            size))
-				{
-					LOG(this->log_scheduling, LEVEL_ERROR,
-					    "Cannot determine the maximum BBFrame size\n");
-					break;
-				}
-				if(size > max_bbframe_size_sym)
-				{
-					max_modcod = fmt_id;
-					max_bbframe_size_sym = size;
-				}
-			}
-			if(max_bbframe_size_sym > carrier_size_sym)
-			{
-				// send a warning message, this will work but this is not
-				// a good configuration
-				// if there is more than one carrier, this won't really
-				// be a problem but this won't be representative
-				if(vcm_carriers.size() > 1)
-				{
-					LOG(this->log_scheduling, LEVEL_WARNING,
-					    "Category %s, Carriers group %u VCM %u: the maximum "
-					    "BBFrame size (%u symbols with MODCOD ID %u) is greater "
-					    "than the carrier size %u\n",
-					    this->category->getLabel().c_str(),
-					    vcm->getCarriersId(), vcm_id, max_bbframe_size_sym,
-					    max_modcod, carrier_size_sym);
-				}
-				else
-				{
-					LOG(this->log_scheduling, LEVEL_WARNING,
-					    "Category %s, Carriers group %u: the maximum BBFrame "
-					    "size (%u symbols with MODCOD ID %u) is greater than "
-					    "the carrier size %u\n",
-					    this->category->getLabel().c_str(),
-					    vcm->getCarriersId(), max_bbframe_size_sym,
-					    max_modcod, carrier_size_sym);
-				}
-			}
-
-			// For units, if there is only one MODCOD use Kbits/s else symbols
-			// check if the FIFO can emit on this carriers group
-			if(vcm_carriers.size() <= 1)
-			{
-				string type = "ACM";
-				string unit = "Symbol number";
-				if(vcm->getFmtIds().size() == 1)
-				{
-					unit = "Kbits/s";
-					type = "CCM";
-				}
-				remain_probe = Output::registerProbe<int>(
-						unit,
-						true,
-						SAMPLE_AVG,
-						"Spot_%d%s.%s Down/Forward capacity.Category %s.Carrier%u.%s.Remaining",
-						this->spot_id,
-						(is_gw ? "" : gw_id), dst_name.c_str(),
-						this->category->getLabel().c_str(),
-						carriers_id, type.c_str());
-				avail_probe = Output::registerProbe<int>(
-						unit,
-						true,
-						SAMPLE_AVG,
-						"Spot_%d%s.%s Down/Forward capacity.Category %s.Carrier%u.%s.Available",
-						this->spot_id,
-						(is_gw ? "" : gw_id), dst_name.c_str(),
-						this->category->getLabel().c_str(),
-						carriers_id, type.c_str());
-			}
-			else
-			{
-				remain_probe = Output::registerProbe<int>(
-						"Kbits/s",
-						true,
-						SAMPLE_AVG,
-						"Spot_%d%s.%s Down/Forward capacity.Category %s.Carrier%u.VCM%u.Remaining",
-						this->spot_id,
-						(is_gw ? "" : gw_id), dst_name.c_str(),
-						this->category->getLabel().c_str(),
-						carriers_id, vcm_id);
-				avail_probe = Output::registerProbe<int>(
-						"Kbits/s",
-						true,
-						SAMPLE_AVG,
-						"Spot_%d%s.%s Down/Forward capacity.Category %s.Carrier%u.VCM%u.Available",
-						this->spot_id,
-						(is_gw ? "" : gw_id), dst_name.c_str(),
-						this->category->getLabel().c_str(),
-						carriers_id, vcm_id);
-				vcm_id++;
-			}
-			avail_probes.push_back(avail_probe);
-			remain_probes.push_back(remain_probe);
-=======
 			this->createProbes(vcm_it, vcm_carriers, remain_probes,
 			                   avail_probes, carriers_id);
->>>>>>> d36382a5
 		}
 		this->probe_fwd_available_capacity.insert(
 			std::make_pair<unsigned int, vector<Probe<int> *> >(carriers_id,
