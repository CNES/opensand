/*
 *
 * OpenSAND is an emulation testbed aiming to represent in a cost effective way a
 * satellite telecommunication system for research and engineering activities.
 *
 *
 * Copyright © 2017 TAS
 * Copyright © 2017 CNES
 *
 *
 * This file is part of the OpenSAND testbed.
 *
 *
 * OpenSAND is free software : you can redistribute it and/or modify it under
 * the terms of the GNU Lesser General Public License as published by the Free
 * Software Foundation, either version 3 of the License, or (at your option)
 * any later version.
 *
 * This program is distributed in the hope that it will be useful, but WITHOUT
 * ANY WARRANTY, without even the implied warranty of MERCHANTABILITY or
 * FITNESS FOR A PARTICULAR PURPOSE. See the GNU Lesser General Public License
 * for more details.
 *
 * You should have received a copy of the GNU Lesser General Public License
 * along with this program. If not, see http://www.gnu.org/licenses/.
 *
 */


/**
 * @file UplinkSchedulingRcs.h
 * @brief Scheduling for MAC FIFOs for DVB-RCS uplink on GW
 * @author Julien BERNARD / <jbernard@toulouse.viveris.com>
 * @author Aurelien DELRIEU / <adelrieu@toulouse.viveris.com>
 *
 */

#ifndef _UPLINK_SCHEDULING_RCS_H_
#define _UPLINK_SCHEDULING_RCS_H_

#include "UplinkSchedulingRcsCommon.h"
#include "DvbRcsFrame.h"
#include "TerminalCategoryDama.h"
#include "FmtSimulation.h"
#include "UnitConverter.h"

#include <opensand_output/OutputLog.h>

/**
 * @class UplinkSchedulingRcs
 * @brief Scheduling functions for MAC FIFOs with DVB-RCS uplink
 */
class UplinkSchedulingRcs: public UplinkSchedulingRcsCommon
{
  public:

<<<<<<< HEAD
	UplinkSchedulingRcs(EncapPlugin::EncapPacketHandler *packet_handler,
=======
	UplinkSchedulingRcs(time_ms_t frame_duration_m,
	                    EncapPlugin::EncapPacketHandler *packet_handler,
>>>>>>> a7dfcea7
	                    const fifos_t &fifos,
	                    const StFmtSimuList *const ret_sts,
	                    const FmtDefinitionTable *const ret_modcod_def,
	                    const TerminalCategoryDama *const category,
	                    tal_id_t gw_id);

  protected:
	/**
	 * @brief Generate an unit converter
	 *
	 * @return  the generated unit converter
	 */
	UnitConverter *generateUnitConverter() const;

	/**
	 * @brief Schedule encapsulated packets from a FIFO and for a given carriers
	 *        group
	 *
	 * @param fifo  The FIFO whee packets are stored
	 * @param current_superframe_sf  The current superframe number
	 * @param current_time           The current time
	 * @param complete_dvb_frames    The list of complete DVB frames
	 * @param carriers               The carriers group
	 * @param modcod_id              The modcod id
	 */
	bool scheduleEncapPackets(DvbFifo *fifo,
	                          const time_sf_t current_superframe_sf,
	                          clock_t current_time,
	                          list<DvbFrame *> *complete_dvb_frames,
	                          CarriersGroupDama *carriers,
	                          uint8_t modcod_id);
};

#endif
<|MERGE_RESOLUTION|>--- conflicted
+++ resolved
@@ -54,12 +54,8 @@
 {
   public:
 
-<<<<<<< HEAD
-	UplinkSchedulingRcs(EncapPlugin::EncapPacketHandler *packet_handler,
-=======
 	UplinkSchedulingRcs(time_ms_t frame_duration_m,
 	                    EncapPlugin::EncapPacketHandler *packet_handler,
->>>>>>> a7dfcea7
 	                    const fifos_t &fifos,
 	                    const StFmtSimuList *const ret_sts,
 	                    const FmtDefinitionTable *const ret_modcod_def,
