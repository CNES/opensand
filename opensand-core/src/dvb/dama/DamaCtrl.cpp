--- conflicted
+++ resolved
@@ -176,12 +176,7 @@
 	snprintf(probe_name, sizeof(probe_name),
 	         "Spot_%d.NCC.RBDC.RBDC requested capacity", this->spot_id);
 	this->probe_gw_rbdc_req_size = Output::registerProbe<int>(
-<<<<<<< HEAD
-		"Kbits/s", true, SAMPLE_LAST, "Spot_%d.NCC.RBDC.RBDC requested capacity", this->spot_id);
-=======
 		probe_name, "Kbits/s", true, SAMPLE_LAST);
-	this->gw_rbdc_req_size_pktpf = 0;
->>>>>>> 16d4397e
 
 	// VBDC request number
 	snprintf(probe_name, sizeof(probe_name),
@@ -194,12 +189,7 @@
 	snprintf(probe_name, sizeof(probe_name),
 	         "Spot_%d.NCC.VBDC.VBDC requested capacity", this->spot_id);
 	this->probe_gw_vbdc_req_size = Output::registerProbe<int>(
-<<<<<<< HEAD
-		"Kbits", true, SAMPLE_LAST, "Spot_%d.NCC.VBDC.VBDC requested capacity", this->spot_id);
-=======
 		probe_name, "Kbits", true, SAMPLE_LAST);
-	this->gw_vbdc_req_size_pkt = 0;
->>>>>>> 16d4397e
 
 	// Allocated ressources
 	// CRA allocation
@@ -220,57 +210,34 @@
 	snprintf(probe_name, sizeof(probe_name),
 	         "Spot_%d.NCC.RBDC.RBDC allocated", this->spot_id);
 	this->probe_gw_rbdc_alloc = Output::registerProbe<int>(
-<<<<<<< HEAD
-		"Kbits/s", true, SAMPLE_LAST, "Spot_%d.NCC.RBDC.RBDC allocated", this->spot_id);
-=======
 		probe_name, "Kbits/s", true, SAMPLE_LAST);
-	this->gw_rbdc_alloc_pktpf = 0;
->>>>>>> 16d4397e
 
 	// VBDC allocation
 	snprintf(probe_name, sizeof(probe_name),
 	         "Spot_%d.NCC.VBDC.VBDC allocated", this->spot_id);
 	this->probe_gw_vbdc_alloc = Output::registerProbe<int>(
-<<<<<<< HEAD
-		"Kbits", true, SAMPLE_LAST, "Spot_%d.NCC.VBDC.VBDC allocated", this->spot_id);
-=======
 		probe_name, "Kbits", true, SAMPLE_LAST);
-	this->gw_vbdc_alloc_pkt = 0;
->>>>>>> 16d4397e
-
-		// FCA allocation
+
+	// FCA allocation
 	if(this->fca_kbps != 0)
 	{
 		// only create FCA probe if it is enabled
 		snprintf(probe_name, sizeof(probe_name),
 						 "Spot_%d.NCC.FCA allocated", this->spot_id);
 		this->probe_gw_fca_alloc = Output::registerProbe<int>(
-<<<<<<< HEAD
-			"Kbits/s", true, SAMPLE_LAST, "Spot_%d.NCC.FCA allocated", this->spot_id);
-=======
 			probe_name, "Kbits/s", true, SAMPLE_LAST);
-		this->gw_fca_alloc_pktpf = 0;
->>>>>>> 16d4397e
 	}
 
 	// Total and remaining capacity
 	snprintf(probe_name, sizeof(probe_name),
 					 "Spot_%d.Up/Return total capacity.Available", this->spot_id);
 	this->probe_gw_return_total_capacity = Output::registerProbe<int>(
-<<<<<<< HEAD
-		"Kbits/s", true, SAMPLE_LAST, "Spot_%d.Up/Return total capacity.Available", this->spot_id);
-	this->probe_gw_return_remaining_capacity = Output::registerProbe<int>(
-		"Kbits/s", true, SAMPLE_LAST, "Spot_%d.Up/Return total capacity.Remaining", this->spot_id);
-	this->gw_remaining_capacity_kbps = 0;
-=======
 		probe_name, "Kbits/s", true, SAMPLE_LAST);
-	this->gw_return_total_capacity_pktpf = 0;
 	snprintf(probe_name, sizeof(probe_name),
 					 "Spot_%d.Up/Return total capacity.Remaining", this->spot_id);
 	this->probe_gw_return_remaining_capacity = Output::registerProbe<int>(
 		probe_name, "Kbits/s", true, SAMPLE_LAST);
-	this->gw_remaining_capacity_pktpf = 0;
->>>>>>> 16d4397e
+	this->gw_remaining_capacity_kbps = 0;
 
 	// Logged ST number
 	snprintf(probe_name, sizeof(probe_name),
