/*
 *
 * OpenSAND is an emulation testbed aiming to represent in a cost effective way a
 * satellite telecommunication system for research and engineering activities.
 *
 *
 * Copyright © 2017 TAS
 * Copyright © 2017 CNES
 *
 *
 * This file is part of the OpenSAND testbed.
 *
 *
 * OpenSAND is free software : you can redistribute it and/or modify it under
 * the terms of the GNU Lesser General Public License as published by the Free
 * Software Foundation, either version 3 of the License, or (at your option)
 * any later version.
 *
 * This program is distributed in the hope that it will be useful, but WITHOUT
 * ANY WARRANTY, without even the implied warranty of MERCHANTABILITY or
 * FITNESS FOR A PARTICULAR PURPOSE. See the GNU Lesser General Public License
 * for more details.
 *
 * You should have received a copy of the GNU Lesser General Public License
 * along with this program. If not, see http://www.gnu.org/licenses/.
 *
 */


/**
 * @file     UplinkSchedulingRcs.cpp
 * @brief    The scheduling functions for MAC FIFOs with DVB-RCS uplink on GW
 * @author   Julien BERNARD / <jbernard@toulouse.viveris.com>
 * @author   Aurelien DELRIEU / <adelrieu@toulouse.viveris.com>
 */


#include "UplinkSchedulingRcs.h"

#include "MacFifoElement.h"
#include "OpenSandFrames.h"
#include "FmtDefinitionTable.h"
#include "UnitConverterFixedBitLength.h"

#include <opensand_output/Output.h>


UplinkSchedulingRcs::UplinkSchedulingRcs(
<<<<<<< HEAD
=======
			time_ms_t frame_duration_ms,
>>>>>>> a7dfcea7
			EncapPlugin::EncapPacketHandler *packet_handler,
			const fifos_t &fifos,
			const StFmtSimuList *const ret_sts,
			const FmtDefinitionTable *const ret_modcod_def,
			const TerminalCategoryDama *const category,
			tal_id_t gw_id):
	UplinkSchedulingRcsCommon(frame_duration_ms,
		packet_handler,
		fifos,
		ret_sts,
		ret_modcod_def,
		category,
		gw_id)
{
}

UnitConverter *UplinkSchedulingRcs::generateUnitConverter() const
{
	vol_b_t length_b;
	
	length_b = this->packet_handler->getFixedLength() << 3;

	return new UnitConverterFixedBitLength(this->frame_duration_ms,
		0, length_b);
}

bool UplinkSchedulingRcs::scheduleEncapPackets(DvbFifo *fifo,
                                               const time_sf_t current_superframe_sf,
                                               clock_t current_time,
                                               std::list<DvbFrame *> *complete_dvb_frames,
                                               CarriersGroupDama *carriers,
                                               uint8_t modcod_id)
{
	unsigned int cpt_frame;
	unsigned int sent_packets;
	long max_to_send;
	DvbRcsFrame *incomplete_dvb_frame;
	vol_pkt_t remaining_capacity_pkt = carriers->getRemainingCapacity();
	
	// retrieve the number of packets waiting for transmission
	max_to_send = fifo->getCurrentSize();
	if(max_to_send <= 0)
	{
		// if there is nothing to send, return with success
		goto skip;
	}

	LOG(this->log_scheduling, LEVEL_INFO,
	    "SF#%u: send at most %ld encapsulation "
	    "packet(s)\n", current_superframe_sf,
	    max_to_send);

	// create an incomplete DVB-RCS frame
	if(!this->createIncompleteDvbRcsFrame(&incomplete_dvb_frame, modcod_id))
	{
		goto error;
	}

	// build DVB-RCS frames with packets extracted from the MAC FIFO
	cpt_frame = 0;
	sent_packets = 0;
	while(fifo->getCurrentSize() > 0 && remaining_capacity_pkt > 0)
	{
		MacFifoElement *elem;
		NetPacket *encap_packet;

		// simulate the satellite delay
		if(fifo->getTickOut() > current_time)
		{
			LOG(this->log_scheduling, LEVEL_INFO,
			    "SF#%u: packet is not scheduled for "
			    "the moment, break\n", current_superframe_sf);
			// this is the first MAC FIFO element that is not ready yet,
			// there is no more work to do, break now
			break;
		}

		elem = fifo->pop();

		// retrieve the encapsulation packet and delete element
		encap_packet = elem->getElem<NetPacket>();
		delete elem;

		// check the validity of the encapsulation packet
		if(encap_packet == NULL)
		{
			LOG(this->log_scheduling, LEVEL_ERROR,
			    "SF#%u: invalid packet #%u\n",
			    current_superframe_sf,
			    sent_packets + 1);
			goto error;
		}

		// is there enough free space in the current DVB-RCS frame
		// for the encapsulation packet ?
		if(encap_packet->getTotalLength() >
		   incomplete_dvb_frame->getFreeSpace())
		{
			// no more room in the current DVB-RCS frame: the
			// encapsulation is of constant length so we can
			// not fragment the packet and we must complete the
			// DVB-RCS frame with padding. So:
			//  - add padding to the DVB-RCS frame (not done yet)
			//  - put the DVB-RCS frame in the list of complete frames
			//  - use the next DVB-RCS frame
			//  - put the encapsulation packet in this next DVB-RCS frame

			LOG(this->log_scheduling, LEVEL_INFO,
			    "SF#%u: DVB-RCS frame #%u does not "
			    "contain enough free space (%zu bytes) for the "
			    "encapsulation packet (%zu bytes), pad the "
			    "DVB-RCS frame and send it\n",
			    current_superframe_sf,
			    cpt_frame, incomplete_dvb_frame->getFreeSpace(),
			    encap_packet->getTotalLength());

			complete_dvb_frames->push_back((DvbFrame *)incomplete_dvb_frame);

			// create another incomplete DVB-RCS frame
			if(!this->createIncompleteDvbRcsFrame(&incomplete_dvb_frame,
			                                      modcod_id))
			{
				goto error;
			}

			// go to next frame
			cpt_frame++;

			// is there enough free space in the next DVB-RCS frame ?
			if(encap_packet->getTotalLength() >
			   incomplete_dvb_frame->getFreeSpace())
			{
				LOG(this->log_scheduling, LEVEL_ERROR,
				    "SF#%u: DVB-RCS frame #%u got no "
				    "enough free space, this should never append\n",
				    current_superframe_sf,
				    cpt_frame);
				delete encap_packet;
				goto error;
			}
		}

		// add the encapsulation packet to the current DVB-RCS frame
		if(!incomplete_dvb_frame->addPacket(encap_packet))
		{
			LOG(this->log_scheduling, LEVEL_ERROR,
			    "SF#%u: failed to add encapsulation "
			    "packet #%u in DVB-RCS frame #%u",
			    current_superframe_sf,
			    sent_packets + 1, cpt_frame);
			delete encap_packet;
			goto error;
		}
		sent_packets++;
		remaining_capacity_pkt--;
		delete encap_packet;
	}

	// add the incomplete DVB-RCS frame to the list of complete DVB-RCS frame
	// if it is not empty
	if(incomplete_dvb_frame != NULL)
	{
		if(incomplete_dvb_frame->getNumPackets() > 0)
		{
			complete_dvb_frames->push_back((DvbFrame *)incomplete_dvb_frame);

			// increment the counter of complete frames
			cpt_frame++;
		}
		else
		{
			delete incomplete_dvb_frame;
		}
	}

	carriers->setRemainingCapacity(remaining_capacity_pkt);

	LOG(this->log_scheduling, LEVEL_INFO,
	    "SF#%u: %u packet(s) have been scheduled in "
	    "%u DVB-RCS frames \n", current_superframe_sf, 
	    sent_packets, cpt_frame);

skip:
	return true;

error:
	return false;
}
<<<<<<< HEAD


bool UplinkSchedulingRcs::createIncompleteDvbRcsFrame(DvbRcsFrame **incomplete_dvb_frame,
                                                      fmt_id_t modcod_id)
{
	if(!this->packet_handler)
	{
		LOG(this->log_scheduling, LEVEL_ERROR,
		    "packet handler is NULL\n");
		goto error;
	}

	*incomplete_dvb_frame = new DvbRcsFrame();
	if(*incomplete_dvb_frame == NULL)
	{
		LOG(this->log_scheduling, LEVEL_ERROR,
		    "failed to create DVB-RCS frame\n");
		goto error;
	}

	// set the type of encapsulation packets the DVB-RCS frame will
	// contain we do not need to handle MODCOD here because the size
	// to send is managed by the allocation, the DVB frame is only an
	// abstract object to transport data
	(*incomplete_dvb_frame)->setModcodId(modcod_id);

	return true;

error:
	return false;
}


=======
>>>>>>> a7dfcea7
<|MERGE_RESOLUTION|>--- conflicted
+++ resolved
@@ -46,10 +46,7 @@
 
 
 UplinkSchedulingRcs::UplinkSchedulingRcs(
-<<<<<<< HEAD
-=======
 			time_ms_t frame_duration_ms,
->>>>>>> a7dfcea7
 			EncapPlugin::EncapPacketHandler *packet_handler,
 			const fifos_t &fifos,
 			const StFmtSimuList *const ret_sts,
@@ -238,39 +235,3 @@
 error:
 	return false;
 }
-<<<<<<< HEAD
-
-
-bool UplinkSchedulingRcs::createIncompleteDvbRcsFrame(DvbRcsFrame **incomplete_dvb_frame,
-                                                      fmt_id_t modcod_id)
-{
-	if(!this->packet_handler)
-	{
-		LOG(this->log_scheduling, LEVEL_ERROR,
-		    "packet handler is NULL\n");
-		goto error;
-	}
-
-	*incomplete_dvb_frame = new DvbRcsFrame();
-	if(*incomplete_dvb_frame == NULL)
-	{
-		LOG(this->log_scheduling, LEVEL_ERROR,
-		    "failed to create DVB-RCS frame\n");
-		goto error;
-	}
-
-	// set the type of encapsulation packets the DVB-RCS frame will
-	// contain we do not need to handle MODCOD here because the size
-	// to send is managed by the allocation, the DVB frame is only an
-	// abstract object to transport data
-	(*incomplete_dvb_frame)->setModcodId(modcod_id);
-
-	return true;
-
-error:
-	return false;
-}
-
-
-=======
->>>>>>> a7dfcea7
