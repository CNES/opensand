/*
 *
 * OpenSAND is an emulation testbed aiming to represent in a cost effective way a
 * satellite telecommunication system for research and engineering activities.
 *
 *
 * Copyright © 2015 TAS
 * Copyright © 2015 CNES
 *
 *
 * This file is part of the OpenSAND testbed.
 *
 *
 * OpenSAND is free software : you can redistribute it and/or modify it under the
 * terms of the GNU General Public License as published by the Free Software
 * Foundation, either version 3 of the License, or (at your option) any later
 * version.
 *
 * This program is distributed in the hope that it will be useful, but WITHOUT
 * ANY WARRANTY, without even the implied warranty of MERCHANTABILITY or FITNESS
 * FOR A PARTICULAR PURPOSE. See the GNU General Public License for more
 * details.
 *
 * You should have received a copy of the GNU General Public License along with
 * this program. If not, see http://www.gnu.org/licenses/.
 *
 */

/**
 * @file SpotDownwardTransp.cpp
 * @brief Downward spot related functions for DVB NCC block
 * @author Bénédicte Motto <bmotto@toulouse.viveris.com>
 * @author Julien Bernard <julien.bernard@toulouse.viveris.com>
 *
 */

#include "SpotDownwardTransp.h"

#include "ForwardSchedulingS2.h"
#include "DamaCtrlRcsLegacy.h"

#include <errno.h>


SpotDownwardTransp::SpotDownwardTransp(spot_id_t spot_id,
                           tal_id_t mac_id,
                           time_ms_t fwd_down_frame_duration,
                           time_ms_t ret_up_frame_duration,
                           time_ms_t stats_period,
                           sat_type_t sat_type,
                           EncapPlugin::EncapPacketHandler *pkt_hdl,
                           StFmtSimuList *input_sts,
                           StFmtSimuList *output_sts):
	SpotDownward(spot_id, mac_id, 
	             fwd_down_frame_duration, 
	             ret_up_frame_duration, 
	             stats_period, sat_type,
	             pkt_hdl, input_sts, output_sts)
{
}

SpotDownwardTransp::~SpotDownwardTransp()
{
	this->categories.clear();
}


bool SpotDownwardTransp::onInit(void)
{
	if(!this->initPktHdl(RETURN_UP_ENCAP_SCHEME_LIST,
	                     &this->up_return_pkt_hdl, false))
	{
		LOG(this->log_init_channel, LEVEL_ERROR,
		    "failed get packet handler\n");
		return false;
	}

	// Initialization of the modcod def
	if(!this->initModcodDefFile(MODCOD_DEF_S2,
	                            &this->s2_modcod_def))
	{
		LOG(this->log_init_channel, LEVEL_ERROR,
		    "failed to initialize the forward MODCOD file\n");
		return false;
	}
	if(!this->initModcodDefFile(MODCOD_DEF_RCS,
	                            &this->rcs_modcod_def))
	{
		LOG(this->log_init_channel, LEVEL_ERROR,
		    "failed to initialize the forward MODCOD file\n");
		return false;
	}
	
	if(!SpotDownward::onInit())
	{
		return false;
	}
	return true;

}


bool SpotDownwardTransp::initMode(void)
{
	TerminalCategoryDama *cat;

	// initialize scheduling
	// depending on the satellite type
	ConfigurationList forward_down_band = Conf::section_map[FORWARD_DOWN_BAND];
	ConfigurationList spots;
	ConfigurationList current_spot;
	ConfigurationList current_gw;

	if(!Conf::getListNode(forward_down_band, SPOT_LIST, spots))
	{
		LOG(this->log_init_channel, LEVEL_ERROR,
		    "there is no %s into %s section\n",
		    SPOT_LIST, FORWARD_DOWN_BAND);
		return false;
	}

	if(!Conf::getElementWithAttributeValue(spots, ID,
	                                       this->spot_id, current_spot))
	{
		LOG(this->log_init_channel, LEVEL_ERROR,
		    "there is no attribute %s with value: %d into %s/%s\n",
		    ID, this->spot_id, FORWARD_DOWN_BAND, SPOT_LIST);
		return false;
	}
	
	if(!Conf::getElementWithAttributeValue(current_spot, GW,
	                                       this->mac_id, current_gw))
	{
		LOG(this->log_init_channel, LEVEL_ERROR,
		    "there is no attribute %s with value: %d into %s/%s\n",
		    ID, this->spot_id, FORWARD_DOWN_BAND, SPOT_LIST);
		return false;
	}
	if(!this->initBand<TerminalCategoryDama>(current_gw,
	                                         FORWARD_DOWN_BAND,
	                                         TDM,
	                                         this->fwd_down_frame_duration_ms,
	                                         this->satellite_type,
	                                         this->s2_modcod_def,
	                                         this->categories,
	                                         this->terminal_affectation,
	                                         &this->default_category,
	                                         this->fwd_fmt_groups))
	{
		return false;
	}


<<<<<<< HEAD
	// check that there is at least DVB fifos for VCM carriers
	for(TerminalCategories<TerminalCategoryDama>::iterator cat_it = this->categories.begin();
	    cat_it != this->categories.end(); ++cat_it)
	{
		bool is_vcm_carriers = false;
		bool is_vcm_fifo = false;

		vector<CarriersGroupDama *>::iterator carrier_it;
		vector<CarriersGroupDama *> carriers_group;
		carriers_group = (*cat_it).second->getCarriersGroups();
		for(carrier_it = carriers_group.begin();
		    carrier_it != carriers_group.end();
		    ++carrier_it)
		{
			vector<CarriersGroupDama *> vcm_carriers;
			vector<CarriersGroupDama *>::iterator vcm_it;
			vcm_carriers = (*carrier_it)->getVcmCarriers();
			if(vcm_carriers.size() > 1)
			{
				is_vcm_carriers = true;
				break;
			}
		}
		if(!is_vcm_carriers)
		{
			continue;
		}

		// if we are here, we have VCM carriers
		for(fifos_t::iterator it = this->dvb_fifos.begin();
		    it != this->dvb_fifos.end(); ++it)
		{
			if((*it).second->getAccessType() == access_vcm)
			{
				is_vcm_fifo = true;
				break;
			}
		}
		if(!is_vcm_fifo)
		{
			LOG(this->log_init_channel, LEVEL_WARNING,
			    "There is VCM carriers in category %s but no VCM FIFOs, "
			    "if there is no CCM or ACM carriers in this category you "
			    "won't be able to send any trafic !",
			    (*cat_it).second->getLabel().c_str());
			// no need to check other carriers
			break;
		}
		// TODO we may check if there is CCM or ACM carriers, else quit process
	}

	cat = this->categories.begin()->second;
	this->scheduling = new ForwardSchedulingS2(this->fwd_down_frame_duration_ms,
	                                           this->pkt_hdl,
	                                           this->dvb_fifos,
	                                           this->output_sts,
	                                           this->s2_modcod_def,
	                                           cat, this->spot_id,
	                                           true, this->mac_id, "");


	if(!this->scheduling)
=======
	list = this->output_sts->getListSts();
	for(TerminalCategories<TerminalCategoryDama>::iterator it = this->categories.begin();
	    it != this->categories.end(); it++)
>>>>>>> d36382a5
	{
		fifos_t fifo;
		string label;

		cat = it->second;
		label = cat->getLabel();
		if(!this->initFifo(fifo))
		{
			LOG(this->log_init_channel, LEVEL_ERROR,
			    "failed initialize fifos for category %s\n", label.c_str());
			return false;
		}
		this->dvb_fifos.insert(pair<string, fifos_t>(label, fifo));
		Scheduling* schedule =  new ForwardSchedulingS2(this->fwd_down_frame_duration_ms,
		                                                this->pkt_hdl,
		                                                this->dvb_fifos.at(label),
		                                                list,
		                                                this->output_modcod_def,
		                                                cat, this->spot_id,
		                                                true, this->mac_id, "");
		if(!schedule)
		{
			LOG(this->log_init_channel, LEVEL_ERROR,
			    "failed initialize forward scheduling for category %s\n", label.c_str());
			return false;
		}
		this->scheduling.insert(make_pair<string, Scheduling*>(label, schedule));
	}

	return true;
}


// TODO this function is NCC part but other functions are related to GW,
//      we could maybe create two classes inside the block to keep them separated
bool SpotDownwardTransp::initDama(void)
{
	time_ms_t sync_period_ms;
	time_frame_t sync_period_frame;
	time_sf_t rbdc_timeout_sf;
	rate_kbps_t fca_kbps;
	string dama_algo;

	TerminalCategories<TerminalCategoryDama> dc_categories;
	TerminalMapping<TerminalCategoryDama> dc_terminal_affectation;
	TerminalCategoryDama *dc_default_category;

	ConfigurationList current_gw;
	
	// Retrieving the free capacity assignement parameter
	if(!Conf::getValue(Conf::section_map[DC_SECTION_NCC],
		               DC_FREE_CAP, fca_kbps))
	{
		LOG(this->log_init_channel, LEVEL_ERROR,
		    "missing %s parameter\n", DC_FREE_CAP);
		return false;
	}
	LOG(this->log_init_channel, LEVEL_NOTICE,
	    "fca = %d kb/s\n", fca_kbps);

	if(!Conf::getValue(Conf::section_map[COMMON_SECTION],
		               SYNC_PERIOD, sync_period_ms))
	{
		LOG(this->log_init_channel, LEVEL_ERROR,
		    "Missing %s\n", SYNC_PERIOD);
		return false;
	}
	sync_period_frame = (time_frame_t)round((double)sync_period_ms /
	                                        (double)this->ret_up_frame_duration_ms);
	rbdc_timeout_sf = sync_period_frame + 1;

	LOG(this->log_init_channel, LEVEL_NOTICE,
	    "rbdc_timeout = %d superframes computed from sync period %d superframes\n",
	    rbdc_timeout_sf, sync_period_frame);

	if(!OpenSandConf::getSpot(RETURN_UP_BAND,
		                      this->spot_id, 
		                      this->mac_id, current_gw))
	{
		LOG(this->log_init_channel, LEVEL_ERROR,
		    "section '%s', missing spot for id %d and gw is %d\n",
		    RETURN_UP_BAND, this->spot_id, this->mac_id);
		return false;
	}

	if(!this->initBand<TerminalCategoryDama>(current_gw,
	                                         RETURN_UP_BAND,
	                                         DAMA,
	                                         this->ret_up_frame_duration_ms,
	                                         this->satellite_type,
	                                         this->rcs_modcod_def,
	                                         dc_categories,
	                                         dc_terminal_affectation,
	                                         &dc_default_category,
	                                         this->ret_fmt_groups))
	{
		return false;
	}
	

	// check if there is DAMA carriers
	if(dc_categories.size() == 0)
	{
		LOG(this->log_init_channel, LEVEL_NOTICE,
		    "No TDM carrier, won't allocate DAMA\n");
		// Also disable request simulation
		this->simulate = none_simu;
		return true;
	}

	// dama algorithm
	if(!Conf::getValue(Conf::section_map[DVB_NCC_SECTION],
		               DVB_NCC_DAMA_ALGO,
	                   dama_algo))
	{
		LOG(this->log_init_channel, LEVEL_ERROR,
		    "section '%s': missing parameter '%s'\n",
		    DVB_NCC_SECTION, DVB_NCC_DAMA_ALGO);
		return false;
	}

	/* select the specified DAMA algorithm */
	if(dama_algo == "Legacy")
	{
		LOG(this->log_init_channel, LEVEL_NOTICE,
		    "creating Legacy DAMA controller\n");
		this->dama_ctrl = new DamaCtrlRcsLegacy(this->spot_id);
	}
	else
	{
		LOG(this->log_init_channel, LEVEL_ERROR,
		    "section '%s': bad value for parameter '%s'\n",
		    DVB_NCC_SECTION, DVB_NCC_DAMA_ALGO);
		return false;
	}

	if(!this->dama_ctrl)
	{
		LOG(this->log_init_channel, LEVEL_ERROR,
		    "failed to create the DAMA controller\n");
		return false;
	}
	
	if(!this->up_return_pkt_hdl)
	{
		LOG(this->log_init_channel, LEVEL_ERROR,
		    "up return pkt hdl has not been initialized first.\n");
		return false;
	}

	// Initialize the DamaCtrl parent class
	if(!this->dama_ctrl->initParent(this->ret_up_frame_duration_ms,
	                                this->with_phy_layer,
	                                this->up_return_pkt_hdl->getFixedLength(),
	                                rbdc_timeout_sf,
	                                fca_kbps,
	                                dc_categories,
	                                dc_terminal_affectation,
	                                dc_default_category,
	                                this->input_sts,
	                                this->rcs_modcod_def,
	                                (this->simulate == none_simu) ?
	                                false : true))
	{
		LOG(this->log_init_channel, LEVEL_ERROR,
		    "Dama Controller Initialization failed.\n");
		goto release_dama;
	}

	if(!this->dama_ctrl->init())
	{
		LOG(this->log_init_channel, LEVEL_ERROR,
		    "failed to initialize the DAMA controller\n");
		goto release_dama;
	}
	this->dama_ctrl->setRecordFile(this->event_file);

	return true;

release_dama:
	delete this->dama_ctrl;
	return false;
}


bool SpotDownwardTransp::handleSalohaAcks(const list<DvbFrame *> *ack_frames)
{
	list<DvbFrame *>::const_iterator ack_it;
	for(ack_it = ack_frames->begin(); ack_it != ack_frames->end();
	    ++ack_it)
	{
		this->complete_dvb_frames.push_back(*ack_it);
	}
	return true;
}

/**
 * Add a CNI extension in the next GSE packet header
 * Only for SCPC
 * @return false if failed, true if succeed
 */
// TODO At the moment, the CNI is only sent when it changes and with the
//      current MODCOD that can leads to CNI not transmitted. This can be
//      correct either with a timer (base en acm_period) that may call
//      setCniInputHasChanged on all SCPC terminals or using the most
//      robust MODCOD to transmit packets with CNI extension
bool SpotDownwardTransp::addCniExt(void)
{
	list<tal_id_t> list_st;

	// Create list of first packet from FIFOs
	for(fifos_t::iterator fifos_it = this->dvb_fifos.begin();
	    fifos_it != this->dvb_fifos.end(); ++fifos_it)
	{
		DvbFifo *fifo = (*fifos_it).second;
		vector<MacFifoElement *> queue = fifo->getQueue();
		vector<MacFifoElement *>::iterator queue_it;

		for(queue_it = queue.begin() ;
		    queue_it != queue.end()  ; 
		    ++queue_it)
		{
			std::vector<NetPacket*> packet_list;
			MacFifoElement* elem = (*queue_it);
			NetPacket *packet = (NetPacket*)elem->getElem();
			tal_id_t tal_id = packet->getDstTalId();
			NetPacket *extension_pkt = NULL;

			list<tal_id_t>::iterator it = std::find(this->is_tal_scpc.begin(), 
		                                            this->is_tal_scpc.end(),
		                                            tal_id);
			if(it != this->is_tal_scpc.end() && 
			   this->getCniInputHasChanged(tal_id))
			{
				list_st.push_back(tal_id);
				packet_list.push_back(packet);
				// we could make specific SCPC function
				if(!this->setPacketExtension(this->pkt_hdl,
					                         elem, fifo,
					                         packet_list, 
					                         &extension_pkt,
					                         this->mac_id,
					                         tal_id,
					                         ENCODE_CNI_EXT,
					                         this->super_frame_counter,
					                         true))
				{
					return false;
				}
				
				LOG(this->log_send_channel, LEVEL_DEBUG,
				    "SF #%d: packet belongs to FIFO #%d\n",
				    this->super_frame_counter, (*fifos_it).first);
				// Delete old packet
				delete packet;
			}
		}
	}

	// try to send empty packet if no packet has been found for a terminal
	for(set<tal_id_t>::const_iterator st_it = this->input_sts->begin();
	    st_it != this->input_sts->end(); ++st_it)
	{
		tal_id_t tal_id = *st_it;
		list<tal_id_t>::iterator it = std::find(list_st.begin(), 
		                                        list_st.end(),
		                                        tal_id);
		list<tal_id_t>::iterator it_scpc = std::find(this->is_tal_scpc.begin(), 
		                                             this->is_tal_scpc.end(),
		                                             tal_id);

		if(it_scpc != this->is_tal_scpc.end() && it == list_st.end() 
		   && this->getCniInputHasChanged(tal_id))
		{
			std::vector<NetPacket*> packet_list;
			NetPacket *extension_pkt = NULL;
			// set packet extension to this new empty packet
			if(!this->setPacketExtension(this->pkt_hdl,
				                         NULL, this->dvb_fifos[0],
				                         packet_list, 
					                     &extension_pkt,
					                     this->mac_id,
					                     tal_id, 
					                     ENCODE_CNI_EXT,
					                     this->super_frame_counter,
					                     true))
			{
				return false;
			}

			LOG(this->log_send_channel, LEVEL_DEBUG,
				"SF #%d: adding empty packet into FIFO NM\n",
			    this->super_frame_counter);
		}
	}

	return true;
}
<|MERGE_RESOLUTION|>--- conflicted
+++ resolved
@@ -103,6 +103,7 @@
 bool SpotDownwardTransp::initMode(void)
 {
 	TerminalCategoryDama *cat;
+	TerminalCategories<TerminalCategoryDama>::iterator cat_it;
 
 	// initialize scheduling
 	// depending on the satellite type
@@ -151,14 +152,28 @@
 	}
 
 
-<<<<<<< HEAD
 	// check that there is at least DVB fifos for VCM carriers
-	for(TerminalCategories<TerminalCategoryDama>::iterator cat_it = this->categories.begin();
+	for(cat_it = this->categories.begin();
 	    cat_it != this->categories.end(); ++cat_it)
 	{
 		bool is_vcm_carriers = false;
+		bool is_acm_carriers = false;
 		bool is_vcm_fifo = false;
-
+		fifos_t fifos;
+		string label;
+		Scheduling *schedule;
+
+		cat = (*cat_it).second;
+		label = cat->getLabel();
+		if(!this->initFifo(fifos))
+		{
+			LOG(this->log_init_channel, LEVEL_ERROR,
+			    "failed initialize fifos for category %s\n", label.c_str());
+			return false;
+		}
+		this->dvb_fifos.insert(pair<string, fifos_t>(label, fifos));
+
+		// check if there is VCM carriers in this category
 		vector<CarriersGroupDama *>::iterator carrier_it;
 		vector<CarriersGroupDama *> carriers_group;
 		carriers_group = (*cat_it).second->getCarriersGroups();
@@ -172,17 +187,15 @@
 			if(vcm_carriers.size() > 1)
 			{
 				is_vcm_carriers = true;
-				break;
-			}
-		}
-		if(!is_vcm_carriers)
-		{
-			continue;
-		}
-
-		// if we are here, we have VCM carriers
-		for(fifos_t::iterator it = this->dvb_fifos.begin();
-		    it != this->dvb_fifos.end(); ++it)
+			}
+			else
+			{
+				is_acm_carriers = true;
+			}
+		}
+
+		for(fifos_t::iterator it = fifos.begin();
+		    it != fifos.end(); ++it)
 		{
 			if((*it).second->getAccessType() == access_vcm)
 			{
@@ -190,55 +203,35 @@
 				break;
 			}
 		}
-		if(!is_vcm_fifo)
-		{
-			LOG(this->log_init_channel, LEVEL_WARNING,
-			    "There is VCM carriers in category %s but no VCM FIFOs, "
-			    "if there is no CCM or ACM carriers in this category you "
-			    "won't be able to send any trafic !",
-			    (*cat_it).second->getLabel().c_str());
-			// no need to check other carriers
-			break;
-		}
-		// TODO we may check if there is CCM or ACM carriers, else quit process
-	}
-
-	cat = this->categories.begin()->second;
-	this->scheduling = new ForwardSchedulingS2(this->fwd_down_frame_duration_ms,
-	                                           this->pkt_hdl,
-	                                           this->dvb_fifos,
-	                                           this->output_sts,
-	                                           this->s2_modcod_def,
-	                                           cat, this->spot_id,
-	                                           true, this->mac_id, "");
-
-
-	if(!this->scheduling)
-=======
-	list = this->output_sts->getListSts();
-	for(TerminalCategories<TerminalCategoryDama>::iterator it = this->categories.begin();
-	    it != this->categories.end(); it++)
->>>>>>> d36382a5
-	{
-		fifos_t fifo;
-		string label;
-
-		cat = it->second;
-		label = cat->getLabel();
-		if(!this->initFifo(fifo))
-		{
-			LOG(this->log_init_channel, LEVEL_ERROR,
-			    "failed initialize fifos for category %s\n", label.c_str());
-			return false;
-		}
-		this->dvb_fifos.insert(pair<string, fifos_t>(label, fifo));
-		Scheduling* schedule =  new ForwardSchedulingS2(this->fwd_down_frame_duration_ms,
-		                                                this->pkt_hdl,
-		                                                this->dvb_fifos.at(label),
-		                                                list,
-		                                                this->output_modcod_def,
-		                                                cat, this->spot_id,
-		                                                true, this->mac_id, "");
+		if(is_vcm_carriers && !is_vcm_fifo)
+		{
+			if(!is_acm_carriers)
+			{
+				LOG(this->log_init_channel, LEVEL_CRITICAL,
+				    "There is VCM carriers in category %s but no VCM FIFOs, "
+				    "as there is no other carriers, "
+				    "terminals in this category "
+				    "won't be able to send any trafic. "
+				    "Please check your configuration",
+				    (*cat_it).second->getLabel().c_str());
+				return false;
+			}
+			else
+			{
+				LOG(this->log_init_channel, LEVEL_WARNING,
+				    "There is VCM carriers in category %s but no VCM FIFOs, "
+				    "the VCM carriers won't be used",
+				    (*cat_it).second->getLabel().c_str());
+			}
+		}
+
+		schedule =  new ForwardSchedulingS2(this->fwd_down_frame_duration_ms,
+		                                    this->pkt_hdl,
+		                                    this->dvb_fifos.at(label),
+		                                    this->output_sts,
+		                                    this->s2_modcod_def,
+		                                    cat, this->spot_id,
+		                                    true, this->mac_id, "");
 		if(!schedule)
 		{
 			LOG(this->log_init_channel, LEVEL_ERROR,
@@ -428,52 +421,61 @@
 bool SpotDownwardTransp::addCniExt(void)
 {
 	list<tal_id_t> list_st;
+	map<string, fifos_t>::iterator dvb_fifos_it;
 
 	// Create list of first packet from FIFOs
-	for(fifos_t::iterator fifos_it = this->dvb_fifos.begin();
-	    fifos_it != this->dvb_fifos.end(); ++fifos_it)
-	{
-		DvbFifo *fifo = (*fifos_it).second;
-		vector<MacFifoElement *> queue = fifo->getQueue();
-		vector<MacFifoElement *>::iterator queue_it;
-
-		for(queue_it = queue.begin() ;
-		    queue_it != queue.end()  ; 
-		    ++queue_it)
-		{
-			std::vector<NetPacket*> packet_list;
-			MacFifoElement* elem = (*queue_it);
-			NetPacket *packet = (NetPacket*)elem->getElem();
-			tal_id_t tal_id = packet->getDstTalId();
-			NetPacket *extension_pkt = NULL;
-
-			list<tal_id_t>::iterator it = std::find(this->is_tal_scpc.begin(), 
-		                                            this->is_tal_scpc.end(),
-		                                            tal_id);
-			if(it != this->is_tal_scpc.end() && 
-			   this->getCniInputHasChanged(tal_id))
-			{
-				list_st.push_back(tal_id);
-				packet_list.push_back(packet);
-				// we could make specific SCPC function
-				if(!this->setPacketExtension(this->pkt_hdl,
-					                         elem, fifo,
-					                         packet_list, 
-					                         &extension_pkt,
-					                         this->mac_id,
-					                         tal_id,
-					                         ENCODE_CNI_EXT,
-					                         this->super_frame_counter,
-					                         true))
+	for(dvb_fifos_it = this->dvb_fifos.begin();
+	    dvb_fifos_it != this->dvb_fifos.end();
+	    ++dvb_fifos_it)
+	{
+		fifos_t::iterator fifos_it;
+		fifos_t fifos = (*dvb_fifos_it).second;
+		for(fifos_it = fifos.begin();
+		    fifos_it != fifos.end();
+		    ++fifos_it)
+		{
+			DvbFifo *fifo = (*fifos_it).second;
+			vector<MacFifoElement *> queue = fifo->getQueue();
+			vector<MacFifoElement *>::iterator queue_it;
+
+			for(queue_it = queue.begin();
+			    queue_it != queue.end(); 
+			    ++queue_it)
+			{
+				std::vector<NetPacket*> packet_list;
+				MacFifoElement* elem = (*queue_it);
+				NetPacket *packet = (NetPacket*)elem->getElem();
+				tal_id_t tal_id = packet->getDstTalId();
+				NetPacket *extension_pkt = NULL;
+
+				list<tal_id_t>::iterator it = std::find(this->is_tal_scpc.begin(), 
+				                                        this->is_tal_scpc.end(),
+				                                        tal_id);
+				if(it != this->is_tal_scpc.end() && 
+				   this->getCniInputHasChanged(tal_id))
 				{
-					return false;
+					list_st.push_back(tal_id);
+					packet_list.push_back(packet);
+					// we could make specific SCPC function
+					if(!this->setPacketExtension(this->pkt_hdl,
+						                         elem, fifo,
+						                         packet_list, 
+						                         &extension_pkt,
+						                         this->mac_id,
+						                         tal_id,
+						                         ENCODE_CNI_EXT,
+						                         this->super_frame_counter,
+						                         true))
+					{
+						return false;
+					}
+
+					LOG(this->log_send_channel, LEVEL_DEBUG,
+					    "SF #%d: packet belongs to FIFO #%d\n",
+					    this->super_frame_counter, (*fifos_it).first);
+					// Delete old packet
+					delete packet;
 				}
-				
-				LOG(this->log_send_channel, LEVEL_DEBUG,
-				    "SF #%d: packet belongs to FIFO #%d\n",
-				    this->super_frame_counter, (*fifos_it).first);
-				// Delete old packet
-				delete packet;
 			}
 		}
 	}
@@ -495,22 +497,42 @@
 		{
 			std::vector<NetPacket*> packet_list;
 			NetPacket *extension_pkt = NULL;
+			string cat_label = this->default_category->getLabel();
+			map<string, fifos_t>::iterator fifos_it;
+
+			// first get the relevant category for the packet to find appropriate fifo
+			if(this->terminal_affectation.find(tal_id) != this->terminal_affectation.end())
+			{
+				cat_label = terminal_affectation.at(tal_id)->getLabel();
+			}
+			// find the FIFO associated to the IP QoS (= MAC FIFO id)
+			// else use the default id
+			fifos_it = this->dvb_fifos.find(cat_label);
+			if(fifos_it == this->dvb_fifos.end())
+			{
+				LOG(this->log_receive_channel, LEVEL_ERROR,
+				    "No fifo found for this category %s", cat_label.c_str());
+				return false;
+			}
+
 			// set packet extension to this new empty packet
 			if(!this->setPacketExtension(this->pkt_hdl,
-				                         NULL, this->dvb_fifos[0],
+				                         NULL,
+				                         // highest priority fifo
+				                         ((*fifos_it).second)[0],
 				                         packet_list, 
-					                     &extension_pkt,
-					                     this->mac_id,
-					                     tal_id, 
-					                     ENCODE_CNI_EXT,
-					                     this->super_frame_counter,
-					                     true))
+				                         &extension_pkt,
+				                         this->mac_id,
+				                         tal_id, 
+				                         ENCODE_CNI_EXT,
+				                         this->super_frame_counter,
+				                         true))
 			{
 				return false;
 			}
 
 			LOG(this->log_send_channel, LEVEL_DEBUG,
-				"SF #%d: adding empty packet into FIFO NM\n",
+			    "SF #%d: adding empty packet into FIFO NM\n",
 			    this->super_frame_counter);
 		}
 	}
