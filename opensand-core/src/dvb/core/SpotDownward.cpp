--- conflicted
+++ resolved
@@ -453,12 +453,8 @@
 	// TODO for stdin use FileEvent for simu_timer ?
 	if(str_config == "file")
 	{
-<<<<<<< HEAD
 		this->simulate = file_simu;
-		this->request_simu = new FileSimulator(this->spot_id, 
-=======
 		this->request_simu = new FileSimulator(this->spot_id,
->>>>>>> d36382a5
 		                                       this->mac_id,
 		                                       this->satellite_type,
 		                                       this->with_phy_layer,
@@ -467,12 +463,8 @@
 	}
 	else if(str_config == "random")
 	{
-<<<<<<< HEAD
 		this->simulate = random_simu;
-		this->request_simu = new RandomSimulator(this->spot_id, 
-=======
 		this->request_simu = new RandomSimulator(this->spot_id,
->>>>>>> d36382a5
 		                                         this->mac_id,
 		                                         this->satellite_type,
 		                                         this->with_phy_layer,
@@ -570,15 +562,17 @@
 	qos_t fifo_priority = packet->getQos();
 	string cat_label = this->default_category->getLabel();
 	map<string, fifos_t>::iterator fifos_it;
+	tal_id_t dst_tal_id;
 
 	LOG(this->log_receive_channel, LEVEL_INFO,
 	    "SF#%u: store one encapsulation "
 	    "packet\n", this->super_frame_counter);
 
+	dst_tal_id = packet->getDstTalId();
 	// category of the packet
-	if(this->terminal_affectation.find(packet->getDstTalId()) != this->terminal_affectation.end())
-	{
-		cat_label = terminal_affectation.at(packet->getDstTalId())->getLabel();
+	if(this->terminal_affectation.find(dst_tal_id) != this->terminal_affectation.end())
+	{
+		cat_label = terminal_affectation.at(dst_tal_id)->getLabel();
 	}
 
 	// find the FIFO associated to the IP QoS (= MAC FIFO id)
@@ -780,19 +774,12 @@
 			{
 				LOG(this->log_request_simulation, LEVEL_INFO,
 				    "simulate message type SAC");
-<<<<<<< HEAD
-				
+
 				Sac *sac = (Sac *)(*msg);
 				tal_id_t tal_id = sac->getTerminalId();
 				// add CNI in SAC here as we have access to the data
 				sac->setAcm(this->getRequiredCniOutput(tal_id));
 				if(!this->handleSac(*msg))
-=======
-
-				// TODO handle sac
-				Sac *sac = (Sac*)(*msg);
-				if(!this->dama_ctrl->hereIsSAC(sac))
->>>>>>> d36382a5
 				{
 					return false;
 				}
@@ -895,29 +882,6 @@
 
 }
 
-<<<<<<< HEAD
-
-bool SpotDownward::applyPepCommand(PepRequest *pep_request)
-{
-	if(this->dama_ctrl->applyPepCommand(pep_request))
-	{
-		LOG(this->log_receive_channel, LEVEL_NOTICE,
-		    "PEP request successfully "
-		    "applied in DAMA\n");
-	}
-	else
-	{
-		LOG(this->log_receive_channel, LEVEL_ERROR,
-		    "failed to apply PEP request "
-		    "in DAMA\n");
-		return false;
-	}
-
-	return true;
-}
-
-=======
->>>>>>> d36382a5
 void SpotDownward::updateFmt(void)
 {
 	if(!this->dama_ctrl)
@@ -981,12 +945,6 @@
 		delete dvb_frame;
 		return false;
 	}
-<<<<<<< HEAD
-=======
-
-	double cni = sac->getCni();
-	tal_id_t tal_id = sac->getTerminalId();
->>>>>>> d36382a5
 
 	return true;
 }
