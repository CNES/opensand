/*
 *
 *
 * OpenSAND is an emulation testbed aiming to represent in a cost effective way a
 * satellite telecommunication system for research and engineering activities.
 *
 *
 * Copyright © 2019 TAS
 * Copyright © 2019 CNES
 *
 *
 * This file is part of the OpenSAND testbed.
 *
 *
 * OpenSAND is free software : you can redistribute it and/or modify it under the
 * terms of the GNU General Public License as published by the Free Software
 * Foundation, either version 3 of the License, or (at your option) any later
 * version.
 *
 * This program is distributed in the hope that it will be useful, but WITHOUT
 * ANY WARRANTY, without even the implied warranty of MERCHANTABILITY or FITNESS
 * FOR A PARTICULAR PURPOSE. See the GNU General Public License for more
 * details.
 *
 * You should have received a copy of the GNU General Public License along with
 * this program. If not, see http://www.gnu.org/licenses/.
 *
 */

/**
 * @file BlockDvbTal.cpp
 * @brief This bloc implements a DVB-S/RCS stack for a Terminal, compatible
 *        with Legacy and RrmQosDama agent
 * @author Didier Barvaux <didier.barvaux@toulouse.viveris.com>
 * @author Julien Bernard <julien.bernard@toulouse.viveris.com>
 * @author Aurelien DELRIEU <adelrieu@toulouse.viveris.com>
 * @author Joaquin MUGUERZA <jmuguerza@toulouse.viveris.com>
 */


#include "BlockDvbTal.h"

#include "DamaAgentRcs2Legacy.h"
#include "TerminalCategoryDama.h"
#include "ScpcScheduling.h"
#include "SlottedAlohaPacketData.h"

#include "DvbRcsStd.h"
#include "DvbS2Std.h"
#include "Ttp.h"
#include "Sof.h"

#include "UnitConverterFixedSymbolLength.h"
#include "OpenSandModelConf.h"

#include <opensand_rt/Rt.h>
#include <opensand_output/Output.h>

#include <sstream>
#include <assert.h>
#include <unistd.h>
#include <signal.h>


int BlockDvbTal::Downward::qos_server_sock = -1;


template<typename T>
bool releaseMap(T& container, bool isError)
{
	for(auto&& item : container)
	{
		delete item.second;
	}
	container.clear();

	return !isError;
}


const char* stateDescription(TalState state)
{
	switch(state)
	{
		case TalState::running:
			return "state_running";
		case TalState::initializing:
			return "state_initializing";
		default:
			return "other";
	}
}


/*****************************************************************************/
/*                                Block                                      */
/*****************************************************************************/


BlockDvbTal::BlockDvbTal(const string &name, struct dvb_specific specific):
	BlockDvb{name},
	disable_control_plane{specific.disable_control_plane},
	input_sts{nullptr},
	output_sts{nullptr}
{
}

BlockDvbTal::~BlockDvbTal()
{
	delete this->input_sts;
	delete this->output_sts;
}

void BlockDvbTal::generateConfiguration(bool disable_control_plane)
{
	auto Conf = OpenSandModelConf::Get();
	auto conf = Conf->getOrCreateComponent("access", "Access", "MAC layer configuration");

	if (disable_control_plane)
	{
		auto scpc = conf->addComponent("scpc", "SCPC");
		scpc->addParameter("carrier_duration", "SCPC Carrier Duration", types->getType("int"))->setUnit("ms");
	}
	else
	{
		auto types = Conf->getModelTypesDefinition();
		types->addEnumType("fifo_access_type", "Access Type", {"DAMA_RBDC", "DAMA_VBDC", "DAMA_CRA", "SALOHA"});
		// TODO: Keep in sync with topology
		types->addEnumType("carrier_group", "Carrier Group", {"Standard", "Premium", "Professional", "SVNO1", "SVNO2", "SVNO3", "SNO"});
		types->addEnumType("dama_algorithm", "DAMA Agent Algorithm", {"Legacy",});

		auto settings = conf->addComponent("settings", "Settings");
		settings->addParameter("category", "Category", types->getType("carrier_group"));

		auto dama_enabled = settings->addParameter("dama_enabled", "Enable DAMA", types->getType("bool"));
		auto dama = conf->addComponent("dama", "DAMA");
		Conf->setProfileReference(dama, dama_enabled, true);
		dama->addParameter("cra", "CRA", types->getType("int"))->setUnit("kb/s");
		auto enabled = dama->addParameter("rbdc_enabled", "Enable RBDC", types->getType("bool"));
		auto rbdc = dama->addParameter("rbdc_max", "Max RBDC", types->getType("int"));
		rbdc->setUnit("kb/s");
		Conf->setProfileReference(rbdc, enabled, true);
		enabled = dama->addParameter("vbdc_enabled", "Enable VBDC", types->getType("bool"));
		Conf->setProfileReference(enabled, dama_enabled, true);
		auto vbdc = dama->addParameter("vbdc_max", "Max VBDC", types->getType("int"));
		vbdc->setUnit("kb/sync period");
		Conf->setProfileReference(vbdc, enabled, true);
		dama->addParameter("algorithm", "DAMA Agent Algorithm", types->getType("dama_algorithm"));
		dama->addParameter("duration", "MSL Duration", types->getType("int"))->setUnit("frames");

		SlottedAlohaTal::generateConfiguration();

		auto scpc_enabled = settings->addParameter("scpc_enabled", "Enabled SCPC", types->getType("bool"));
		auto scpc = conf->addComponent("scpc", "SCPC");
		Conf->setProfileReference(scpc, scpc_enabled, true);
		scpc->addParameter("carrier_duration", "SCPC Carrier Duration", types->getType("int"))->setUnit("ms");

		conf = Conf->getOrCreateComponent("network", "Network", "The DVB layer configuration");
		auto fifos = conf->addList("fifos", "FIFOs", "fifo")->getPattern();
		fifos->addParameter("priority", "Priority", types->getType("int"));
		fifos->addParameter("name", "Name", types->getType("string"));
		fifos->addParameter("capacity", "Capacity", types->getType("int"))->setUnit("packets");
		fifos->addParameter("access_type", "Access Type", types->getType("fifo_access_type"));
	}
}

bool BlockDvbTal::onInit(void)
{
	if(!this->initListsSts())
	{
		LOG(this->log_init, LEVEL_ERROR,
		    "Failed to initialize the lists of Sts\n");
		return false;
	}

	return true;
}

bool BlockDvbTal::initListsSts()
{
	this->input_sts = new StFmtSimuList("in");
	if(this->input_sts == nullptr)
	{
		return false;
	}

	// no output except for SCPC because it is directly handled
	// in Dama Agent (this->modcod_id)
	static_cast<Upward*>(this->upward)->setInputSts(this->input_sts);
	static_cast<Downward*>(this->downward)->setInputSts(this->input_sts);

	bool is_scpc = this->disable_control_plane;;
	if (!is_scpc)
	{
		auto access = OpenSandModelConf::Get()->getProfileData()->getComponent("access");
		auto scpc_enabled = access->getComponent("settings")->getParameter("scpc_enabled");
		OpenSandModelConf::extractParameterData(scpc_enabled, is_scpc);
	}

	if(is_scpc)
	{
		this->output_sts = new StFmtSimuList("out");
		if(this->output_sts == nullptr)
		{
			return false;
		}

		static_cast<Upward*>(this->upward)->setOutputSts(this->output_sts);
		static_cast<Downward*>(this->downward)->setOutputSts(this->output_sts);
	}

	return true;
}



/*****************************************************************************/
/*                              Downward                                     */
/*****************************************************************************/

BlockDvbTal::Downward::Downward(const string &name, struct dvb_specific specific):
	DvbDownward{name},
	mac_id{specific.mac_id},
	state{TalState::initializing},
	group_id{},
	tal_id{},
	gw_id{},
	is_scpc{specific.disable_control_plane},
	disable_control_plane{specific.disable_control_plane},
	cra_kbps{0},
	max_rbdc_kbps{0},
	max_vbdc_kb{0},
	dama_agent{nullptr},
	saloha{nullptr},
	scpc_carr_duration_ms{0},
	scpc_timer{-1},
	ret_fmt_groups{},
	scpc_sched{nullptr},
	scpc_frame_counter{0},
	carrier_id_ctrl{},
	carrier_id_logon{},
	carrier_id_data{},
	dvb_fifos{},
	default_fifo_id{0},
	sync_period_frame{-1},
	obr_slot_frame{-1},
	complete_dvb_frames{},
	logon_timer{-1},
	qos_server_host{},
	event_login{nullptr},
	log_frame_tick{nullptr},
	log_qos_server{nullptr},
	log_saloha{nullptr},
	probe_st_queue_size{},
	probe_st_queue_size_kb{},
	probe_st_l2_to_sat_before_sched{},
	probe_st_l2_to_sat_after_sched{},
	l2_to_sat_total_bytes{0},
	probe_st_l2_to_sat_total{nullptr},
	probe_st_phy_to_sat{nullptr},
	probe_st_required_modcod{nullptr}
{
}

BlockDvbTal::Downward::~Downward()
{
	delete this->dama_agent;
	delete this->saloha;
	delete this->scpc_sched;

	// delete FMT groups here because they may be present in many carriers
	// TODO do something to avoid groups here
	for (auto&& group : this->ret_fmt_groups)
	{
		delete group.second;
	}

	// delete fifos
	releaseMap(this->dvb_fifos, false);

	// close QoS Server socket if it was opened
	if(BlockDvbTal::Downward::qos_server_sock != -1)
	{
		close(BlockDvbTal::Downward::qos_server_sock);
	}

	this->complete_dvb_frames.clear();
}


bool BlockDvbTal::Downward::onInit(void)
{
	this->log_qos_server = Output::Get()->registerLog(LEVEL_WARNING,
						   "Dvb.QoSServer");
	this->log_frame_tick = Output::Get()->registerLog(LEVEL_WARNING,
						   "Dvb.DamaAgent.FrameTick");
	if(!this->initModcodDefinitionTypes())
	{
		LOG(this->log_init_channel, LEVEL_ERROR,
		    "failed to initialize MOCODS definitions types\n");
		return false;
	}

	// get the common parameters
	if(!this->initCommon(RETURN_UP_ENCAP_SCHEME_LIST))
	{
		LOG(this->log_init, LEVEL_ERROR,
		    "failed to complete the common part of the initialisation\n");
		return false;
	}
	if(!this->initDown())
	{
		LOG(this->log_init, LEVEL_ERROR,
		    "failed to complete the downward common initialisation\n");
		return false;
	}

	if(!this->initCarrierId())
	{
		LOG(this->log_init, LEVEL_ERROR,
		    "failed to complete the carrier IDs part of the initialisation\n");
		return false;
	}

	if(!this->initMacFifo())
	{
		LOG(this->log_init, LEVEL_ERROR,
		    "failed to complete the MAC FIFO part of the initialisation\n");
		return false;
	}

	// Initialization od fow_modcod_def (useful to send SAC)
	if(!this->initModcodDefFile(MODCOD_DEF_S2,
	                            &this->s2_modcod_def))
	{
		LOG(this->log_init, LEVEL_ERROR,
		    "failed to initialize the up/return MODCOD definition file\n");
		return false;
	}

	if (!this->disable_control_plane)
	{
		auto access = OpenSandModelConf::Get()->getProfileData()->getComponent("access");
		auto scpc_enabled = access->getComponent("settings")->getParameter("scpc_enabled");
		OpenSandModelConf::extractParameterData(scpc_enabled, this->is_scpc);
	}

	if(!this->is_scpc)
	{
		if(!this->initDama())
		{
			LOG(this->log_init, LEVEL_ERROR,
			    "failed to complete the DAMA part of the initialisation\n");
			return false;
		}

		if(!this->initSlottedAloha())
		{
			LOG(this->log_init, LEVEL_ERROR,
			    "failed to complete the initialisation of Slotted Aloha\n");
			return false;
		}
	}
	else
	{
		if(!this->initScpc())
		{
			LOG(this->log_init, LEVEL_ERROR,
			    "failed to complete the SCPC part of the initialisation\n");
			return false;
		}
	}

	if(!this->dama_agent && !this->saloha && !this->scpc_sched)
	{
		LOG(this->log_init, LEVEL_ERROR,
		    "unable to instanciate DAMA or Slotted Aloha or SCPC, "
		    "check your configuration\n");
		return false;
	}

	if(!this->disable_conntrol_plane && !this->initQoSServer())
	{
		LOG(this->log_init, LEVEL_ERROR,
		    "failed to complete the QoS Server part of the initialisation\n");
		return false;
	}

	this->initStatsTimer(this->dama_agent || this->saloha ? this->ret_up_frame_duration_ms : this->scpc_carr_duration_ms);

	// Init the output here since we now know the FIFOs
	if(!this->initOutput())
	{
		LOG(this->log_init, LEVEL_ERROR,
		    "failed to complete the initialisation of output\n");
		return false;
	}

	if(!this->initTimers())
	{
		LOG(this->log_init, LEVEL_ERROR,
		    "failed to complete the initialization of timers\n");
		return false;
	}

	// now everyhing is initialized so we can do some processing
	if (!this->disable_control_plane)
	{
		// after all of things have been initialized successfully,
		// send a logon request
		LOG(this->log_init, LEVEL_DEBUG,
		    "send a logon request with MAC ID %d to NCC\n",
		    this->mac_id);
		this->state = TalState::wait_logon_resp;
		if(!this->sendLogonReq())
		{
			LOG(this->log_init, LEVEL_ERROR,
			    "failed to send the logon request to the NCC\n");
			return false;
		}
	}
	else
	{
		this->state = TalState::running;
	}

	return true;
}


bool BlockDvbTal::Downward::initCarrierId(void)
{
	auto Conf = OpenSandModelConf::Get();

	this->gw_id = 0;
	if(!Conf->getGwWithTalId(this->mac_id, this->gw_id))
	{
		LOG(this->log_init_channel, LEVEL_ERROR,
		    "couldn't find gw for tal %d",
		    this->mac_id);
		return false;
	}

	OpenSandModelConf::spot_infrastructure carriers;
	if (!Conf->getSpotInfrastructure(this->gw_id, carriers))
	{
		LOG(this->log_init_channel, LEVEL_ERROR,
		    "couldn't create spot infrastructure for gw %d",
		    this->gw_id);
		return false;
	}

	this->carrier_id_ctrl = carriers.ctrl_in.id;
	this->carrier_id_data = carriers.data_in_st.id;
	this->carrier_id_logon = carriers.logon_in.id;

	LOG(this->log_init, LEVEL_NOTICE,
	    "SF#%u: carrier IDs for Ctrl = %u, Logon = %u, "
	    "Data = %u\n", this->super_frame_counter,
	    this->carrier_id_ctrl,
	    this->carrier_id_logon, this->carrier_id_data);

	return true;
}

bool BlockDvbTal::Downward::initMacFifo(void)
{
	auto Conf = OpenSandModelConf::Get();
	auto network = Conf->getProfileData()->getComponent("network");

	for (auto& item : network->getList("fifos")->getItems())
	{
		auto fifo_item = std::dynamic_pointer_cast<OpenSANDConf::DataComponent>(item);

		int fifo_prio;
		if(!OpenSandModelConf::extractParameterData(fifo_item->getParameter("priority"), fifo_prio))
		{
			LOG(this->log_init_channel, LEVEL_ERROR,
			    "cannot get fifo priority from section 'network, fifos'\n");
			return releaseMap(this->dvb_fifos, true);
		}
		qos_t fifo_priority = fifo_prio;

		std::string fifo_name;
		if(!OpenSandModelConf::extractParameterData(fifo_item->getParameter("name"), fifo_name))
		{
			LOG(this->log_init_channel, LEVEL_ERROR,
			    "cannot get fifo name from section 'network, fifos'\n");
			return releaseMap(this->dvb_fifos, true);
		}

		int fifo_capa;
		if(!OpenSandModelConf::extractParameterData(fifo_item->getParameter("capacity"), fifo_capa))
		{
			LOG(this->log_init_channel, LEVEL_ERROR,
			    "cannot get fifo capacity from section 'network, fifos'\n");
			return releaseMap(this->dvb_fifos, true);
		}
		vol_pkt_t fifo_size = fifo_capa;

		std::string fifo_access_type;
		if(!OpenSandModelConf::extractParameterData(fifo_item->getParameter("access_type"), fifo_access_type))
		{
			LOG(this->log_init_channel, LEVEL_ERROR,
			    "cannot get fifo access type from section 'network, fifos'\n");
			return releaseMap(this->dvb_fifos, true);
		}

		DvbFifo *fifo = new DvbFifo(fifo_priority, fifo_name,
		                            fifo_access_type, fifo_size);

		LOG(this->log_init, LEVEL_NOTICE,
		    "Fifo priority = %u, FIFO name %s, size %u, "
		    "CR type %d\n",
		    fifo->getPriority(),
		    fifo->getName().c_str(),
		    fifo->getMaxSize(),
		    fifo->getAccessType());

		// the default FIFO is the last one = the one with the smallest priority
		// actually, the IP plugin should add packets in the default FIFO if
		// the DSCP field is not recognize, default_fifo_id should not be used
		// this is only used if traffic categories configuration and fifo configuration
		// are not coherent.
		this->default_fifo_id = std::max(this->default_fifo_id, fifo->getPriority());

		this->dvb_fifos.insert(pair<unsigned int, DvbFifo *>(fifo->getPriority(), fifo));
	}

	this->l2_to_sat_total_bytes = 0;

	return true;
}


bool BlockDvbTal::Downward::initDama(void)
{
	time_ms_t sync_period_ms = 0;
	time_sf_t rbdc_timeout_sf = 0;
	time_sf_t msl_sf = 0;
	string dama_algo;
	bool is_dama_fifo = false;

	TerminalCategories<TerminalCategoryDama> dama_categories;
	TerminalMapping<TerminalCategoryDama> terminal_affectation;
	TerminalCategoryDama *default_category;
	TerminalCategoryDama *tal_category{nullptr};
	TerminalMapping<TerminalCategoryDama>::const_iterator tal_map_it;
	TerminalCategories<TerminalCategoryDama>::iterator cat_it;

	for(fifos_t::iterator it = this->dvb_fifos.begin();
	    it != this->dvb_fifos.end(); ++it)
	{
		if((*it).second->getAccessType() == access_dama_rbdc ||
		   (*it).second->getAccessType() == access_dama_vbdc ||
		   (*it).second->getAccessType() == access_dama_cra)
		{
			is_dama_fifo = true;
		}
	}

	// init
	if(!this->initModcodDefFile(MODCOD_DEF_RCS2,
	                            &this->rcs_modcod_def,
	                            this->req_burst_length))
	{
		LOG(this->log_init, LEVEL_ERROR,
		    "failed to initialize the up/return MODCOD definition file\n");
		return false;
	}

	// get current spot into return up band section
	OpenSandModelConf::spot current_spot;
	if (!OpenSandModelConf::Get()->getSpotReturnCarriers(this->gw_id, current_spot))
	{
		LOG(this->log_init_channel, LEVEL_ERROR,
		    "there is no gateways with value: "
			"%d into return up frequency plan\n",
		    this->gw_id);
		return false;
	}

	// init band
	if(!this->initBand<TerminalCategoryDama>(current_spot,
	                                         "return up frequency plan",
	                                         DAMA,
	                                         this->ret_up_frame_duration_ms,
	                                         this->rcs_modcod_def,
	                                         dama_categories,
	                                         terminal_affectation,
	                                         &default_category,
	                                         this->ret_fmt_groups))
	{
		return false;
	}

	if(dama_categories.size() == 0)
	{
		LOG(this->log_init, LEVEL_INFO,
		    "No DAMA carriers\n");
		return true;
	}

	auto Conf = OpenSandModelConf::Get();
	auto dama = Conf->getProfileData()->getComponent("access")->getComponent("dama");

	// Find the category for this terminal
	tal_map_it = terminal_affectation.find(this->mac_id);
	if(tal_map_it == terminal_affectation.end())
	{
		// check if the default category is concerned by DAMA
		if(!default_category)
		{
			LOG(this->log_init, LEVEL_INFO,
			    "ST not affected to a DAMA category\n");
			return releaseMap(dama_categories, false);
		}
		tal_category = default_category;
	}
	else
	{
		tal_category = (*tal_map_it).second;
	}

	// check if there is DAMA carriers
	if(!tal_category)
	{
		LOG(this->log_init, LEVEL_INFO,
		    "No DAMA carrier\n");
		if(is_dama_fifo)
		{
			LOG(this->log_init, LEVEL_WARNING,
			    "Remove DAMA FIFOs because there is no "
			    "DAMA carrier\n");
			for(fifos_t::iterator it = this->dvb_fifos.begin();
			    it != this->dvb_fifos.end(); ++it)
			{
				if((*it).second->getAccessType() == access_dama_rbdc ||
				   (*it).second->getAccessType() == access_dama_vbdc ||
				   (*it).second->getAccessType() == access_dama_cra)
				{
					delete (*it).second;
					this->dvb_fifos.erase(it);
				}
			}
		}
		return releaseMap(dama_categories, false);
	}

	if(!is_dama_fifo)
	{
		LOG(this->log_init, LEVEL_WARNING,
		    "The DAMA carrier won't be used as there is no DAMA FIFO\n");
		return releaseMap(dama_categories, false);
	}

	OpenSandModelConf::extractParameterData(dama->getParameter("dama_enabled"), is_dama_fifo);
	if(!is_dama_fifo)
	{
		LOG(this->log_init, LEVEL_WARNING,
		    "The DAMA carrier won't be used as requested by the configuration file\n");
		return releaseMap(dama_categories, false);
	}

	//  allocated bandwidth in CRA mode traffic -- in kbits/s
	int cra_kbps;
	if(!OpenSandModelConf::extractParameterData(dama->getParameter("cra"), cra_kbps))
	{
		LOG(this->log_init, LEVEL_ERROR,
		    "Section 'access', Missing 'CRA'\n");
		return releaseMap(dama_categories, true);
	}
	this->cra_kbps = cra_kbps;

	LOG(this->log_init, LEVEL_NOTICE,
	    "cra_kbps = %d kbits/s\n", this->cra_kbps);

	// Max RBDC (in kbits/s) and RBDC timeout (in frame number)
	bool rbdc_enabled = false;
	OpenSandModelConf::extractParameterData(dama->getParameter("rbdc_enabled"), rbdc_enabled);

	int max_rbdc_kbps = 0;
	if(rbdc_enabled && !OpenSandModelConf::extractParameterData(
				dama->getParameter("rbdc_max"),
				max_rbdc_kbps))
	{
		LOG(this->log_init, LEVEL_ERROR,
		    "Section 'access', Missing 'max RBDC'\n");
		return releaseMap(dama_categories, true);
	}
	this->max_rbdc_kbps = max_rbdc_kbps;

	// Max VBDC
	bool vbdc_enabled = false;
	OpenSandModelConf::extractParameterData(dama->getParameter("vbdc_enabled"), vbdc_enabled);

	int max_vbdc_kb = 0;
	if(vbdc_enabled && !OpenSandModelConf::extractParameterData(
				dama->getParameter("vbdc_max"),
				max_vbdc_kb))
	{
		LOG(this->log_init, LEVEL_ERROR,
		    "Section 'access', Missing 'max VBDC'\n");
		return releaseMap(dama_categories, true);
	}
	this->max_vbdc_kb = max_vbdc_kb;

	// MSL duration -- in frames number
	int duration;
	if(!OpenSandModelConf::extractParameterData(dama->getParameter("duration"), duration))
	{
		LOG(this->log_init, LEVEL_ERROR,
		    "Section 'access', Missing 'MSL duration'\n");
		return releaseMap(dama_categories, true);
	}
	msl_sf = duration;

	// get the OBR period
	if(!Conf->getSynchroPeriod(sync_period_ms))
	{
		LOG(this->log_init, LEVEL_ERROR,
		    "Missing 'sync period'\n");
		return releaseMap(dama_categories, true);
	}
	this->sync_period_frame = (time_frame_t)round((double)sync_period_ms /
						      (double)this->ret_up_frame_duration_ms);

	// deduce the Obr slot position within the multi-frame, from the mac
	// address and the OBR period
	// ObrSlotFrame= MacAddress 'modulo' Obr Period
	// NB : ObrSlotFrame is within [0, Obr Period -1]
	this->obr_slot_frame = this->mac_id % this->sync_period_frame;
	LOG(this->log_init, LEVEL_NOTICE,
	    "SF#%u: MAC adress = %d, SYNC period = %d, "
	    "OBR slot frame = %d\n", this->super_frame_counter,
	    this->mac_id, this->sync_period_frame, this->obr_slot_frame);

	rbdc_timeout_sf = this->sync_period_frame + 1;

	LOG(this->log_init, LEVEL_NOTICE,
	    "ULCarrierBw %d kbits/s, "
	    "RBDC max %d kbits/s, RBDC Timeout %d frame, "
	    "VBDC max %d kbits, mslDuration %d frame\n",
	    this->cra_kbps, this->max_rbdc_kbps,
	    rbdc_timeout_sf, this->max_vbdc_kb, msl_sf);

	// dama algorithm
	if(!OpenSandModelConf::extractParameterData(dama->getParameter("algorithm"), dama_algo))
	{
		LOG(this->log_init, LEVEL_ERROR,
		    "section 'access': missing parameter 'dama algorithm'\n");
		return releaseMap(dama_categories, true);
	}

	if(dama_algo == "Legacy")
	{
		LOG(this->log_init, LEVEL_NOTICE,
		    "SF#%u: create Legacy DAMA agent\n",
		    this->super_frame_counter);

		this->dama_agent = new DamaAgentRcs2Legacy(this->rcs_modcod_def);
	}
	/*else if(dama_algo == "RrmQos")
	{
		LOG(this->log_init, LEVEL_NOTICE,
		    "SF#%u: create RrmQos DAMA agent\n",
		    this->super_frame_counter);

		if(this->return_link_std == DVB_RCS)
		{
			this->dama_agent = new DamaAgentRcsRrmQos(this->rcs_modcod_def);
		}
		else
		{
			LOG(this->log_init, LEVEL_ERROR,
			    "cannot create DAMA agent: algo named '%s' is not "
			    "managed by current MAC layer\n", dama_algo.c_str());
			return releaseMap(dama_categories, true);
		}
	}*/
	else
	{
		LOG(this->log_init, LEVEL_ERROR,
		    "cannot create DAMA agent: algo named '%s' is not "
		    "managed by current MAC layer\n", dama_algo.c_str());
		return releaseMap(dama_categories, true);
	}

	if(this->dama_agent == nullptr)
	{
		LOG(this->log_init, LEVEL_ERROR,
		    "failed to create DAMA agent\n");
		return releaseMap(dama_categories, true);
	}

	// Initialize the DamaAgent parent class
	if(!this->dama_agent->initParent(this->ret_up_frame_duration_ms,
					 this->cra_kbps,
					 this->max_rbdc_kbps,
					 rbdc_timeout_sf,
					 this->max_vbdc_kb,
					 msl_sf,
					 this->sync_period_frame,
					 this->pkt_hdl,
					 this->dvb_fifos))
	{
		LOG(this->log_init, LEVEL_ERROR,
		    "SF#%u Dama Agent Initialization failed.\n",
		    this->super_frame_counter);
		delete this->dama_agent;
		return releaseMap(dama_categories, true);
	}

	// Initialize the DamaAgentRcsXXX class
	if(!this->dama_agent->init())
	{
		LOG(this->log_init, LEVEL_ERROR,
		    "Dama Agent initialization failed.\n");
		delete this->dama_agent;
		return releaseMap(dama_categories, true);
	}

	return releaseMap(dama_categories, false);
}

bool BlockDvbTal::Downward::initSlottedAloha(void)
{
	bool is_sa_fifo = false;
	auto Conf = OpenSandModelConf::Get();

	TerminalCategories<TerminalCategorySaloha> sa_categories;
	TerminalMapping<TerminalCategorySaloha> terminal_affectation;
	TerminalCategorySaloha *default_category;
	TerminalCategorySaloha *tal_category{nullptr};
	TerminalMapping<TerminalCategorySaloha>::const_iterator tal_map_it;
	TerminalCategories<TerminalCategorySaloha>::iterator cat_it;
	UnitConverter *converter{nullptr};
	vol_sym_t length_sym = 0;

	for(fifos_t::iterator it = this->dvb_fifos.begin();
	    it != this->dvb_fifos.end(); ++it)
	{
		if((*it).second->getAccessType() == access_saloha)
		{
			is_sa_fifo = true;
		}
	}

	// get current spot into return up band section
	OpenSandModelConf::spot current_spot;
	if (!OpenSandModelConf::Get()->getSpotReturnCarriers(this->gw_id, current_spot))
	{
		LOG(this->log_init_channel, LEVEL_ERROR,
		    "there is no gateways with value: "
			"%d into return up frequency plan\n",
		    this->gw_id);
		return false;
	}

	if(!this->initBand<TerminalCategorySaloha>(current_spot,
	                                           "return up frequency plan",
	                                           ALOHA,
	                                           this->ret_up_frame_duration_ms,
	                                           // initialized in DAMA
	                                           this->rcs_modcod_def,
	                                           sa_categories,
	                                           terminal_affectation,
	                                           &default_category,
	                                           this->ret_fmt_groups))
	{
		return false;
	}

	if(sa_categories.size() == 0)
	{
		LOG(this->log_init, LEVEL_INFO,
		    "No Slotted Aloha carriers\n");
		return true;
	}

	// TODO should manage several Saloha carrier
	for(cat_it = sa_categories.begin();
	    cat_it != sa_categories.end(); ++cat_it)
	{
		if((*cat_it).second->getCarriersGroups().size() > 1)
		{
			LOG(this->log_init, LEVEL_WARNING,
			    "If you use more than one Slotted Aloha carrier group "
			    "with different parameters, the behaviour won't be correct "
			    "for time division and MODCOD support.\n");
			break;
		}
	}

	// Find the category for this terminal
	tal_map_it = terminal_affectation.find(this->mac_id);
	if(tal_map_it == terminal_affectation.end())
	{
		// check if the default category is concerned by Slotted Aloha
		if(!default_category)
		{
			LOG(this->log_init, LEVEL_INFO,
			    "ST not affected to a Slotted Aloha category\n");
			return true;
		}
		tal_category = default_category;
	}
	else
	{
		tal_category = (*tal_map_it).second;
	}

	// check if there is Slotted Aloha carriers
	if(!tal_category)
	{
		LOG(this->log_init, LEVEL_INFO,
		    "No Slotted Aloha carrier\n");
		if(is_sa_fifo)
		{
			LOG(this->log_init, LEVEL_WARNING,
			    "Remove Slotted Aloha FIFOs because there is no "
			    "Slotted Aloha carrier\n");
			for(fifos_t::iterator it = this->dvb_fifos.begin();
			    it != this->dvb_fifos.end(); ++it)
			{
				if((*it).second->getAccessType() == access_saloha)
				{
					delete (*it).second;
					this->dvb_fifos.erase(it);
				}
			}
		}
		return true;
	}

	auto saloha_section = Conf->getProfileData()->getComponent("access")->getComponent("random_access");
	bool is_sa_enabled = false;
	OpenSandModelConf::extractParameterData(saloha_section->getParameter("ra_enabled"), is_sa_enabled);

	if(!(is_sa_fifo && is_sa_enabled))
	{
		LOG(this->log_init, LEVEL_WARNING,
		    "The Slotted Aloha carrier won't be used as there is no "
		    "Slotted Aloha FIFO\n");
		for(cat_it = sa_categories.begin();
		    cat_it != sa_categories.end(); ++cat_it)
		{
			delete (*cat_it).second;
		}
		return true;
	}

	for(cat_it = sa_categories.begin();
	    cat_it != sa_categories.end(); ++cat_it)
	{
		if((*cat_it).second->getLabel() != tal_category->getLabel())
		{
			delete (*cat_it).second;
		}
	}

	// Create the Slotted ALoha part
	this->saloha = new SlottedAlohaTal();
	if(!this->saloha)
	{
		LOG(this->log_init, LEVEL_ERROR,
		    "failed to create Slotted Aloha\n");
		return false;
	}

	// Initialize the Slotted Aloha parent class
	// Unlike (future) scheduling, Slotted Aloha get all categories because
	// it also handles received frames and in order to know to which
	// category a frame is affected we need to get source terminal ID
	if(!this->saloha->initParent(this->ret_up_frame_duration_ms,
				     this->pkt_hdl))
	{
		LOG(this->log_init, LEVEL_ERROR,
		    "Slotted Aloha Tal Initialization failed.\n");
		delete this->saloha;
		return false;
	}

	if(!OpenSandModelConf::Get()->getRcs2BurstLength(length_sym))
	{
		LOG(this->log_init, LEVEL_ERROR,
		    "cannot get 'burst length' value");
		delete this->saloha;
		return false;
	}
	converter = new UnitConverterFixedSymbolLength(this->ret_up_frame_duration_ms,
	                                               0,
	                                               length_sym);

	if(!this->saloha->init(this->mac_id,
	                       tal_category,
	                       this->dvb_fifos,
	                       converter))
	{
		delete converter;
		LOG(this->log_init, LEVEL_ERROR,
		    "failed to initialize the Slotted Aloha Tal\n");
		delete this->saloha;
		return false;
	}

	delete converter;
	return true;
}


bool BlockDvbTal::Downward::initScpc(void)
{
	bool success = false;

	//  Duration of the carrier -- in ms
	auto access = OpenSandModelConf::Get()->getProfileData()->getComponent("access");
	auto duration = access->getComponent("scpc")->getParameter("carrier_duration");
	int scpc_carrier_duration;
	if(!OpenSandModelConf::extractParameterData(duration, scpc_carrier_duration))
	{
		LOG(this->log_init, LEVEL_ERROR,
		    "Section 'access', Missing 'SCPC carrier duration'\n");
		return false;
	}
	this->scpc_carr_duration_ms = scpc_carrier_duration;

	LOG(this->log_init, LEVEL_NOTICE,
	    "scpc_carr_duration_ms = %d ms\n", this->scpc_carr_duration_ms);

	// get current spot into return up band section
	OpenSandModelConf::spot current_spot;
	if (!OpenSandModelConf::Get()->getSpotReturnCarriers(this->gw_id, current_spot))
	{
		LOG(this->log_init_channel, LEVEL_ERROR,
		    "there is no gateways with value: "
		    "%d into return up frequency plan\n",
		    this->gw_id);
		return false;
	}

	TerminalCategories<TerminalCategoryDama> scpc_categories{};
	TerminalMapping<TerminalCategoryDama> terminal_affectation{};
	TerminalCategoryDama *default_category{nullptr};
	if(!this->initBand<TerminalCategoryDama>(current_spot,
	                                         "return up frequency plan",
	                                         SCPC,
	                                         this->scpc_carr_duration_ms,
	                                         // input modcod for S2
	                                         this->s2_modcod_def,
	                                         scpc_categories,
	                                         terminal_affectation,
	                                         &default_category,
	                                         this->ret_fmt_groups))
	{
		LOG(this->log_init, LEVEL_WARNING,
		    "InitBand not correctly initialized \n");

		return false;
	}

	if(!scpc_categories.size())
	{
		LOG(this->log_init, LEVEL_WARNING,
		    "No SCPC carriers\n");
		// no SCPC: return
		return false;
	}

	// Find the category for this terminal
	TerminalCategoryDama *tal_category{nullptr};
	auto tal_map_it = terminal_affectation.find(this->mac_id);
	if(tal_map_it == terminal_affectation.end())
	{
		// check if the default category is concerned by SCPC
		if(!default_category)
		{
			LOG(this->log_init, LEVEL_INFO,
			    "ST not affected to a SCPC category\n");
			goto error;
		}
		tal_category = default_category;
	}
	else
	{
		tal_category = tal_map_it->second;
	}

	// check if there are SCPC carriers
	if(!tal_category)
	{
		LOG(this->log_init, LEVEL_INFO,
		    "No SCPC carrier\n");
		LOG(this->log_init, LEVEL_ERROR,
		    "Remove SCPC FIFOs because there is no "
		    "SCPC carrier in the return_up_band configuration\n");
		goto error;
	}

	// Check if there are DAMA or SALOHA FIFOs in the terminal
	if(this->dama_agent || this->saloha)
	{
		LOG(this->log_init, LEVEL_ERROR,
		    "Conflict: SCPC FIFOs and DAMA or SALOHA FIFOs "
		    "in the same Terminal\n");
		goto error;
	}

	//TODO: veritfy that 2ST are not using the same carrier and category

	// Initialise Encapsulation scheme
	if(!this->initScpcPktHdl(&this->pkt_hdl))
	{
		LOG(this->log_init, LEVEL_ERROR,
		    "failed get packet handler\n");
		goto error;
	}

	if(!this->initModcodDefFile(MODCOD_DEF_S2,
	                            &this->s2_modcod_def))
	{
		LOG(this->log_init, LEVEL_ERROR,
		    "failed to initialize the return MODCOD definition file for SCPC\n");
		goto error;
	}

	// register GW
	if(!this->addOutputTerminal(this->gw_id, this->s2_modcod_def))
	{
		LOG(this->log_receive, LEVEL_ERROR,
		    "failed to register simulated ST with MAC "
		    "ID %u\n", this->tal_id);
		goto error;
	}

	// Create the SCPC scheduler
	this->scpc_sched = new ScpcScheduling(this->scpc_carr_duration_ms,
	                                      this->pkt_hdl,
	                                      this->dvb_fifos,
	                                      this->output_sts,
	                                      this->s2_modcod_def,
	                                      scpc_categories.begin()->second,
	                                      this->gw_id);
	if(!this->scpc_sched)
	{
		LOG(this->log_init, LEVEL_ERROR,
		    "failed to initialize SCPC\n");
		goto error;
	}
	scpc_categories.begin()->second = nullptr;
	success = true;

error:
	terminal_affectation.clear();
	for (auto&& category : scpc_categories)
	{
		delete category.second;
	}
	return success;
}


bool BlockDvbTal::Downward::initQoSServer(void)
{
	if(!OpenSandModelConf::Get()->getQosServerHost(this->qos_server_host, this->qos_server_port))
	{
		LOG(this->log_qos_server, LEVEL_ERROR,
		    "section entity, is missing QoS server informations\n");
		return false;
	}
	if(this->qos_server_port <= 1024 || this->qos_server_port > 0xffff)
	{
		LOG(this->log_qos_server, LEVEL_ERROR,
		    "QoS Server port (%d) not valid\n",
		    this->qos_server_port);
		return false;
	}

	// QoS Server: catch the SIGFIFO signal that is sent to the process
	// when QoS Server kills the TCP connection
	if(signal(SIGPIPE, BlockDvbTal::Downward::closeQosSocket) == SIG_ERR)
	{
		LOG(this->log_qos_server, LEVEL_ERROR,
		    "cannot catch signal SIGPIPE\n");
		return false;
	}

	// QoS Server: try to connect to remote host
	this->connectToQoSServer();

	return true;
}

bool BlockDvbTal::Downward::initOutput(void)
{
	auto output = Output::Get();

	this->event_login = output->registerEvent("DVB.login");

	if(this->saloha)
	{
		this->log_saloha = output->registerLog(LEVEL_WARNING, "Dvb.SlottedAloha");
	}

	for(fifos_t::iterator it = this->dvb_fifos.begin();
	    it != this->dvb_fifos.end(); ++it)
	{
		unsigned int id = (*it).first;

		this->probe_st_queue_size[id] =
			output->registerProbe<int>("Queue size.packets." + ((*it).second)->getName(),
						   "Packets", true, SAMPLE_LAST);
		this->probe_st_queue_size_kb[id] =
			output->registerProbe<int>("Queue size.capacity." + ((*it).second)->getName(),
						   "kbits", true, SAMPLE_LAST);

		this->probe_st_l2_to_sat_before_sched[id] =
			output->registerProbe<int>("Throughputs.L2_to_SAT_before_sched." +
						   ((*it).second)->getName(), "Kbits/s", true,
																 SAMPLE_AVG);
		this->probe_st_l2_to_sat_after_sched[id] =
			output->registerProbe<int>("Throughputs.L2_to_SAT_after_sched." +
						   ((*it).second)->getName(), "Kbits/s", true,
																 SAMPLE_AVG);
		this->probe_st_queue_loss[id] =
			output->registerProbe<int>("Queue loss.packets." + ((*it).second)->getName(),
						   "Packets", true, SAMPLE_LAST);
		this->probe_st_queue_loss_kb[id] =
			output->registerProbe<int>("Queue loss.capacity." + ((*it).second)->getName(),
						   "kbits", true, SAMPLE_LAST);
	}
	this->probe_st_l2_to_sat_total =
		output->registerProbe<int>("Throughputs.L2_to_SAT_after_sched.total",
					   "Kbits/s", true, SAMPLE_AVG);

	this->probe_st_required_modcod = output->registerProbe<int>("Down_Forward_modcod.Required_modcod",
								    "modcod index",
								    true, SAMPLE_LAST);
	return true;
}


bool BlockDvbTal::Downward::initTimers(void)
{
	if (!this->disable_control_plane)
	{
		this->logon_timer = this->addTimerEvent("logon", 5000,
		                                        false, // do not rearm
		                                        false // do not start
		                                        );
		// QoS Server: check connection status in 5 seconds
		this->qos_server_timer = this->addTimerEvent("qos_server", 5000);
	}

	if(this->scpc_sched)
	{
		this->scpc_timer = this->addTimerEvent("scpc_timer",
		                                       this->scpc_carr_duration_ms);
	}

	return true;
}


bool BlockDvbTal::Downward::onEvent(const RtEvent *const event)
{
	switch(event->getType())
	{
		case evt_message:
		{
	    auto msg_event = static_cast<const MessageEvent* const>(event);
			// first handle specific messages
			if(msg_event->getMessageType() == msg_sig)
			{
				return this->handleDvbFrame(static_cast<DvbFrame*>(msg_event->getData()));
			}

			// TODO move saloha handling in a specific function ?
			// Slotted Aloha variables
	    auto burst = static_cast<NetBurst*>(msg_event->getData());
			unsigned int sa_burst_size = burst->length(); // burst size
			unsigned int sa_offset = 0; // packet position (offset) in the burst

			sa_burst_size = burst->length();
			LOG(this->log_receive, LEVEL_INFO,
			    "SF#%u: encapsulation burst received (%d "
			    "packets)\n", this->super_frame_counter,
			    sa_burst_size);


			// set each packet of the burst in MAC FIFO
			for (auto&& packet : *burst)
			{
				qos_t fifo_priority = packet->getQos();

				LOG(this->log_receive, LEVEL_DEBUG,
				    "SF#%u: encapsulation packet has QoS value %u\n",
				    this->super_frame_counter, fifo_priority);

				// find the FIFO associated to the IP QoS (= MAC FIFO id)
				// else use the default id
				if(this->dvb_fifos.find(fifo_priority) == this->dvb_fifos.end())
				{
					fifo_priority = this->default_fifo_id;
				}

				// Slotted Aloha
				SlottedAlohaPacketData *sa_packet{nullptr}; // Slotted Aloha packet
				if (this->saloha && this->dvb_fifos[fifo_priority]->getAccessType() == access_saloha)
				{
					sa_packet = this->saloha->addSalohaHeader(packet,
					                                          sa_offset++,
					                                          sa_burst_size);
					if(!sa_packet)
					{
						LOG(this->log_saloha, LEVEL_ERROR,
						    "SF#%u: unable to "
						    "store received Slotted Aloha encapsulation "
						    "packet (see previous errors)\n",
						    this->super_frame_counter);
						return false;
					}
				}

				LOG(this->log_receive, LEVEL_INFO,
				    "SF#%u: store one encapsulation packet "
				    "(QoS = %d)\n", this->super_frame_counter,
				    fifo_priority);

				// store the encapsulation packet in the FIFO
				if(!this->onRcvEncapPacket(sa_packet ? sa_packet : packet,
				                           this->dvb_fifos[fifo_priority],
				                           0))
				{
					// a problem occured, we got memory allocation error
					// or fifo full and we won't empty fifo until next
					// call to onDownwardEvent => return
					LOG(this->log_receive, LEVEL_ERROR,
					    "SF#%u: unable to "
					    "store received encapsulation "
					    "packet (see previous errors)\n",
					    this->super_frame_counter);
					burst->clear();
					delete burst;
					return false;
				}

			}
			burst->clear(); // avoid deteleting packets when deleting burst
			delete burst;

			// Cross layer information: if connected to QoS Server, build XML
			// message and send it
			// TODO move in a dedicated class
			if(BlockDvbTal::Downward::qos_server_sock == -1)
			{
				break;
			}

			// messages from upper layer: burst of encapsulation packets
			std::ostringstream oss{};
			oss << "<?xml version = \"1.0\" encoding = \"UTF-8\"?>\n"
			       "<XMLQoSMessage>\n"
			       " <Sender>CrossLayer</Sender>\n"
			       " <Type type=\"CrossLayer\" >\n"
			       "  <Infos ";
			for (auto const& it : this->dvb_fifos)
			{
				int nbFreeFrames = it.second->getMaxSize() - it.second->getCurrentSize();
				// bits
				int nbFreeBits = nbFreeFrames * this->pkt_hdl->getFixedLength() * 8;
				// bits/ms or kbits/s
				float macRate = nbFreeBits / this->ret_up_frame_duration_ms ;
				oss << "File=\"" << int(macRate) << "\" ";
			}
			oss << "/>\n"
			       " </Type>\n"
			       "</XMLQoSMessage>\n";

			std::string message{oss.str()};
			if(0 > write(BlockDvbTal::Downward::qos_server_sock,
			             message.c_str(),
			             message.length()))
			{
				LOG(this->log_receive, LEVEL_NOTICE,
				    "failed to send message to QoS Server: %s "
				    "(%d)\n", strerror(errno), errno);
			}
		}
		break;

		case evt_timer:
		{
			if(*event == this->logon_timer)
			{
				if(this->state == TalState::wait_logon_resp)
				{
					// send another logon_req and raise timer
					// only if we are in the good state
					LOG(this->log_receive, LEVEL_NOTICE,
					    "still no answer from NCC to the "
					    "logon request we sent for MAC ID %d, "
					    "send a new logon request\n",
					    this->mac_id);
					return this->sendLogonReq();
				}
				return true;
			}
			if(this->state != TalState::running)
			{
				LOG(this->log_receive, LEVEL_DEBUG,
				    "Ignore timer event %s while not logged\n",
				    event->getName().c_str());
				return true;
			}

			if(*event == this->qos_server_timer)
			{
				// try to re-connect to QoS Server if not already connected
				if(BlockDvbTal::Downward::qos_server_sock == -1)
				{
					if(!this->connectToQoSServer())
					{
						LOG(this->log_receive, LEVEL_INFO,
						    "failed to connect with QoS Server, "
						    "cannot send cross layer informationi\n");
					}
				}
			}
			else if(*event == this->scpc_timer)
			{
				// TODO fct ++ add extension dans GSE
				uint32_t remaining_alloc_sym = 0;

				this->updateStats();
				this->scpc_frame_counter++;

				if(!this->addCniExt())
				{
					LOG(this->log_send_channel, LEVEL_ERROR,
					    "fail to add CNI extension");
					return false;
				}

				//Schedule Creation
				// TODO we should send packets containing CNI extension with
				//      the most robust MODCOD
				if(!this->scpc_sched->schedule(this->scpc_frame_counter,
				                               getCurrentTime(),
				                               &this->complete_dvb_frames,
				                               remaining_alloc_sym))
				{
					LOG(this->log_receive, LEVEL_ERROR,
					    "failed to schedule SCPC encapsulation "
					    "packets stored in DVB FIFO\n");
					return false;
				}

				LOG(this->log_receive, LEVEL_INFO,
				    "SF#%u: %u symbol remaining after "
				    "scheduling\n", this->super_frame_counter,
				    remaining_alloc_sym);

				// send on the emulated DVB network the DVB frames that contain
				// the encapsulation packets scheduled by the SCPC agent algorithm
				if(!this->sendBursts(&this->complete_dvb_frames,
					this->carrier_id_data))
					{
						LOG(this->log_frame_tick, LEVEL_ERROR,
						    "failed to send bursts in DVB frames\n");
						return false;
					}
			}
			else
			{
				LOG(this->log_receive, LEVEL_ERROR,
				    "SF#%u: unknown timer event received %s\n",
				    this->super_frame_counter, event->getName().c_str());
				return false;
			}
			break;
		}
		default:
			LOG(this->log_receive, LEVEL_ERROR,
			    "SF#%u: unknown event received %s",
			    this->super_frame_counter,
			    event->getName().c_str());
			return false;
	}

	return true;
}

bool BlockDvbTal::Downward::addCniExt(void)
{
	bool in_fifo = false;

	// Create list of first packet from FIFOs
	for(fifos_t::iterator fifos_it = this->dvb_fifos.begin();
	    fifos_it != this->dvb_fifos.end(); ++fifos_it)
	{
		DvbFifo *fifo = (*fifos_it).second;
		vector<MacFifoElement *> queue = fifo->getQueue();
		vector<MacFifoElement *>::iterator queue_it;

		for(queue_it = queue.begin() ;
		    queue_it != queue.end()  ;
		    ++queue_it)
		{
			MacFifoElement* elem = (*queue_it);
			NetPacket *packet = (NetPacket*)elem->getElem();
			tal_id_t gw = packet->getDstTalId();
			NetPacket *extension_pkt{nullptr};

			if(gw == this->gw_id &&
			   this->is_scpc && this->getCniInputHasChanged(this->tal_id))
			{
				if(!this->setPacketExtension(this->pkt_hdl,
				                             elem, fifo,
				                             packet,
				                             &extension_pkt,
				                             this->tal_id, gw,
				                             "encodeCniExt",
				                             this->super_frame_counter,
				                             false))
				{
					return false;
				}

				LOG(this->log_send_channel, LEVEL_DEBUG,
				    "SF #%d: packet belongs to FIFO #%d\n",
				    this->super_frame_counter, (*fifos_it).first);
				// Delete old packet
				delete packet;
				in_fifo = true;
			}
		}
	}

	if(this->is_scpc && this->getCniInputHasChanged(this->tal_id)
	   && !in_fifo)
	{
<<<<<<< HEAD
		std::vector<NetPacket*> packet_list;
		NetPacket *extension_pkt{nullptr};

		// set packet extension to this new empty packet
		if(!this->setPacketExtension(this->pkt_hdl,
		                             nullptr, this->dvb_fifos[0],
		                             packet_list,
=======
		NetPacket *extension_pkt = NULL;

		// set packet extension to this new empty packet
		if(!this->setPacketExtension(this->pkt_hdl,
		                             NULL, this->dvb_fifos[0],
		                             nullptr,
>>>>>>> b0d4a393
		                             &extension_pkt,
		                             this->tal_id ,this->gw_id,
		                             "encodeCniExt",
		                             this->super_frame_counter,
		                             false))
		{
			return false;
		}

		LOG(this->log_send_channel, LEVEL_DEBUG,
		    "SF #%d: adding empty packet into FIFO NM\n",
		    this->super_frame_counter);
	}

	return true;
}

bool BlockDvbTal::Downward::sendLogonReq(void)
{
	LogonRequest *logon_req = new LogonRequest(this->mac_id,
	                                           this->cra_kbps,
	                                           this->max_rbdc_kbps,
	                                           this->max_vbdc_kb,
	                                           this->is_scpc);

	// send the message to the lower layer
	if(!this->sendDvbFrame((DvbFrame *)logon_req,
	                       this->carrier_id_logon))
	{
		LOG(this->log_send, LEVEL_ERROR,
		    "Failed to send Logon Request\n");
		return false;
	}
	LOG(this->log_send, LEVEL_DEBUG,
	    "SF#%u Logon Req. sent to lower layer\n",
	    this->super_frame_counter);

	if(!this->startTimer(this->logon_timer))
	{
		LOG(this->log_send, LEVEL_ERROR,
		    "cannot start logon timer");
		return false;
	}

	// send the corresponding event
	event_login->sendEvent("Login sent to GW");
	return true;
}


bool BlockDvbTal::Downward::handleDvbFrame(DvbFrame *dvb_frame)
{
	// frames transmitted from Upward
	if (this->disable_control_plane)
	{
		delete dvb_frame;
	  return true;
	}

	switch(dvb_frame->getMessageType())
	{
		case MSG_TYPE_SALOHA_CTRL:
			if(this->saloha && !this->saloha->onRcvFrame(dvb_frame))
			{
				LOG(this->log_saloha, LEVEL_ERROR,
				    "failed to handle Slotted Aloha Signal Controls frame\n");
				LOG(this->log_receive, LEVEL_ERROR,
				    "Treatments failed at SF#%u\n",
				    this->super_frame_counter);
				return false;
			}
			break;

		case MSG_TYPE_SOF:
			if(!this->handleStartOfFrame(dvb_frame))
			{
				LOG(this->log_receive, LEVEL_ERROR,
				    "Cannot handle SoF\n");
				LOG(this->log_receive, LEVEL_ERROR,
				    "Treatments failed at SF#%u\n",
				    this->super_frame_counter);
				delete dvb_frame;
				return false;
			}
			delete dvb_frame;
			break;

		case MSG_TYPE_TTP:
		{
			Ttp *ttp = static_cast<Ttp *>(dvb_frame);
			if(this->dama_agent && !this->dama_agent->hereIsTTP(ttp))
			{
				LOG(this->log_receive, LEVEL_ERROR,
				    "TTP Treatments failed at SF#%u\n",
				    this->super_frame_counter);
				delete dvb_frame;
				return false;
			}
			delete dvb_frame;
		}
		break;

		case MSG_TYPE_SESSION_LOGON_RESP:
			if(!this->handleLogonResp(dvb_frame))
			{
				LOG(this->log_receive, LEVEL_ERROR,
				    "Cannot handle logon response\n");
				LOG(this->log_receive, LEVEL_ERROR,
				    "Treatments failed at SF#%u\n",
				    this->super_frame_counter);
				delete dvb_frame;
				return false;
			}
			delete dvb_frame;
			break;

		default:
			LOG(this->log_receive, LEVEL_ERROR,
			    "SF#%u: unknown type of DVB frame (%u), ignore\n",
			    this->super_frame_counter,
			    dvb_frame->getMessageType());
			LOG(this->log_receive, LEVEL_ERROR,
			    "Treatments failed at SF#%u\n",
			    this->super_frame_counter);
			delete dvb_frame;
			return false;
	}

	return true;
}


bool BlockDvbTal::Downward::sendSAC(void)
{
	bool empty;
	Sac *sac;
	double cni;

	if(!this->dama_agent)
	{
		return true;
	}
	sac = new Sac(this->tal_id, this->group_id);
	// Set CR body
	// NB: access_type parameter is not used here as CR is built for both
	// RBDC and VBDC
	if(!this->dama_agent->buildSAC(access_dama_cra,
				       sac,
				       empty))
	{
		LOG(this->log_send, LEVEL_ERROR,
		    "SF#%u: DAMA cannot build CR\n",
		    this->super_frame_counter);
		goto error;
	}
	// Set the ACM parameters
	cni = this->getRequiredCniInput(this->tal_id);
	sac->setAcm(cni);

	this->probe_st_required_modcod->put(this->getCurrentModcodIdInput(this->tal_id));

	if(empty)
	{
		LOG(this->log_send, LEVEL_DEBUG,
		    "SF#%u: Empty CR\n",
		    this->super_frame_counter);
		// keep going as we can send ACM parameters
	}

	// Send message
	if(!this->sendDvbFrame((DvbFrame *)sac,
			       this->carrier_id_ctrl))
	{
		LOG(this->log_send, LEVEL_ERROR,
		    "SF#%u: failed to send SAC\n",
		    this->super_frame_counter);
		delete sac;
		goto error;
	}

	LOG(this->log_send, LEVEL_INFO,
	    "SF#%u: SAC sent\n", this->super_frame_counter);

	return true;

error:
	return false;
}


bool BlockDvbTal::Downward::handleStartOfFrame(DvbFrame *dvb_frame)
{
	uint16_t sfn; // the superframe number piggybacked by SOF packet
	// TODO Sof *sof = dynamic_cast<Sof *>(dvb_frame);
	Sof *sof = (Sof *)dvb_frame;

	sfn = sof->getSuperFrameNumber();

	LOG(this->log_frame_tick, LEVEL_DEBUG,
	    "SOF reception SFN #%u super frame nb counter %u\n",
	    sfn, this->super_frame_counter);
	LOG(this->log_frame_tick, LEVEL_DEBUG,
	    "superframe number: %u\n", sfn);

	// if the NCC crashed, we must reinitiate a logon
	if(sfn < this->super_frame_counter &&
	   (sfn != 0 || (this->super_frame_counter + 1) % 65536 != 0))
	{
		LOG(this->log_frame_tick, LEVEL_ERROR,
		    "SF#%u: it seems NCC rebooted => flush buffer & "
		    "resend a logon request\n",
		    this->super_frame_counter);

		this->deletePackets();
		if(!this->sendLogonReq())
		{
			goto error;
		}

		this->state = TalState::wait_logon_resp;
		this->super_frame_counter = sfn;
		goto error;
	}

	// update the frame numerotation
	this->super_frame_counter = sfn;

	// Inform dama agent
	if(this->dama_agent && !this->dama_agent->hereIsSOF(sfn))
	{
		goto error;
	}

	// There is a risk of unprecise timing so the following hack

	LOG(this->log_frame_tick, LEVEL_INFO,
	    "SF#%u: all frames from previous SF are "
	    "consumed or it is the first frame\n",
	    this->super_frame_counter);


	// we have consumed all of our frames, we start a new one immediately
	// this is the first frame of the new superframe
	if(!this->processOnFrameTick())
	{
		// exit because the bloc is unable to continue
		LOG(this->log_frame_tick, LEVEL_ERROR,
		    "SF#%u: treatments failed\n",
		    this->super_frame_counter);
		goto error;
	}

	if(this->saloha)
	{
		// Slotted Aloha
		if(!this->saloha->schedule(this->complete_dvb_frames,
					   this->super_frame_counter))
		{
			LOG(this->log_saloha, LEVEL_ERROR,
			    "SF#%u: failed to process Slotted Aloha frame tick\n",
			     this->super_frame_counter);
			goto error;
		}
	}

	return true;

error:
	return false;
}


bool BlockDvbTal::Downward::processOnFrameTick(void)
{
	this->updateStats();

	LOG(this->log_frame_tick, LEVEL_INFO,
	    "SF#%u: start processOnFrameTick\n",
	    this->super_frame_counter);

	if(this->dama_agent)
	{
		// ---------- tell the DAMA agent that a new frame begins ----------
		// Inform dama agent, and update total Available Allocation
		// for current frame
		if(!this->dama_agent->processOnFrameTick())
		{
			LOG(this->log_frame_tick, LEVEL_ERROR,
			    "SF#%u: failed to process frame tick\n",
			    this->super_frame_counter);
			return false;
		}

		// ---------- schedule and send data frames ---------
		// schedule packets extracted from DVB FIFOs according to
		// the algorithm defined in DAMA agent
		if(!this->dama_agent->returnSchedule(&this->complete_dvb_frames))
		{
			LOG(this->log_frame_tick, LEVEL_ERROR,
			    "SF#%u: failed to schedule packets from DVB "
			    "FIFOs\n", this->super_frame_counter);
			return false;
		}
	}

	// send on the emulated DVB network the DVB frames that contain
	// the encapsulation packets scheduled by the DAMA agent algorithm
	if(!this->sendBursts(&this->complete_dvb_frames,
			     this->carrier_id_data))
	{
		LOG(this->log_frame_tick, LEVEL_ERROR,
		    "failed to send bursts in DVB frames\n");
		return false;
	}

	// ---------- SAC ----------
	// compute Capacity Request and send SAC...
	// only if the OBR period has been reached
	if((this->super_frame_counter % this->sync_period_frame) == this->obr_slot_frame)
	{
		if(!this->sendSAC())
		{
			LOG(this->log_frame_tick, LEVEL_ERROR,
			    "failed to send SAC\n");
			return false;
		}
	}

	return true;
}


bool BlockDvbTal::Downward::handleLogonResp(DvbFrame *frame)
{
	// TODO static or dynamic_cast
	LogonResponse *logon_resp = (LogonResponse *)frame;
	// Remember the id
	this->group_id = logon_resp->getGroupId();
	this->tal_id = logon_resp->getLogonId();

	// Inform Dama agent
	if(this->dama_agent && !this->dama_agent->hereIsLogonResp(logon_resp))
	{
		return false;
	}

	// Set the state to "running"
	this->state = TalState::running;

	// send the corresponding event
	event_login->sendEvent("Login complete with MAC %d", this->mac_id);

	return true;
}


void BlockDvbTal::Downward::updateStats(void)
{
	if(!this->doSendStats())
	{
		return;
	}

	if(this->dama_agent)
	{
		this->dama_agent->updateStatistics(this->stats_period_ms);
	}

	mac_fifo_stat_context_t fifo_stat;
	// MAC fifos stats
	for(fifos_t::iterator it = this->dvb_fifos.begin();
	    it != this->dvb_fifos.end(); ++it)
	{
		(*it).second->getStatsCxt(fifo_stat);

		this->l2_to_sat_total_bytes += fifo_stat.out_length_bytes;

		// write in statitics file
		this->probe_st_l2_to_sat_before_sched[(*it).first]->put(
			fifo_stat.in_length_bytes * 8 /
			this->stats_period_ms);
		this->probe_st_l2_to_sat_after_sched[(*it).first]->put(
			fifo_stat.out_length_bytes * 8 /
			this->stats_period_ms);

		this->probe_st_queue_size[(*it).first]->put(fifo_stat.current_pkt_nbr);
		this->probe_st_queue_size_kb[(*it).first]->put(
				fifo_stat.current_length_bytes * 8 / 1000);
		this->probe_st_queue_loss[(*it).first]->put(fifo_stat.drop_pkt_nbr);
		this->probe_st_queue_loss_kb[(*it).first]->put(fifo_stat.drop_bytes * 8);
	}
	this->probe_st_l2_to_sat_total->put(this->l2_to_sat_total_bytes * 8 /
					    this->stats_period_ms);

	// reset stat
	this->l2_to_sat_total_bytes = 0;
}


// TODO: move to a dedicated class
/**
 * Signal callback called upon SIGFIFO reception.
 *
 * This function is declared as static.
 *
 * @param sig  The signal that called the function
 */
void BlockDvbTal::Downward::closeQosSocket(int UNUSED(sig))
{
	// TODO static function, no this->
	DFLTLOG(LEVEL_NOTICE,
		"TCP connection broken, close socket\n");
	close(BlockDvbTal::Downward::qos_server_sock);
	BlockDvbTal::Downward::qos_server_sock = -1;
}


// TODO: move to a dedicated class
/**
 * Try to connect to the QoS Server
 *
 * The qos_server_host and qos_server_port class variables must be correctly
 * initialized. The qos_server_sock variable should be -1 when calling this
 * function.
 *
 * @return   true if connection is successful, false otherwise
 */
bool BlockDvbTal::Downward::connectToQoSServer()
{
	struct addrinfo hints;
	struct protoent *tcp_proto;
	struct servent *serv;
	struct addrinfo *addresses;
	struct addrinfo *address;
	char straddr[INET6_ADDRSTRLEN];
	int ret;

	if(BlockDvbTal::Downward::qos_server_sock != -1)
	{
		LOG(this->log_qos_server, LEVEL_NOTICE,
		    "already connected to QoS Server, do not call this "
		    "function when already connected\n");
		return true;
	}

	// set criterias to resolve hostname
	bzero(&hints, sizeof(hints));
	hints.ai_family = AF_UNSPEC;
	hints.ai_socktype = SOCK_STREAM;

	// get TCP protocol number
	tcp_proto = getprotobyname("TCP");
	if(tcp_proto == nullptr)
	{
		LOG(this->log_qos_server, LEVEL_ERROR,
		    "TCP is not available on the system\n");
		return false;
	}
	hints.ai_protocol = tcp_proto->p_proto;

	// get service name
	serv = getservbyport(htons(this->qos_server_port), "tcp");
	if(serv == nullptr)
	{
		LOG(this->log_qos_server, LEVEL_INFO,
		    "service on TCP/%d is not available\n",
		    this->qos_server_port);
		return false;
	}

	// resolve hostname
	ret = getaddrinfo(this->qos_server_host.c_str(), serv->s_name, &hints, &addresses);
	if(ret != 0)
	{
		LOG(this->log_qos_server, LEVEL_NOTICE,
		    "cannot resolve hostname '%s': %s (%d)\n",
		    this->qos_server_host.c_str(),
		    gai_strerror(ret), ret);
		return false;
	}

	// try to create socket with available addresses
	address = addresses;
	while(address != nullptr && BlockDvbTal::Downward::qos_server_sock == -1)
	{
		bool is_ipv4;
		void *sin_addr;
		const char *retptr;

		is_ipv4 = (address->ai_family == AF_INET);
		if(is_ipv4)
			sin_addr = &((struct sockaddr_in *) address->ai_addr)->sin_addr;
		else // ipv6
			sin_addr = &((struct sockaddr_in6 *) address->ai_addr)->sin6_addr;

		retptr = inet_ntop(address->ai_family,
				   sin_addr,
				   straddr,
				   sizeof(straddr));
		if(retptr != nullptr)
		{
			LOG(this->log_qos_server, LEVEL_INFO,
			    "try IPv%d address %s\n",
			    is_ipv4 ? 4 : 6, straddr);
		}
		else
		{
			LOG(this->log_qos_server, LEVEL_INFO,
			    "try an IPv%d address\n",
			    is_ipv4 ? 4 : 6);
		}

		BlockDvbTal::Downward::qos_server_sock = socket(address->ai_family,
						      address->ai_socktype,
						      address->ai_protocol);
		if(BlockDvbTal::Downward::qos_server_sock == -1)
		{
			LOG(this->log_qos_server, LEVEL_INFO,
			    "cannot create socket (%s) with address %s\n",
			    strerror(errno), straddr);
			address = address->ai_next;
			continue;
		}

		LOG(this->log_qos_server, LEVEL_INFO,
		    "socket created for address %s\n",
		    straddr);
	}

	if(BlockDvbTal::Downward::qos_server_sock == -1)
	{
		LOG(this->log_qos_server, LEVEL_NOTICE,
		    "no valid address found for hostname %s\n",
		    this->qos_server_host.c_str());
		freeaddrinfo(addresses);
		return false;
	}

	LOG(this->log_qos_server, LEVEL_INFO,
	    "try to connect with QoS Server at %s[%s]:%d\n",
	    this->qos_server_host.c_str(), straddr,
	    this->qos_server_port);

	// try to connect with the socket
	ret = connect(BlockDvbTal::Downward::qos_server_sock,
		      address->ai_addr, address->ai_addrlen);
	if(ret == -1)
	{
		LOG(this->log_qos_server, LEVEL_INFO,
		    "connect() failed: %s (%d)\n",
		    strerror(errno), errno);
		LOG(this->log_qos_server, LEVEL_INFO,
		    "will retry to connect later\n");
		close(BlockDvbTal::Downward::qos_server_sock);
		BlockDvbTal::Downward::qos_server_sock = -1;
		freeaddrinfo(addresses);
		return false;
	}

	LOG(this->log_qos_server, LEVEL_NOTICE,
	    "connected with QoS Server at %s[%s]:%d\n",
	    this->qos_server_host.c_str(), straddr,
	    this->qos_server_port);

	// clean allocated addresses
	freeaddrinfo(addresses);
	return true;
}

void BlockDvbTal::Downward::deletePackets()
{
	for(fifos_t::iterator it = this->dvb_fifos.begin();
	    it != this->dvb_fifos.end(); ++it)
	{
		(*it).second->flush();
	}
}

/*****************************************************************************/
/*                               Upward                                      */
/*****************************************************************************/

BlockDvbTal::Upward::Upward(const string &name, struct dvb_specific specific):
	DvbUpward{name},
	reception_std{nullptr},
	mac_id{specific.mac_id},
	group_id{},
	tal_id{},
	gw_id{},
	is_scpc{specific.disable_control_plane},
	disable_control_plane{specific.disable_control_plane},
	state{TalState::initializing},
	probe_st_l2_from_sat{nullptr},
	probe_st_received_modcod{nullptr},
	probe_st_rejected_modcod{nullptr},
	probe_sof_interval{nullptr}
{
}

BlockDvbTal::Upward::~Upward()
{
	// release the reception DVB standards
	delete this->reception_std;
}


bool BlockDvbTal::Upward::onEvent(const RtEvent *const event)
{
	switch(event->getType())
	{
		case evt_message:
		{
	    DvbFrame *dvb_frame = static_cast<DvbFrame*>(static_cast<const MessageEvent* const>(event)->getData());

			if(this->probe_sof_interval->isEnabled() &&
			   dvb_frame->getMessageType() == MSG_TYPE_SOF)
			{
				struct timeval time = event->getTimeFromCustom();
				float val = time.tv_sec * 1000000L + time.tv_usec;
				event->setCustomTime();
				this->probe_sof_interval->put(val/1000);
			}

			// message from lower layer: DL dvb frame
			LOG(this->log_receive, LEVEL_DEBUG,
			    "SF#%u DVB frame received (len %u)\n",
			    this->super_frame_counter,
			    dvb_frame->getMessageLength());

			if(!this->onRcvDvbFrame(dvb_frame))
			{
				LOG(this->log_receive, LEVEL_DEBUG,
				    "SF#%u: failed to handle received DVB frame\n",
				    this->super_frame_counter);
				// a problem occured, trace is made in onRcvDVBFrame()
				// carry on simulation
				return false;
			}
		}
		break;

		default:
			LOG(this->log_receive, LEVEL_ERROR,
			    "SF#%u: unknown event received %s",
			    this->super_frame_counter,
			    event->getName().c_str());
			return false;
	}

	return true;
}


bool BlockDvbTal::Upward::onInit(void)
{
	// Initialization of gw_id
	auto Conf = OpenSandModelConf::Get();
	if(!Conf->getGwWithTalId(this->mac_id, this->gw_id))
	{
		LOG(this->log_init_channel, LEVEL_ERROR,
		    "couldn't find gw for tal %d",
		    this->mac_id);
		return false;
	}

	if (!this->disable_control_plane)
	{
		auto access = ConfgetProfileData()->getComponent("access");
		auto scpc_enabled = access->getComponent("settings")->getParameter("scpc_enabled");
		OpenSandModelConf::extractParameterData(scpc_enabled, this->is_scpc);
	}

	if(!this->initModcodDefinitionTypes())
	{
		LOG(this->log_init_channel, LEVEL_ERROR,
		    "failed to initialize MOCODS definitions types\n");
		return false;
	}

	// get the common parameters
	if(!this->initCommon(FORWARD_DOWN_ENCAP_SCHEME_LIST))
	{
		LOG(this->log_init, LEVEL_ERROR,
		    "failed to complete the common part of the "
		    "initialisation\n");
		return false;
	}

	if(!this->initModcodSimu())
	{
		LOG(this->log_init, LEVEL_ERROR,
		    "failed to complete the initialisation of the Modcod Simu\n");
		return false;
	}

	if(!this->initMode())
	{
		LOG(this->log_init, LEVEL_ERROR,
		    "failed to complete the mode part of the "
		    "initialisation\n");
		return false;
	}

	// Init the output here since we now know the FIFOs
	if(!this->initOutput())
	{
		LOG(this->log_init, LEVEL_ERROR,
		    "failed to complete the initialisation of output\n");
		return false;
	}

	// we synchornize with SoF reception so use the return frame duration here
	this->initStatsTimer(this->ret_up_frame_duration_ms);

	if (this->disable_control_plane)
	{
		this->state = TalState::running;
	}

	return true;
}

// TODO remove reception_std as functions are merged but contains part
//      dedicated to each host ?
bool BlockDvbTal::Upward::initMode(void)
{
	auto reception_std{new DvbS2Std(this->pkt_hdl)};
	if (reception_std == nullptr)
	{
		LOG(this->log_init, LEVEL_ERROR,
		    "Failed to initialize reception standard\n");
		return false;
	}

	reception_std->setModcodDef(this->s2_modcod_def);
	this->reception_std = reception_std;
	return true;
}


bool BlockDvbTal::Upward::initModcodSimu(void)
{
	tal_id_t gw_id = 0;
	if(!OpenSandModelConf::Get()->getGwWithTalId(this->mac_id, gw_id))
	{
		LOG(this->log_init_channel, LEVEL_ERROR,
		    "couldn't find gw for tal %d",
		    this->mac_id);
		return false;
	}

	if(!this->initModcodDefFile(MODCOD_DEF_S2,
	                            &this->s2_modcod_def))
	{
		LOG(this->log_init, LEVEL_ERROR,
		    "failed to initialize the down/forward MODCOD definition file\n");
		return false;
	}

	if(this->is_scpc)
	{
		if(!this->initModcodDefFile(MODCOD_DEF_S2,
		                            &this->s2_modcod_def))
		{
			LOG(this->log_init, LEVEL_ERROR,
			    "failed to initialize the up/return MODCOD definition file\n");
			return false;
		}
	}

	return true;
}


bool BlockDvbTal::Upward::initOutput(void)
{
	auto output = Output::Get();

	this->probe_st_received_modcod = output->registerProbe<int>("Down_Forward_modcod.Received_modcod",
	                                                            "modcod index",
	                                                            true, SAMPLE_LAST);
	this->probe_st_rejected_modcod = output->registerProbe<int>("Down_Forward_modcod.Rejected_modcod",
	                                                            "modcod index",
	                                                            true, SAMPLE_LAST);
	this->probe_sof_interval = output->registerProbe<float>("Perf.SOF_interval",
	                                                        "ms", true,
	                                                        SAMPLE_LAST);

	this->probe_st_l2_from_sat =
		output->registerProbe<int>("Throughputs.L2_from_SAT.total",
		                           "Kbits/s", true, SAMPLE_AVG);
	this->l2_from_sat_bytes = 0;
	return true;
}


bool BlockDvbTal::Upward::onRcvDvbFrame(DvbFrame *dvb_frame)
{
	uint8_t msg_type = dvb_frame->getMessageType();
	bool corrupted = dvb_frame->isCorrupted();

	LOG(this->log_receive, LEVEL_INFO,
			    "Receive a frame of type %d\n", dvb_frame->getMessageType());

	// get ACM parameters that will be transmited to GW in SAC  TODO check it
	if(IS_CN_CAPABLE_FRAME(msg_type) && this->state == TalState::running)
	{
		double cni = dvb_frame->getCn();
		LOG(this->log_receive, LEVEL_INFO,
				    "Read a C/N of %f for packet of type %d\n",
				    cni, dvb_frame->getMessageType());
		this->setRequiredCniInput(this->tal_id, cni);
	}

	switch(msg_type)
	{
		case MSG_TYPE_BBFRAME:
		{
			if(this->state != TalState::running)
			{
				LOG(this->log_receive, LEVEL_NOTICE,
				    "Ignore received BBFrames while not logged\n");
				delete dvb_frame;
				return true;
			}

			NetBurst *burst{nullptr};
			DvbS2Std *std = (DvbS2Std *)this->reception_std;

			// Update stats
			this->l2_from_sat_bytes += dvb_frame->getMessageLength();
			this->l2_from_sat_bytes -= sizeof(T_DVB_HDR);

			// Set the real modcod of the ST
			std->setRealModcod(this->getCurrentModcodIdInput(this->tal_id));

			if(!std->onRcvFrame(dvb_frame,
			                    this->tal_id,
			                    &burst))
			{
				LOG(this->log_receive, LEVEL_ERROR,
				    "failed to handle the reception of "
				    "BB frame (len = %u)\n",
				    dvb_frame->getMessageLength());
				goto error;
			}

			NetBurst::const_iterator it;
			if(burst)
			{
				for(it = burst->begin(); it != burst->end(); it++)
				{
					const NetPacket *packet = (*it);
					if(packet->getDstTalId() == this->tal_id && this->is_scpc)
					{
						uint32_t opaque = 0;
						if(!this->pkt_hdl->getHeaderExtensions(packet,
						                                       "deencodeCniExt",
						                                       &opaque))
						{
							LOG(this->log_receive, LEVEL_ERROR,
							    "error when trying to read header extensions\n");
							goto error;
						}
						if(opaque != 0)
						{
							// This is the C/N0 value evaluated by the GW and transmitted
							// via GSE extensions
							this->setRequiredCniOutput(this->gw_id, ncntoh(opaque));
							break;
						}
					}
				}
			}

			if(!corrupted)
			{
				// update MODCOD probes
				this->probe_st_received_modcod->put(std->getReceivedModcod());
				this->probe_st_rejected_modcod->put(0);
			}
			else
			{
				this->probe_st_rejected_modcod->put(std->getReceivedModcod());
				this->probe_st_received_modcod->put(0);
			}

			// send the message to the upper layer
			if(burst && !this->enqueueMessage((void **)&burst))
			{
				LOG(this->log_send, LEVEL_ERROR,
				    "failed to send burst of packets to upper layer\n");
				delete burst;
				goto error;
			}
			LOG(this->log_send, LEVEL_INFO,
			    "burst sent to the upper layer\n");
			break;
		}

		// Start of frame (SOF):
		// treat only if state is running --> otherwise just ignore (other
		// STs can be logged)
		case MSG_TYPE_SOF:
			this->updateStats();
			// get superframe number
			if(!this->onStartOfFrame(dvb_frame))
			{
				delete dvb_frame;
				LOG(this->log_receive, LEVEL_ERROR,
				    "on start of frame failed\n");
				goto error;
			}
			// fall through
		case MSG_TYPE_TTP:
			LOG(this->log_receive, LEVEL_INFO,
			    "SF#%u: received SOF or TTP in state %s\n",
			    this->super_frame_counter, stateDescription(this->state));

			if(this->state == TalState::running)
			{
				if(!this->shareFrame(dvb_frame))
				{
					LOG(this->log_receive, LEVEL_ERROR,
					    "Unable to transmit TTP to opposite channel\n");
					goto error;
				}
			}
			else
			{
				delete dvb_frame;
			}
			break;

		case MSG_TYPE_SESSION_LOGON_RESP:
			if(!this->onRcvLogonResp(dvb_frame))
			{
				LOG(this->log_receive, LEVEL_ERROR,
				    "on receive logon resp failed\n");
				goto error;
			}
			break;

		// messages sent by current or another ST for the NCC --> ignore
		case MSG_TYPE_SAC:
		case MSG_TYPE_SESSION_LOGON_REQ:
			if (!this->disable_control_plane)
			{
				delete dvb_frame;
				break;
			}
			// else fallthrough

		case MSG_TYPE_SALOHA_CTRL:
			if(!this->shareFrame(dvb_frame))
			{
				LOG(this->log_receive, LEVEL_ERROR,
				    "Unable to transmit Control frame "
				    "to opposite channel\n");
				goto error;
			}
			break;

		default:
			LOG(this->log_receive, LEVEL_ERROR,
			    "SF#%u: unknown type of DVB frame (%u), ignore\n",
			    this->super_frame_counter,
			    dvb_frame->getMessageType());
			delete dvb_frame;
			goto error;
	}
	return true;

error:
	LOG(this->log_receive, LEVEL_ERROR,
	    "Treatments failed at SF#%u",
	    this->super_frame_counter);
	return false;
}

bool BlockDvbTal::Upward::shareFrame(DvbFrame *frame)
{
	if (this->disable_control_plane)
	{
		if(!this->enqueueMessage((void **)&frame, sizeof(*frame), msg_sig))
		{
			LOG(this->log_receive, LEVEL_ERROR,
			    "Unable to transmit frame to upper layer\n");
			delete frame;
			return false;
		}
	}
	else
	{
		if(!this->shareMessage((void **)&frame, sizeof(*frame), msg_sig))
		{
			LOG(this->log_receive, LEVEL_ERROR,
			    "Unable to transmit frame to opposite channel\n");
			delete frame;
			return false;
		}
	}
	return true;
}


bool BlockDvbTal::Upward::onStartOfFrame(DvbFrame *dvb_frame)
{
	// update the frame numerotation
	this->super_frame_counter = static_cast<Sof *>(dvb_frame)->getSuperFrameNumber();

	return true;
}


bool BlockDvbTal::Upward::onRcvLogonResp(DvbFrame *dvb_frame)
{
	T_LINK_UP *link_is_up;
	LogonResponse *logon_resp = (LogonResponse *)(dvb_frame);
	// Retrieve the Logon Response frame
	if(logon_resp->getMac() != this->mac_id)
	{
		LOG(this->log_receive, LEVEL_INFO,
		    "SF#%u Loggon_resp for mac=%d, not %d\n",
		    this->super_frame_counter, logon_resp->getMac(),
		    this->mac_id);
		delete dvb_frame;
		return true;
	}

	// Remember the id
	this->group_id = logon_resp->getGroupId();
	this->tal_id = logon_resp->getLogonId();

	if(!this->shareFrame(dvb_frame))
	{
		LOG(this->log_receive, LEVEL_ERROR,
		    "Unable to transmit LogonResponse to opposite channel\n");
	}

	// Send a link is up message to upper layer
	// link_is_up
	link_is_up = new T_LINK_UP;
	if(link_is_up == 0)
	{
		LOG(this->log_receive, LEVEL_ERROR,
		    "SF#%u Memory allocation error on link_is_up\n",
		    this->super_frame_counter);
		return false;
	}
	link_is_up->group_id = this->group_id;
	link_is_up->tal_id = this->tal_id;

	if(!this->enqueueMessage((void **)(&link_is_up),
	                         sizeof(T_LINK_UP),
	                         msg_link_up))
	{
		LOG(this->log_receive, LEVEL_ERROR,
		    "SF#%u: failed to send link up message to upper layer",
		    this->super_frame_counter);
		delete link_is_up;
		return false;
	}
	LOG(this->log_receive, LEVEL_DEBUG,
	    "SF#%u Link is up msg sent to upper layer\n",
	    this->super_frame_counter);

	// Set the state to "running"
	this->state = TalState::running;
	LOG(this->log_receive, LEVEL_NOTICE,
	    "SF#%u: logon succeeded, running as group %u and logon"
	    " %u\n", this->super_frame_counter,
	    this->group_id, this->tal_id);

  // TODO: Should we disable it when disable_control_plane???
	// Add the st id
	if(!this->addInputTerminal(this->tal_id, this->s2_modcod_def))
	{
		LOG(this->log_receive_channel, LEVEL_ERROR,
		    "failed to handle FMT for ST %u, "
		    "won't send logon response\n", this->tal_id);
		return false;
	}

	return true;
}


void BlockDvbTal::Upward::updateStats(void)
{
	if(!this->doSendStats())
	{
		return;
	}

	this->probe_st_l2_from_sat->put(
		this->l2_from_sat_bytes * 8 / this->stats_period_ms);
	this->l2_from_sat_bytes = 0;
	// send all probes
	// in upward because this block has less events to handle => more time
	Output::Get()->sendProbes();

	// reset stat context for next frame
}

<|MERGE_RESOLUTION|>--- conflicted
+++ resolved
@@ -1540,22 +1540,13 @@
 	if(this->is_scpc && this->getCniInputHasChanged(this->tal_id)
 	   && !in_fifo)
 	{
-<<<<<<< HEAD
-		std::vector<NetPacket*> packet_list;
 		NetPacket *extension_pkt{nullptr};
 
 		// set packet extension to this new empty packet
 		if(!this->setPacketExtension(this->pkt_hdl,
-		                             nullptr, this->dvb_fifos[0],
-		                             packet_list,
-=======
-		NetPacket *extension_pkt = NULL;
-
-		// set packet extension to this new empty packet
-		if(!this->setPacketExtension(this->pkt_hdl,
-		                             NULL, this->dvb_fifos[0],
 		                             nullptr,
->>>>>>> b0d4a393
+		                             this->dvb_fifos[0],
+		                             nullptr,
 		                             &extension_pkt,
 		                             this->tal_id ,this->gw_id,
 		                             "encodeCniExt",
