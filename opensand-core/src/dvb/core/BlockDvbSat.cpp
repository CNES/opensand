/*
 *
 * OpenSAND is an emulation testbed aiming to represent in a cost effective way a
 * satellite telecommunication system for research and engineering activities.
 *
 *
 * Copyright © 2019 TAS
 * Copyright © 2019 CNES
 *
 *
 * This file is part of the OpenSAND testbed.
 *
 *
 * OpenSAND is free software : you can redistribute it and/or modify it under the
 * terms of the GNU General Public License as published by the Free Software
 * Foundation, either version 3 of the License, or (at your option) any later
 * version.
 *
 * This program is distributed in the hope that it will be useful, but WITHOUT
 * ANY WARRANTY, without even the implied warranty of MERCHANTABILITY or FITNESS
 * FOR A PARTICULAR PURPOSE. See the GNU General Public License for more
 * details.
 *
 * You should have received a copy of the GNU General Public License along with
 * this program. If not, see http://www.gnu.org/licenses/.
 *
 */

/**
 * @file BlockDvbSat.cpp
 * @brief This bloc implements a DVB-S/RCS stack for a Satellite.
 * @author Didier Barvaux <didier.barvaux@toulouse.viveris.com>
 * @author Julien Bernard <julien.bernard@toulouse.viveris.com>
 * @author Bénédicte Motto <benedicte.motto@toulouse.viveris.com>
 * @author Aurelien DELRIEU <adelrieu@toulouse.viveris.com>
 * @author Joaquin MUGUERZA <jmuguerza@toulouse.viveris.com>
 */

#include "BlockDvbSat.h"

#include "PhysicStd.h" 
#include "Plugin.h"
#include "DvbRcsStd.h"
#include "DvbS2Std.h"
#include "SatGw.h"
#include "SlottedAlohaFrame.h"
#include "OpenSandModelConf.h"

#include "Logon.h"
#include "Logoff.h"

#include <opensand_rt/Rt.h>
#include <opensand_output/Output.h>

#include <math.h>
#include <stdlib.h>
#include <stdio.h>
#include <assert.h>
#include <fstream>
#include <iostream>
#include <sstream>
#include <ios>
#include <set>



/*****************************************************************************/
/*                                Block                                      */
/*****************************************************************************/

BlockDvbSat::BlockDvbSat(const string &name):
	BlockDvb(name),
	gws()
{
}


// BlockDvbSat dtor
BlockDvbSat::~BlockDvbSat()
{
	// delete the satellite spots
	for (auto& i_gw : this->gws)
	{
		delete i_gw.second;
	}
	
}


bool BlockDvbSat::onInit()
{
	// initialize the satellite spots
	if(!this->initSpots())
	{
		LOG(this->log_init, LEVEL_ERROR,
		    "failed to complete the spots part of the "
		    "initialisation\n");
		return false;
	}
	return true;
}

bool BlockDvbSat::initSpots(void)
{
	auto Conf = OpenSandModelConf::Get();

	std::vector<tal_id_t> gw_ids;
	if (!Conf->getGwIds(gw_ids))
	{
		LOG(this->log_init, LEVEL_ERROR,
		    "couldn't get the list of gateway IDs\n");
		return false;
	}

	for (auto& gw_id : gw_ids)
	{
		// Retrive FIFO sizes
		OpenSandModelConf::spot_infrastructure carriers;
		if (!Conf->getSpotInfrastructure(gw_id, carriers))
		{
			LOG(this->log_init, LEVEL_ERROR,
			    "couldn't create spot infrastructure for gw %d",
			    gw_id);
			return false;
		}

		uint8_t ctrl_out_gw_id = carriers.ctrl_out_gw.id;
		uint8_t ctrl_out_st_id = carriers.ctrl_out_st.id;
		uint8_t data_in_gw_id = carriers.data_in_gw.id;
		uint8_t data_in_st_id = carriers.data_in_st.id;
		uint8_t data_out_gw_id = carriers.data_out_gw.id;
		uint8_t data_out_st_id = carriers.data_out_st.id;
		uint8_t log_id = carriers.logon_out.id;

		LOG(this->log_init, LEVEL_NOTICE,
		    "SF#: carrier IDs for Ctrl out gw = %u, ctrl out st = %u, "
		    "data in gw = %u, data in st = %u, "
		    "data out gw = %u, data out st = %u, "
		    "log id = %u\n",
		    ctrl_out_gw_id, ctrl_out_st_id, data_in_gw_id, data_in_st_id,
		    data_out_gw_id, data_out_st_id, log_id);
		//***************************
		// create a new gw
		//***************************
		SatGw *new_gw = new SatGw(gw_id, gw_id, carriers);
		new_gw->init();

		this->gws[gw_id] = new_gw;

		LOG(this->log_init, LEVEL_NOTICE,
		    "satellite spot %u: logon = %u, ctrl out GW = %u, ctrl out ST = %u, "
		    "data out ST = %u, data out GW = %u\n",
		    gw_id, log_id, ctrl_out_gw_id, ctrl_out_st_id, data_out_st_id,
		    data_out_gw_id);
	}

	((Upward *)this->upward)->setGws(this->gws);
	((Downward *)this->downward)->setGws(this->gws);

	return true;
}


/*****************************************************************************/
/*                              Downward                                     */
/*****************************************************************************/
BlockDvbSat::Downward::Downward(const string &name):
	DvbDownward(name),
	down_frame_counter(),
	fwd_timer(-1),
	terminal_affectation(),
	default_category(),
	fmt_groups(),
	gws(),
	probe_frame_interval(nullptr)
{
};


BlockDvbSat::Downward::~Downward()
{

	// delete FMT groups here because they may be present in many carriers
	for (auto& it : this->fmt_groups)
	{
		delete it.second;
	}

	this->terminal_affectation.clear();
}


bool BlockDvbSat::Downward::onInit()
{
	// get the common parameters
	if(!this->initCommon(TRANSPARENT_SATELLITE_NO_SCHEME_LIST))
	{
		LOG(this->log_init, LEVEL_ERROR,
		    "failed to complete the common part of the "
		    "initialisation\n");
		return false;
	}
	if(!this->initDown())
	{
		LOG(this->log_init, LEVEL_ERROR,
		    "failed to complete the downward common "
		    "initialisation\n");
		return false;
	}

	this->down_frame_counter = 0;

	if(!this->initSatLink())
	{
		LOG(this->log_init, LEVEL_ERROR,
		    "failed to complete the initialisation of "
		    "link parameters\n");
		return false;
	}

	this->initStatsTimer(this->fwd_down_frame_duration_ms);

	if(!this->initOutput())
	{
		LOG(this->log_init, LEVEL_ERROR,
		    "failed to initialize Output probes ans stats\n");
		return false;
	}

	if(!this->initTimers())
	{
		LOG(this->log_init, LEVEL_ERROR,
		    "failed to initialize timers\n");
		return false;
	}

	return true;
}


bool BlockDvbSat::Downward::initSatLink(void)
{
	return true;
}


bool BlockDvbSat::Downward::initTimers(void)
{
	// create frame timer (also used to send packets waiting in fifo)
	this->fwd_timer = this->addTimerEvent("fwd_timer",
	                                       this->fwd_down_frame_duration_ms);

	return true;
}


bool BlockDvbSat::Downward::handleMessageBurst(const RtEvent UNUSED(*const event))
{
	LOG(this->log_receive, LEVEL_ERROR,
	    "message event while satellite is "
	    "transparent");

	return false;
}


bool BlockDvbSat::Downward::handleTimerEvent(SatGw *current_gw)
{
	// send frame for every satellite spot
	LOG(this->log_receive, LEVEL_DEBUG,
	    "send data frames on satellite spot "
	    "%u\n", current_gw->getSpotId());

	bool successGw = this->sendFrames(current_gw->getDataOutGwFifo());
	bool successSt = this->sendFrames(current_gw->getDataOutStFifo());

	return successGw && successSt;
}


void BlockDvbSat::Downward::setGws(const sat_gws_t &gws)
{
	this->gws = gws;
}


bool BlockDvbSat::Downward::initOutput(void)
{
	this->probe_frame_interval = Output::Get()->registerProbe<float>(
				"Perf.Frames_interval", "ms", true, SAMPLE_LAST);

	return true;
}


bool BlockDvbSat::Downward::onEvent(const RtEvent *const event)
{
	switch(event->getType())
	{
		case evt_message:
		{
			if(((MessageEvent *)event)->getMessageType() == msg_sig)
<<<<<<< HEAD
      {
        DvbFrame *dvb_frame = static_cast<DvbFrame*>(static_cast<const MessageEvent* const>(event)->getData());
        if (!this->handleDvbFrame(dvb_frame))
        {
          LOG(this->log_receive, LEVEL_ERROR,
              "failed to handle received DVB frame\n");
          return false;
        }

        return true;
      }
=======
			{
				bool status = true;
				DvbFrame *dvb_frame;
				dvb_frame = (DvbFrame *)((MessageEvent *)event)->getData();
				sat_gws_t::iterator gw;
				unsigned int carrier_id = dvb_frame->getCarrierId();
				tal_id_t gw_id;
				
				if(!OpenSandModelConf::Get()->getGwWithCarrierId(carrier_id, gw_id))
				{
					LOG(this->log_receive, LEVEL_ERROR,
					    "cannot find gateway with carrier ID %u in spot "
					    "list\n", carrier_id);
					delete dvb_frame;
					break;
				}

				if(gw_id != dvb_frame->getSpot())
				{
					LOG(this->log_receive, LEVEL_ERROR,
					    "Frame: wrong carrier id (%u) or gateway id (%u)\n",
					    carrier_id, dvb_frame->getSpot());
					delete dvb_frame;
					break;
				}

				SatGw *current_gw = this->gws[gw_id];
				if(current_gw == NULL)
				{
					LOG(this->log_send, LEVEL_ERROR,
					    "Spot %u does'nt have gw %u\n", gw_id);
					delete dvb_frame;
					break;
				}

				if(dvb_frame->getMessageType() != MSG_TYPE_SOF)
				{
					LOG(this->log_send, LEVEL_ERROR,
					    "Forwarded frame is not a SoF\n");
					status = false;
					delete dvb_frame;
					break;
				}

				// create a message for the DVB frame
				if (!this->sendDvbFrame(dvb_frame,
				                        current_gw->getControlOutStFifo()->getCarrierId()))
				{
					LOG(this->log_send, LEVEL_ERROR,
					    "failed to send sig frame to lower layer, "
					    "drop it\n");
					status = false;
					delete dvb_frame;
				}
				return status;
			}
>>>>>>> 8994cdc3

			if(!this->handleMessageBurst(event))
			{
				return false;
			}
		}
		break;

		case evt_timer:
		{
			if(*event == this->fwd_timer)
			{
				this->updateStats();
				// Update stats and probes
				if(this->probe_frame_interval->isEnabled())
				{
					timeval interval = event->getAndSetCustomTime();
					float val = interval.tv_sec * 1000000L + interval.tv_usec;
					this->probe_frame_interval->put(val / 1000);
				}

				// increment counter of superframes
				this->down_frame_counter++;
				LOG(this->log_receive, LEVEL_DEBUG,
				    "frame timer expired, send DVB frames\n");

				// send frame for every satellite spot
				for (auto const& gw_iter : this->gws)
				{

					SatGw *current_gw = gw_iter.second;
					auto spotId = current_gw->getSpotId();
					LOG(this->log_send, LEVEL_DEBUG,
					    "send logon frames on satellite spot %u\n",
					    spotId);
					if(!this->sendFrames(current_gw->getLogonFifo()))
					{
						LOG(this->log_send, LEVEL_ERROR,
						    "Failed to send logon frames on spot %u\n",
						    spotId);
					}

					LOG(this->log_send, LEVEL_DEBUG,
					    "send control frames on satellite spot %u\n",
<<<<<<< HEAD
					    spotId);
					if(!this->sendFrames(current_gw->getControlFifo()))
					{
						LOG(this->log_send, LEVEL_ERROR,
						    "Failed to send contol frames on spot %u\n",
						    spotId);
=======
					    current_gw->getSpotId());
					if (!this->sendFrames(current_gw->getControlOutGwFifo()))
					{
						LOG(this->log_send, LEVEL_ERROR,
						    "Failed to send contol frames for GW on spot %u\n",
						    current_gw->getSpotId());
					}
					if (!this->sendFrames(current_gw->getControlOutStFifo()))
					{
						LOG(this->log_send, LEVEL_ERROR,
						    "Failed to send contol frames for ST on spot %u\n",
						    current_gw->getSpotId());
>>>>>>> 8994cdc3
					}

					if(!this->handleTimerEvent(current_gw))
					{
						return false;
					}
				}
			}
			else 
			{
				LOG(this->log_receive, LEVEL_ERROR,
				    "unknown timer event received %s\n",
				    event->getName().c_str());
			}
		}
		break;

		default:
			LOG(this->log_receive, LEVEL_ERROR,
			    "unknown event: %s\n", event->getName().c_str());
	}

	return true;
}


bool BlockDvbSat::Downward::handleDvbFrame(DvbFrame* dvb_frame)
{
  sat_gws_t::iterator gw;
  unsigned int carrier_id = dvb_frame->getCarrierId();
  tal_id_t gw_id;
  
  if(!OpenSandModelConf::Get()->getGwWithCarrierId(carrier_id, gw_id))
  {
    LOG(this->log_receive, LEVEL_ERROR,
        "cannot find gateway with carrier ID %u in spot "
        "list\n", carrier_id);
    delete dvb_frame;
    return true;
  }

  if(gw_id != dvb_frame->getSpot())
  {
    LOG(this->log_receive, LEVEL_ERROR,
        "Frame: wrong carrier id (%u) or gateway id (%u)\n",
        carrier_id, dvb_frame->getSpot());
    delete dvb_frame;
    return true;
  }

  SatGw *current_gw = this->gws[gw_id];
  if(!current_gw)
  {
    LOG(this->log_send, LEVEL_ERROR,
        "Spot %u does'nt have gw %u\n", gw_id);
    delete dvb_frame;
    return true;
  }

  if(dvb_frame->getMessageType() != MSG_TYPE_SOF)
  {
    LOG(this->log_send, LEVEL_ERROR,
        "Forwarded frame is not a SoF\n");
    delete dvb_frame;
    return true;
  }

  // create a message for the DVB frame
  if(!this->sendDvbFrame(dvb_frame, current_gw->getControlCarrierId()))
  {
    LOG(this->log_send, LEVEL_ERROR,
        "failed to send sig frame to lower layer, "
        "drop it\n");
    delete dvb_frame;
    return false;
  }

  return true;
}


bool BlockDvbSat::Downward::sendFrames(DvbFifo *fifo)
{
	MacFifoElement *elem;
	//Be careful: When using other than time_ms_t in 32-bit machine, the RTT is no correct!
	time_ms_t current_time = getCurrentTime();

	while(((unsigned long)fifo->getTickOut()) <= current_time &&
	          fifo->getCurrentSize() > 0)
	{
		DvbFrame *dvb_frame;
		size_t length;

		elem = fifo->pop();
		assert(elem != NULL);

		dvb_frame = elem->getElem<DvbFrame>();
		length = dvb_frame->getTotalLength();

		// create a message for the DVB frame
		if(!this->sendDvbFrame(dvb_frame, fifo->getCarrierId()))
		{
			LOG(this->log_send, LEVEL_ERROR,
			    "failed to send message, drop the DVB or BB "
			    "frame\n");
			delete dvb_frame;
			goto error;
		}

		LOG(this->log_send, LEVEL_INFO,
		    "Frame sent with a size of %zu\n", length);

		delete elem;
	}

	return true;

error:
	delete elem;
	return false;
}


void BlockDvbSat::Downward::updateStats(void)
{
	if(!this->doSendStats())
	{
		return;
	}
	// Update stats and probes
	for (auto const& gw_iter : this->gws)
	{
		SatGw *current_gw = gw_iter.second;
		current_gw->updateProbes(this->stats_period_ms);
	}

	// Send probes
	Output::Get()->sendProbes();
}


/*****************************************************************************/
/*                               Upward                                      */
/*****************************************************************************/


BlockDvbSat::Upward::Upward(const string &name):
	DvbUpward(name),
	reception_std(NULL),
	gws()
{
};


BlockDvbSat::Upward::~Upward()
{
	// release the reception DVB standards
	if(this->reception_std != NULL)
	{
	   delete this->reception_std;
	}
}


void BlockDvbSat::Upward::setGws(const sat_gws_t &gws)
{
	this->gws = gws;
}

bool BlockDvbSat::Upward::onInit()
{
	if(!this->initModcodDefinitionTypes())
	{
		LOG(this->log_init, LEVEL_ERROR,
			"failed to initialize MOCODS definitions types\n");
		return false;
	}

	// get the common parameters
	if(!this->initCommon(TRANSPARENT_SATELLITE_NO_SCHEME_LIST))
	{
		LOG(this->log_init, LEVEL_ERROR,
		    "failed to complete the common part of the "
		    "initialisation\n");
		return false;;
	}

	if(!this->initMode())
	{
		LOG(this->log_init, LEVEL_ERROR,
		    "failed to complete the mode part of the "
		    "initialisation\n");
		return false;
	}

	return true;
}


bool BlockDvbSat::Upward::initMode(void)
{
	// create the reception standard
	this->reception_std = new DvbRcs2Std(); 
	if(!this->reception_std)
	{
		LOG(this->log_init, LEVEL_ERROR,
		    "failed to create the reception standard\n");
		return false;
	}

	return true;
}


bool BlockDvbSat::Upward::initSwitchTable(void)
{
	LOG(this->log_receive, LEVEL_ERROR,
	    "shouldn't init switch table in transparent mode");

	return false;
}


bool BlockDvbSat::Upward::addSt(SatGw *UNUSED(current_gw), tal_id_t UNUSED(st_id))
{
	return true;
}


bool BlockDvbSat::Upward::onEvent(const RtEvent *const event)
{
	switch(event->getType())
	{
		case evt_message:
		{
			// message from lower layer: dvb frame
			DvbFrame *dvb_frame;
			dvb_frame = (DvbFrame *)((MessageEvent *)event)->getData();
			
			if(!this->onRcvDvbFrame(dvb_frame))
			{
				LOG(this->log_receive, LEVEL_ERROR,
				    "failed to handle received DVB frame\n");
				delete dvb_frame;
				return false;
			}
		}
		break;

		default:
			LOG(this->log_receive, LEVEL_ERROR,
			    "unknown event: %s", event->getName().c_str());
			return false;
	}
	return true;
}

// About multithreaded channels implementation:
// We choose to let the transparent treatment and push in FIFO in Upward
// while we could have only transmitted the frame to the Downward channel
// that would have analysed it but with this solution brings better task
// sharing between channels
// The fifo is protected with a mutex
// The spots also protected for some shared elements
bool BlockDvbSat::Upward::onRcvDvbFrame(DvbFrame *dvb_frame)
{
	tal_id_t gw_id;
	unsigned int carrier_id = dvb_frame->getCarrierId();
	bool corrupted = dvb_frame->isCorrupted();

	// get the satellite spot from which the DVB frame comes from
	if(!OpenSandModelConf::Get()->getGwWithCarrierId(carrier_id, gw_id))
	{
		LOG(this->log_receive, LEVEL_ERROR,
		    "cannot find gw id for carrier %u\n", carrier_id);
		return false;
	}

	SatGw *current_gw = this->gws[gw_id];
	if(current_gw == NULL)
	{
		LOG(this->log_receive, LEVEL_ERROR,
		    "cannot find gw id %d", 
		    gw_id);
		return false;
	}

	LOG(this->log_receive, LEVEL_DEBUG,
	    "DVB frame received from lower layer (type = %d, len %zu)\n",
	    dvb_frame->getMessageType(),
	    dvb_frame->getTotalLength());
	
	if(corrupted)
	{
		return this->handleCorrupted(dvb_frame); 
	}

	switch(dvb_frame->getMessageType())
	{
		case MSG_TYPE_DVB_BURST:
		{
			LOG(this->log_receive, LEVEL_INFO,
			    "DVB-Frame received\n");

			// satellite spot found, forward DVB frame on the same spot
			DvbRcsFrame *frame = dvb_frame->operator DvbRcsFrame*();

			// Update probes and stats
			if(carrier_id == current_gw->getDataInStId())
			{
				// Update probes and stats
				current_gw->updateL2FromSt(frame->getPayloadLength());
			}
			else if(carrier_id == current_gw->getDataInGwId())
			{
				// Update probes and stats
				current_gw->updateL2FromGw(frame->getPayloadLength());
			}
			else
			{
				LOG(this->log_receive, LEVEL_CRITICAL,
				    "Wrong input carrier ID %u\n", carrier_id);
				return false;
			}

			/* The satellite is a transparent one 
			 * and the DVB frame contains a burst:
			 *  - extract the packets from the DVB frame,
			 *  - find the destination spot ID for each packet
			 *  - create a burst of encapsulation packets (NetBurst object)
			 *    with all the packets extracted from the DVB frame,
			 *  - send the burst to the upper layer.
			 */
			this->handleDvbBurst(dvb_frame, 
			                     current_gw);
		}
		break;
		
		/* forward the BB frame (and the burst that the frame contains) */
		// TODO see if we can factorize
		case MSG_TYPE_BBFRAME:
		{
			if(!this->handleBBFrame(dvb_frame, 
			                        current_gw))
			{
				return false;
			}
		}
		break;

		case MSG_TYPE_SALOHA_DATA:
		case MSG_TYPE_SALOHA_CTRL:
		{
			if(!this->handleSaloha(dvb_frame, 
			                       current_gw))
			{
				return false;
			}
		}
		break;

		// Generic control frames (SAC, TTP, etc)
		case MSG_TYPE_SAC:   // ST->GW
			return this->forwardDvbFrame(current_gw->getControlOutGwFifo(), dvb_frame);
		case MSG_TYPE_TTP:   // GW->ST
		case MSG_TYPE_SYNC:
		case MSG_TYPE_SESSION_LOGON_RESP:
			return this->forwardDvbFrame(current_gw->getControlOutStFifo(), dvb_frame);

		// Special case of logon frame with dedicated channel
		case MSG_TYPE_SESSION_LOGON_REQ:
		{
			LogonRequest *logon_req = (LogonRequest*)dvb_frame;
			tal_id_t st_id = logon_req->getMac();

			if(!this->addSt(current_gw, st_id))
			{
				LOG(this->log_receive, LEVEL_ERROR,
				    "failed to register simulated ST with MAC "
				    "ID %u\n", st_id);
				return false;
			}
			
			// check for column in FMT simulation list
			LOG(this->log_receive, LEVEL_DEBUG,
			    "ST logon request received, "
			    "forward it on all satellite spots\n");

			// forward the frame copy
			if(!this->forwardDvbFrame(current_gw->getLogonFifo(),
			                          dvb_frame))
			{
				return false;
			}
			
		}
		break;

		case MSG_TYPE_SOF:
		{
			LOG(this->log_receive, LEVEL_DEBUG,
			    "control frame (type = %u) received, "
			    "forward it on all satellite spots\n",
			    dvb_frame->getMessageType());
			// the SOF message should not be stored in fifo, because it
			// would be kept a random amount of time between [0, fwd_timer]
			// and we need a perfect synchronization
			if(!this->shareMessage((void **)&dvb_frame, 
			                       sizeof(dvb_frame),
			                       msg_sig))
			{
				LOG(this->log_receive, LEVEL_ERROR,
				    "Unable to transmit sig to downward channel\n");
				return false;
			}
		}
		break;

		
		default:
		{
			LOG(this->log_receive, LEVEL_ERROR,
			    "unknown type (%u) of DVB frame\n",
			    dvb_frame->getMessageType());
			delete dvb_frame;
		}
		break;
	}

	return true;
}

bool BlockDvbSat::Upward::handleCorrupted(DvbFrame *dvb_frame)
{
	// in transparent scenario, satellite physical layer cannot corrupt
	LOG(this->log_receive, LEVEL_INFO,
	    "the message was corrupted by physical layer, "
	    "drop it\n");

	delete dvb_frame;
	dvb_frame = NULL;
		
	return true;
}

bool BlockDvbSat::Upward::handleDvbBurst(DvbFrame *dvb_frame, SatGw *current_gw)
{
	LOG(this->log_receive, LEVEL_INFO,
	    "DVB burst comes from spot %u (carrier "
	    "%u) => forward it to spot %u (carrier "
	    "%u)\n", current_gw->getSpotId(),
	    dvb_frame->getCarrierId(),
	    current_gw->getSpotId(),
	    current_gw->getDataOutGwFifo()->getCarrierId());

	if(!this->forwardDvbFrame(current_gw->getDataOutGwFifo(),
	                          dvb_frame))
	{
		return false;
	}
	return true;
}

bool BlockDvbSat::Upward::handleBBFrame(DvbFrame *dvb_frame, SatGw *current_gw)
{
	DvbFifo *out_fifo = NULL;
	unsigned int carrier_id = dvb_frame->getCarrierId();

	// TODO remove if SCPC supports REGEN
	LOG(this->log_receive, LEVEL_INFO,
	    "BBFrame received\n");

	// satellite spot found, forward BBframe on the same spot
	BBFrame *bbframe = dvb_frame->operator BBFrame*();

	// Check were the frame is coming from
	// GW if S2, ST if SCPC
	if(carrier_id == current_gw->getDataInGwId())
	{
		// Update probes and stats
		current_gw->updateL2FromGw(bbframe->getPayloadLength());
		out_fifo = current_gw->getDataOutStFifo();
	}
	else if(carrier_id == current_gw->getDataInStId())
	{
		// Update probes and stats
		current_gw->updateL2FromSt(bbframe->getPayloadLength());
		out_fifo = current_gw->getDataOutGwFifo();
	}
	else
	{
		LOG(this->log_receive, LEVEL_CRITICAL,
		    "Wrong input carrier ID %u\n", carrier_id);
		return false;
	}
	// TODO: forward according to a table
	LOG(this->log_receive, LEVEL_INFO,
	    "BBFRAME burst comes from spot %u (carrier "
	    "%u) => forward it to spot %u (carrier %u)\n",
	    current_gw->getSpotId(),
	    dvb_frame->getCarrierId(),
	    current_gw->getSpotId(),
	    out_fifo->getCarrierId());
	
	if(!this->forwardDvbFrame(out_fifo,
	                          dvb_frame))
	{
		LOG(this->log_receive, LEVEL_ERROR,
		    "cannot forward burst\n");
		return false;
	}

	return true;
}


bool BlockDvbSat::Upward::handleSaloha(DvbFrame *dvb_frame, SatGw *current_gw)
{
	LOG(this->log_receive, LEVEL_INFO,
	    "Slotted Aloha frame received\n");

	DvbFifo *fifo;
		
	// satellite spot found, forward frame on the same spot
	SlottedAlohaFrame *sa_frame = dvb_frame->operator SlottedAlohaFrame*();

	// Update probes and stats
	current_gw->updateL2FromSt(sa_frame->getPayloadLength());

	if(dvb_frame->getMessageType() == MSG_TYPE_SALOHA_DATA)
	{
		fifo = current_gw->getDataOutGwFifo();
	}
	else
	{
		fifo = current_gw->getDataOutStFifo();
	}

	// TODO: forward according to a table
	LOG(this->log_receive, LEVEL_INFO,
	    "Slotted Aloha frame comes from spot %u (carrier "
	    "%u) => forward it to spot %u (carrier %u)\n",
	    current_gw->getSpotId(),
	    dvb_frame->getCarrierId(),
	    current_gw->getSpotId(),
	    fifo->getCarrierId());

	if(!this->forwardDvbFrame(fifo,
	                          dvb_frame))
	{
		LOG(this->log_receive, LEVEL_ERROR,
		    "cannot forward burst\n");
		return false;
	}

	return true;
}

bool BlockDvbSat::Upward::forwardDvbFrame(DvbFifo *fifo, DvbFrame *dvb_frame)
{
	// TODO: do we still need the fifos now that the delay is implemented on sat_carrier ? 
	return this->pushInFifo(fifo, (NetContainer *)dvb_frame, 0);
}
<|MERGE_RESOLUTION|>--- conflicted
+++ resolved
@@ -300,7 +300,6 @@
 		case evt_message:
 		{
 			if(((MessageEvent *)event)->getMessageType() == msg_sig)
-<<<<<<< HEAD
       {
         DvbFrame *dvb_frame = static_cast<DvbFrame*>(static_cast<const MessageEvent* const>(event)->getData());
         if (!this->handleDvbFrame(dvb_frame))
@@ -312,64 +311,6 @@
 
         return true;
       }
-=======
-			{
-				bool status = true;
-				DvbFrame *dvb_frame;
-				dvb_frame = (DvbFrame *)((MessageEvent *)event)->getData();
-				sat_gws_t::iterator gw;
-				unsigned int carrier_id = dvb_frame->getCarrierId();
-				tal_id_t gw_id;
-				
-				if(!OpenSandModelConf::Get()->getGwWithCarrierId(carrier_id, gw_id))
-				{
-					LOG(this->log_receive, LEVEL_ERROR,
-					    "cannot find gateway with carrier ID %u in spot "
-					    "list\n", carrier_id);
-					delete dvb_frame;
-					break;
-				}
-
-				if(gw_id != dvb_frame->getSpot())
-				{
-					LOG(this->log_receive, LEVEL_ERROR,
-					    "Frame: wrong carrier id (%u) or gateway id (%u)\n",
-					    carrier_id, dvb_frame->getSpot());
-					delete dvb_frame;
-					break;
-				}
-
-				SatGw *current_gw = this->gws[gw_id];
-				if(current_gw == NULL)
-				{
-					LOG(this->log_send, LEVEL_ERROR,
-					    "Spot %u does'nt have gw %u\n", gw_id);
-					delete dvb_frame;
-					break;
-				}
-
-				if(dvb_frame->getMessageType() != MSG_TYPE_SOF)
-				{
-					LOG(this->log_send, LEVEL_ERROR,
-					    "Forwarded frame is not a SoF\n");
-					status = false;
-					delete dvb_frame;
-					break;
-				}
-
-				// create a message for the DVB frame
-				if (!this->sendDvbFrame(dvb_frame,
-				                        current_gw->getControlOutStFifo()->getCarrierId()))
-				{
-					LOG(this->log_send, LEVEL_ERROR,
-					    "failed to send sig frame to lower layer, "
-					    "drop it\n");
-					status = false;
-					delete dvb_frame;
-				}
-				return status;
-			}
->>>>>>> 8994cdc3
 
 			if(!this->handleMessageBurst(event))
 			{
@@ -414,27 +355,18 @@
 
 					LOG(this->log_send, LEVEL_DEBUG,
 					    "send control frames on satellite spot %u\n",
-<<<<<<< HEAD
 					    spotId);
-					if(!this->sendFrames(current_gw->getControlFifo()))
-					{
-						LOG(this->log_send, LEVEL_ERROR,
-						    "Failed to send contol frames on spot %u\n",
-						    spotId);
-=======
-					    current_gw->getSpotId());
 					if (!this->sendFrames(current_gw->getControlOutGwFifo()))
 					{
 						LOG(this->log_send, LEVEL_ERROR,
 						    "Failed to send contol frames for GW on spot %u\n",
-						    current_gw->getSpotId());
+						    spotId);
 					}
 					if (!this->sendFrames(current_gw->getControlOutStFifo()))
 					{
 						LOG(this->log_send, LEVEL_ERROR,
 						    "Failed to send contol frames for ST on spot %u\n",
-						    current_gw->getSpotId());
->>>>>>> 8994cdc3
+						    spotId);
 					}
 
 					if(!this->handleTimerEvent(current_gw))
@@ -503,7 +435,7 @@
   }
 
   // create a message for the DVB frame
-  if(!this->sendDvbFrame(dvb_frame, current_gw->getControlCarrierId()))
+  if(!this->sendDvbFrame(dvb_frame, current_gw->getControlOutStFifo()->getCarrierId()))
   {
     LOG(this->log_send, LEVEL_ERROR,
         "failed to send sig frame to lower layer, "
