--- conflicted
+++ resolved
@@ -1,20 +1,23 @@
-<<<<<<< HEAD
-2023-06-05 opensand-6.1.2
-
-   * Fix lan_adaptation initialization
-   * Fix compilation issues with G++ 13
-
-2022-03-13 opensand-6.1.1
-
-   * Fix SCPC (again)
-=======
-2023-01-25 opensand-7.0.0-preview
+2023-07-25 opensand-7.0.0
 
    * Rework memory model in the opensand-rt library
        * No more bare pointers + length: using unique_ptr with custom deleter instead (a.k.a. Rt::Ptr)
        * No more explicit types on Rt::Event: using virtual dispatch instead to select the appropriate onEvent in each channel
        * Better handling of the stop signals leading to proper destruction and resources collection on channels and blocks
->>>>>>> cf830282
+   * Fix asymetric messages not going down properly through encap and dvb blocks
+   * Get SCPC encap stack on par with forward and return link encap stack
+   * Merge Encap and DVB blocks
+   * Add new base types in libconf
+   * Update XML files to new conf format in opensand_cli
+
+2023-06-05 opensand-6.1.2
+
+   * Fix lan_adaptation initialization
+   * Fix compilation issues with G++ 13
+
+2022-03-13 opensand-6.1.1
+
+   * Fix SCPC (again)
 
 2022-12-12 opensand-6.1.0
 
